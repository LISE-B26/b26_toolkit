
C:\Users\NV Experiment\PycharmProjects\b26_toolkit\src\instruments\config.txt
C:\Users\Experiment\PycharmProjects\b26_toolkit\src\instruments\config.txt
\src\gui\user_data

# User-specific stuff:
.idea/**/workspace.xml
.idea/**/tasks.xml
.idea/dictionaries

# Sensitive or high-churn files:
.idea/**/dataSources/
.idea/**/dataSources.ids
.idea/**/dataSources.local.xml
.idea/**/sqlDataSources.xml
.idea/**/dynamic.xml
.idea/**/uiDesigner.xml
venv
dist
b26_toolkit.egg-info


# Created by https://www.gitignore.io/api/python,pycharm+all
# Edit at https://www.gitignore.io/?templates=python,pycharm+all

### PyCharm+all ###
# Covers JetBrains IDEs: IntelliJ, RubyMine, PhpStorm, AppCode, PyCharm, CLion, Android Studio and WebStorm
# Reference: https://intellij-support.jetbrains.com/hc/en-us/articles/206544839

# User-specific stuff
.idea/**/workspace.xml
.idea/**/tasks.xml
.idea/**/usage.statistics.xml
.idea/**/dictionaries
.idea/**/shelf

# Generated files
.idea/**/contentModel.xml

# Sensitive or high-churn files
.idea/**/dataSources/
.idea/**/dataSources.ids
.idea/**/dataSources.local.xml
.idea/**/sqlDataSources.xml
.idea/**/dynamic.xml
.idea/**/uiDesigner.xml
.idea/**/dbnavigator.xml

# Gradle
.idea/**/gradle.xml
.idea/**/libraries

# Gradle and Maven with auto-import
# When using Gradle or Maven with auto-import, you should exclude module files,
# since they will be recreated, and may cause churn.  Uncomment if using
# auto-import.
# .idea/modules.xml
# .idea/*.iml
# .idea/modules

# CMake
cmake-build-*/

# Mongo Explorer plugin
.idea/**/mongoSettings.xml

# File-based project format
*.iws

# IntelliJ
out/

# mpeltonen/sbt-idea plugin
.idea_modules/

# JIRA plugin
atlassian-ide-plugin.xml

# Cursive Clojure plugin
.idea/replstate.xml

# Crashlytics plugin (for Android Studio and IntelliJ)
com_crashlytics_export_strings.xml
crashlytics.properties
crashlytics-build.properties
fabric.properties

# Editor-based Rest Client
.idea/httpRequests

# Android studio 3.1+ serialized cache file
.idea/caches/build_file_checksums.ser

### PyCharm+all Patch ###
# Ignores the whole .idea folder and all .iml files
# See https://github.com/joeblau/gitignore.io/issues/186 and https://github.com/joeblau/gitignore.io/issues/360

.idea/

# Reason: https://github.com/joeblau/gitignore.io/issues/186#issuecomment-249601023

*.iml
modules.xml
.idea/misc.xml
*.ipr

### Python ###
# Byte-compiled / optimized / DLL files
__pycache__/
*.py[cod]
*$py.class

# C extensions
*.so

# Distribution / packaging
.Python
build/
develop-eggs/
dist/
downloads/
eggs/
.eggs/
lib/
lib64/
parts/
sdist/
var/
wheels/
share/python-wheels/
*.egg-info/
.installed.cfg
*.egg
MANIFEST

# PyInstaller
#  Usually these files are written by a python script from a template
#  before PyInstaller builds the exe, so as to inject date/other infos into it.
*.manifest
*.spec

# Installer logs
pip-log.txt
pip-delete-this-directory.txt

# Unit test / coverage reports
htmlcov/
.tox/
.nox/
.coverage
.coverage.*
.cache
nosetests.xml
coverage.xml
*.cover
.hypothesis/
.pytest_cache/

# Translations
*.mo
*.pot

# Django stuff:
*.log
local_settings.py
db.sqlite3

# Flask stuff:
instance/
.webassets-cache

# Scrapy stuff:
.scrapy

# Sphinx documentation
docs/_build/

# PyBuilder
target/

# Jupyter Notebook
.ipynb_checkpoints

# IPython
profile_default/
ipython_config.py

# pyenv
.python-version

# celery beat schedule file
celerybeat-schedule

# SageMath parsed files
*.sage.py

# Environments
.env
.venv
env/
venv/
ENV/
env.bak/
venv.bak/

# Spyder project settings
.spyderproject
.spyproject

# Rope project settings
.ropeproject

# mkdocs documentation
/site

# mypy
.mypy_cache/
.dmypy.json
dmypy.json

# Pyre type checker
.pyre/

### Python Patch ###
.venv/

key
key.pub
<<<<<<< HEAD
=======

>>>>>>> 7323437f
# End of https://www.gitignore.io/api/python,pycharm+all<|MERGE_RESOLUTION|>--- conflicted
+++ resolved
@@ -226,8 +226,5 @@
 
 key
 key.pub
-<<<<<<< HEAD
-=======
-
->>>>>>> 7323437f
+
 # End of https://www.gitignore.io/api/python,pycharm+all