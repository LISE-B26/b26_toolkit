--- conflicted
+++ resolved
@@ -680,7 +680,7 @@
         data = (float64 * task['sample_num'])()
         samples_per_channel_read = int32()
         self._check_error(self.nidaq.DAQmxReadAnalogF64(task['task_handle'], task['sample_num'], float64(10.0),
-                                                        DAQmx_Val_GroupByChannel, ctypes.byref(data),
+                                                        DAQmx_Val_GroupByChannel, data.ctypes.data,
                                                         task['sample_num'], ctypes.byref(samples_per_channel_read), None))
 
         return data, samples_per_channel_read
@@ -754,7 +754,8 @@
             list of voltages (length N)
 
         """
-
+        print('self.settings in get_analog_voltages:')
+        print(self.settings)
         daq_channels_str = ''
         for channel in channel_list:
             if channel in self.settings['analog_output']:
@@ -996,11 +997,7 @@
     class.
     """
     _DEFAULT_SETTINGS = Parameter([
-<<<<<<< HEAD
         Parameter('device', 'cDAQ1Mod1', ['cDAQ9184-1BA7633Mod3', 'cDAQ9184-1BA7633Mod4', 'cDAQ9184-1BA7633Mod1', 'cDAQ1Mod1'],
-=======
-        Parameter('device', 'cDAQ9184-1BA7633Mod3', ['cDAQ9184-1BA7633Mod3', 'cDAQ9184-1BA7633Mod4', 'cDAQ9188-1BFB6F2Mod1', 'cDAQ9184-1BA7633Mod1'],
->>>>>>> 2a54f47f
                   'Name of DAQ device - check in NiMax'),
         Parameter('override_buffer_size', -1, int, 'Buffer size for manual override (unused if -1)'),
         Parameter('ao_read_offset', .005, float, 'Empirically determined offset for reading ao voltages internally'),
