--- conflicted
+++ resolved
@@ -25,14 +25,13 @@
 from maestro import MaestroLightControl
 from attocube import Attocube
 from microwave_generator import MicrowaveGenerator
+
+
+
+# from labview_fpga import NI7845RGalvoScan
 from labview_fpga import NI7845RGalvoScan
 
 
-<<<<<<< HEAD
-
-# from labview_fpga import NI7845RGalvoScan
-=======
->>>>>>> 8dacbd98
 # from labview_fpga import NI7845RReadWrite, NI7845RPidSimpleLoop, NI7845RGalvoScan, NI7845RReadFifo
 
 
