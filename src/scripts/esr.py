--- conflicted
+++ resolved
@@ -122,15 +122,10 @@
             """
             self.instruments['microwave_generator']['instance'].update({'frequency': float(center_freq)})
 
-<<<<<<< HEAD
+            time.sleep(self.settings['mw_generator_switching_time'])
+
             ctrtask = self.daq_in.setup_counter("ctr0", len(freq_voltage_array) + 1)
             aotask = self.daq_out.setup_AO(["ao2"], freq_voltage_array)
-=======
-            time.sleep(self.settings['mw_generator_switching_time'])
-
-            ctrtask = self.instruments['daq']['instance'].setup_counter("ctr0", len(freq_voltage_array) + 1)
-            aotask = self.instruments['daq']['instance'].setup_AO(["ao2"], freq_voltage_array)
->>>>>>> 540a95f1
 
             # start counter and scanning sequence
             self.daq_in.run(ctrtask)
@@ -148,7 +143,7 @@
                 summed_data[i] = np.sum(diff_data[(i * clock_adjust + 1):(i * clock_adjust + clock_adjust - 1)])
 
             # clean up APD tasks
-            self.daq_in.stop(ctrtask)
+            self.instruments['daq']['instance'].stop(ctrtask)
 
             return summed_data
 
@@ -325,201 +320,6 @@
         # def lorentzian(self, x, amplitude, width, center, offset):
         #     return (-(amplitude*(.5*width)**2)/((x-center)**2+(.5*width)**2))+offset
 
-class ESR_cDAQ(ESR):
-    """
-    This class runs ESR on an NV center, outputing microwaves using a MicrowaveGenerator and reading in NV counts using
-    a DAQ.
-    """
-
-    _INSTRUMENTS = {
-        'microwave_generator': MicrowaveGenerator,
-        'daq_in': NI9402,
-        'daq_out': NI9263
-    }
-
-    def _function(self):
-        """
-        This is the actual function that will be executed. It uses only information that is provided in the settings property
-        will be overwritten in the __init__
-        """
-
-
-        def get_frequency_voltages(freq_values, sec_num, dev_width, freq_array):
-            """
-
-            Args:
-                freq_values: frequency values of the whole scan
-                sec_num: number of frequency section
-                dev_width: width of frequency section
-
-
-            Returns:
-
-            """
-
-            # calculate the minimum ad and max frequency of current section
-            sec_min = min(freq_values) +  dev_width* 2 * sec_num
-            sec_max = sec_min + dev_width * 2
-
-            # make freq. array for current section
-            freq_section_array = freq_array[np.where(np.logical_and(freq_array >= sec_min,freq_array < sec_max))]
-            # if section is empty skip
-            if len(freq_section_array) == 0:
-                center_frequency = None
-                freq_voltage_array = None
-
-            else:
-                center_frequency = (sec_max + sec_min) / 2.0
-                freq_voltage_array = ((freq_section_array - sec_min) / (dev_width * 2)) * 2 - 1  # normalize voltages to +-1 range
-
-            return freq_voltage_array, center_frequency
-
-        def read_freq_section(freq_voltage_array, center_freq, clock_adjust):
-            """
-            reads a frequency section from the DAQ
-
-            Args:
-                freq_voltage_array: voltages corresponding to the frequency section to be measured (see get_frequency_voltages())
-                center_freq:  center frequency corresponding to the frequency section to be measured (see get_frequency_voltages())
-                clock_adjust: factor that specifies how many samples+1 go into the duration of the integration time in
-                    order to allow for settling time. For example, if the settle time is .0002 and the integration time
-                    is .01, the clock adjust is (.01+.0002)/.01 = 51, so 50 samples fit into the originally requested
-                    .01 seconds, and each .01 seconds has a 1 sample (.0002 second) rest time.
-
-            Returns: data from daq
-
-            """
-            self.instruments['microwave_generator']['instance'].update({'frequency': float(center_freq)})
-
-            ctrtask = self.instruments['daq_in']['instance'].setup_counter("ctr0", len(freq_voltage_array) + 1)
-            aotask = self.instruments['daq_out']['instance'].setup_AO(["ao2"], freq_voltage_array, ctrtask)
-
-            # start counter and scanning sequence
-            self.instruments['daq_out']['instance'].run(aotask)
-            self.instruments['daq_in']['instance'].run(ctrtask)
-            self.instruments['daq_out']['instance'].waitToFinish(aotask)
-            self.instruments['daq_out']['instance'].stop(aotask)
-
-            raw_data, _ = self.instruments['daq_in']['instance'].read_counter(ctrtask)
-
-            # raw_data = sweep_mw_and_count_APD(freq_voltage_array, dt)
-            # counter counts continiously so we take the difference to get the counts per time interval
-            diff_data = np.diff(raw_data)
-            summed_data = np.zeros(len(freq_voltage_array) / clock_adjust)
-            for i in range(0, int((len(freq_voltage_array) / clock_adjust))):
-                summed_data[i] = np.sum(diff_data[(i * clock_adjust + 1):(i * clock_adjust + clock_adjust - 1)])
-
-            # clean up APD tasks
-            self.instruments['daq_in']['instance'].stop(ctrtask)
-
-            return summed_data
-
-
-        self.lines = []
-
-        take_ref = self.settings['take_ref']
-
-        # contruct the frequency array
-        if self.settings['range_type'] == 'start_stop':
-            if self.settings['freq_start']>self.settings['freq_stop']:
-                self.log('end freq. must be larger than start freq when range_type is start_stop. Abort script')
-                self._abort = True
-            freq_values = np.linspace(self.settings['freq_start'], self.settings['freq_stop'], self.settings['freq_points'])
-            freq_range = max(freq_values) - min(freq_values)
-        elif self.settings['range_type'] == 'center_range':
-            if self.settings['freq_start']<self.settings['freq_stop']:
-                self.log('end freq. (range) must be smaller than start freq (center) when range_type is center_range. Abort script')
-                self._abort = True
-            freq_values = np.linspace(self.settings['freq_start']-self.settings['freq_stop']/2,
-                                      self.settings['freq_start']+self.settings['freq_stop']/2, self.settings['freq_points'])
-            freq_range = max(freq_values) - min(freq_values)
-        else:
-            self.log('unknown range parameter. Abort script')
-            self._abort = True
-
-
-        num_freq_sections = int(freq_range) / int(self.instruments['microwave_generator']['instance'].settings['dev_width']*2) + 1
-        clock_adjust = int((self.settings['integration_time'] + self.settings['settle_time']) / self.settings['settle_time'])
-        freq_array = np.repeat(freq_values, clock_adjust)
-        self.instruments['microwave_generator']['instance'].update({'amplitude': self.settings['power_out']})
-        self.instruments['microwave_generator']['instance'].update({'modulation_type': 'FM'})
-        self.instruments['microwave_generator']['instance'].update({'enable_modulation': True})
-
-        sample_rate = float(1) / self.settings['settle_time']
-        self.instruments['daq_out']['instance'].settings['analog_output']['ao2']['sample_rate'] = sample_rate
-        self.instruments['daq_in']['instance'].settings['digital_input']['ctr0']['sample_rate'] = sample_rate
-
-
-
-
-        # if no reference is requested turn on the MW and leave it on
-        if take_ref is False:
-            self.instruments['microwave_generator']['instance'].update({'enable_output': True})
-        else:
-            esr_data_ref = np.zeros((self.settings['esr_avg'], len(freq_values)))
-
-        esr_data = np.zeros((self.settings['esr_avg'], len(freq_values)))
-        self.data = {'frequency': [], 'data': [], 'fit_params': []}
-
-        # run sweeps
-        for scan_num in xrange(0, self.settings['esr_avg']):
-            if self._abort:
-                break
-            esr_data_pos = 0
-
-            for sec_num in xrange(0, num_freq_sections):
-
-                freq_voltage_array, center_freq = get_frequency_voltages(freq_values,
-                                                                         sec_num,
-                                                                         self.instruments['microwave_generator']['instance'].settings['dev_width'],
-                                                                         freq_array)
-                # if section is empty skip
-                if len(freq_voltage_array) is None:
-                    continue
-
-                # if we take reference measurements, have to turn on the mw for the esr measurment
-                if take_ref is True:
-                    self.instruments['microwave_generator']['instance'].update({'enable_output': True})
-                    time.sleep(1) # wait a second
-
-                summed_data = read_freq_section(freq_voltage_array, center_freq, clock_adjust)
-                # also normalizing to kcounts/sec
-                esr_data[scan_num, esr_data_pos:(esr_data_pos + len(summed_data))] = summed_data * (.001 / self.settings['integration_time'])
-
-
-                # if we take reference measurements, have to turn off the mw for the reference measurement
-                if take_ref is True:
-                    self.instruments['microwave_generator']['instance'].update({'enable_output': False})
-                    time.sleep(1)  # wait a second
-                    summed_data = read_freq_section(freq_voltage_array, center_freq, clock_adjust)
-                    # also normalizing to kcounts/sec
-                    esr_data_ref[scan_num, esr_data_pos:(esr_data_pos + len(summed_data))] = summed_data * (.001 / self.settings['integration_time'])
-
-                esr_data_pos += len(summed_data)
-
-            if take_ref is True:
-                esr_avg_ref = np.mean(esr_data_ref[0:(scan_num + 1)], axis=0)
-            esr_avg = np.mean(esr_data[0:(scan_num + 1)], axis=0)
-
-            if take_ref is True:
-                fit_params = fit_esr(freq_values, esr_avg/esr_avg_ref)
-                self.data.update(
-                    {'frequency': freq_values, 'data': esr_avg, 'fit_params': fit_params, 'esr_avg_ref': esr_avg_ref})
-            else:
-                fit_params = fit_esr(freq_values, esr_avg)
-                self.data.update({'frequency': freq_values, 'data': esr_avg, 'fit_params': fit_params})
-
-
-            if self.settings['save_full_esr']:
-                self.data.update({'esr_data':esr_data})
-
-
-            progress = self._calc_progress(scan_num)
-            self.updateProgress.emit(progress)
-
-        if self.settings['turn_off_after']:
-            self.instruments['microwave_generator']['instance'].update({'enable_output': False})
-
 if __name__ == '__main__':
     script = {}
     instr = {}
