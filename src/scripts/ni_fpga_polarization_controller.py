"""
    This file is part of b26_toolkit, a PyLabControl add-on for experiments in Harvard LISE B26.
    Copyright (C) <2016>  Arthur Safira, Jan Gieseler, Aaron Kabcenell

    Foobar is free software: you can redistribute it and/or modify
    it under the terms of the GNU General Public License as published by
    the Free Software Foundation, either version 3 of the License, or
    (at your option) any later version.

    Foobar is distributed in the hope that it will be useful,
    but WITHOUT ANY WARRANTY; without even the implied warranty of
    MERCHANTABILITY or FITNESS FOR A PARTICULAR PURPOSE.  See the
    GNU General Public License for more details.

    You should have received a copy of the GNU General Public License
    along with Foobar.  If not, see <http://www.gnu.org/licenses/>.
"""

import time

import numpy as np
import pandas as pd
from scipy.optimize import curve_fit
import time
from b26_toolkit.src.instruments.labview_fpga import NI7845RReadWrite
from PyLabControl.src.core import Parameter, Script
from PyLabControl.src.instruments import PIControler
from b26_toolkit.src.labview_fpga_lib.labview_helper_functions.labview_conversion import int_to_voltage
import datetime

class FPGA_PolarizationController(Script):
    """
script to balance photodetector to zero by adjusting polarization controller voltages
    """
    _DEFAULT_SETTINGS = [
        Parameter('channels', [
            Parameter('channel_WP_1', 5, range(8), 'analog channel that controls waveplate 1'),
            Parameter('channel_WP_2', 6, range(8), 'analog channel that controls waveplate 2'),
            Parameter('channel_WP_3', 7, range(8), 'analog channel that controls waveplate 3'),
            Parameter('channel_OnOff', 4, [4, 5, 6, 7], 'digital channel that turns polarization controller on/off'),
            Parameter('channel_detector', 0, range(4), 'analog input channel of the detector signal')
            ]),
        Parameter('setpoints',[
        Parameter('V_1', 2.0, float, 'voltage applied to waveplate 1'),
        Parameter('V_2', 1.0, float, 'voltage applied to waveplate 2'),
        Parameter('V_3', 2.0, float, 'voltage applied to waveplate 3')
        ]),
        Parameter('WP_FB', 2, [1,2,3] , 'waveplate that is used in feedback'),
        Parameter('FB_on', True, bool, 'activate feedback'),
        Parameter('stop_condition',[
            Parameter('threshold', 100., float, 'threshold that determines if detector is balanced'),
            Parameter('length', 10, int, 'number of data points that are used to calculate the stop condition'),
            Parameter('exit_mode', 'rms', ['continuous', 'rms', 'min-max'], 'mode how to determine if zero has been reached')
        ])
    ]

    _INSTRUMENTS = {
        'FPGA_IO': NI7845RReadWrite,
        'controler': PIControler
    }

    _SCRIPTS = {

    }

    def __init__(self, instruments, scripts = None, name=None, settings=None, log_function=None, data_path = None):
        """
        Example of a script that emits a QT signal for the gui
        Args:
            name (optional): name of script, if empty same as class name
            settings (optional): settings for this script, if empty same as default settings
        """
        Script.__init__(self, name, settings=settings, scripts=scripts, instruments=instruments, log_function=log_function, data_path = data_path)
    def _function(self):
        """
        This is the actual function that will be executed. It uses only information that is provided in the settings property
        will be overwritten in the __init__
        """

        # allocate data
        self.data = {'WP_volt': [], 'det_signal': []}

        # get instrument references
        fpga_io = self.instruments['FPGA_IO']['instance']
        controler = self.instruments['controler']['instance']

        controler.update(self.instruments['controler']['settings'])

        # get settings
        time_step = self.instruments['controler']['settings']['time_step']
        threshold= self.settings['stop_condition']['threshold']
        exit_mode = self.settings['stop_condition']['exit_mode']
        exit_length = self.settings['stop_condition']['length']

        # turn  polarization controller on
        control_channel = 'DIO{:d}'.format(self.settings['channels']['channel_OnOff'])
        instrument_settings = {control_channel: True}

        # set the voltages
        for c in [1,2,3]:
            channel_out = 'AO{:d}'.format(self.settings['channels']['channel_WP_{:d}'.format(c)])
            working_point = float(self.settings['setpoints']['V_{:d}'.format(c)])
            instrument_settings.update({channel_out:working_point})

        fpga_io.update(instrument_settings)
        self.log('wait {:0.2f} seconds to settle down'.format(time_step))
        time.sleep(time_step)


        channel_out = 'AO{:d}'.format(self.settings['channels']['channel_WP_{:d}'.format(self.settings['WP_FB'])])
        channel_in = 'AI{:d}'.format(self.settings['channels']['channel_detector'])

        working_point = float(self.settings['setpoints']['V_{:d}'.format(self.settings['WP_FB'])])

        exit_value = 2*threshold
        # exit condition is that the exit value falls below the threshold value
        while exit_value >= threshold:
            if self._abort:
                break

            # get the detector value and calculate the control value
            # use this syntax (getattr) because the channel is variable, i.e. we don't know if fpga_io.AI0, fpga_io.AI1 or fpga_io.AI2
            detector_value = getattr(fpga_io, channel_in)
            control_value = controler.controler_output(detector_value)

            control_value = int_to_voltage(control_value)

            print('control_value: ', control_value, exit_value, detector_value)
            if self.settings['FB_on']:
                fpga_io.update({channel_out: control_value+ working_point})

            self.data['WP_volt'].append(control_value )
            self.data['det_signal'].append(detector_value)

            time.sleep(time_step)

            self.progress = 10
            self.updateProgress.emit(self.progress)

            if len(self.data['det_signal']) < exit_length:
                continue
            # calculate if exit condition is met
            exit_signal = self.data['det_signal'][-exit_length:]
            if exit_mode == 'rms':
                exit_value = np.mean(np.abs(exit_signal))
            elif exit_mode == 'min-max':
                exit_value = max(exit_signal) - min(exit_signal)

        self.progress = 90
        self.updateProgress.emit(self.progress)



    def _plot(self, axes_list):
        axes1, axes2 = axes_list
        axes1.hold(False)
        axes2.hold(False)
        dt = self.instruments['controler']['settings']['time_step']
        N = len(self.data['det_signal'])
        t = dt* np.arange(N)
        axes1.plot(t, self.data['WP_volt'][:N], '-o')
        axes2.plot(t, self.data['det_signal'][:N], '-o')

        axes1.set_xlabel('time (s)')
        axes1.set_ylabel('wp signal')
        axes2.set_xlabel('frequency (Hz)')
        axes2.set_ylabel('detector signal')

        # axes2.plot(self.data['WP_volt'][0:-1], np.diff(self.data['det_signal']), '-o')

class FPGA_PolarizationSignalScan(Script):
    """
script to map out detector response as a function of polarization controller voltage WP2
the script scans the voltage of  channel 2 from 0 to 5 volt and records the detector response
this gives a one dimensional dataset
    """

    _DEFAULT_SETTINGS = [
        Parameter('channels', [
            Parameter('channel_WP_1', 5, range(8), 'analog channel that controls waveplate 1'),
            Parameter('channel_WP_2', 6, range(8), 'analog channel that controls waveplate 2'),
            Parameter('channel_WP_3', 7, range(8), 'analog channel that controls waveplate 3'),
            Parameter('channel_OnOff', 4, [4, 5, 6, 7], 'digital channel that turns polarization controller on/off'),
            Parameter('channel_detector', 0, range(4), 'analog input channel of the detector signal')
            ]),
        Parameter('setpoints',[
            Parameter('V_1', 2.4, float, 'voltage applied to waveplate 1'),
            Parameter('V_2', 4.0, float, 'voltage applied to waveplate 2'),
            Parameter('V_3', 2.4, float, 'voltage applied to waveplate 3')
        ]),
        Parameter('scan',[
            Parameter('WP_scan', 2, [1,2,3] , 'waveplate that is used in scan'),
            Parameter('settle_time', 1.0, float, 'settle time in seconds between voltage steps'),
            Parameter('scan_range', 0.5, float, 'voltage scan range around setpoint (output is capped at 0 and 5V)'),
            Parameter('N', 10, int, 'number of points in scan range')
        ]),
        Parameter('stop_at_zero', True, bool, 'if true scan stop once detector signal crosses 0'),
        Parameter('goto_zero', True, bool, 'if true go to zero crossing point')
    ]

    _INSTRUMENTS = {
        'FPGA_IO': NI7845RReadWrite
    }

    _SCRIPTS = {

    }

    def __init__(self, instruments, scripts = None, name=None, settings=None, log_function=None, data_path = None):
        """
        Example of a script that emits a QT signal for the gui
        Args:
            name (optional): name of script, if empty same as class name
            settings (optional): settings for this script, if empty same as default settings
        """
        Script.__init__(self, name, settings=settings, scripts=scripts, instruments=instruments, log_function=log_function, data_path = data_path)


    def _function(self):
        """
        This is the actual function that will be executed. It uses only information that is provided in the settings property
        will be overwritten in the __init__
        """

        # def calc_progress(v2, volt_range):
        #     dV = np.mean(np.diff(volt_range))
        #     progress = (v2 - min(volt_range)) / (max(volt_range) - min(volt_range))
        #     return 100.*progress

        self.data = {}
        fpga_io = self.instruments['FPGA_IO']['instance']
        # fpga_io.update(self.instruments['FPGA_IO']['settings'])

        # turn controller on
        control_channel = 'DIO{:d}'.format(self.settings['channels']['channel_OnOff'])
        instrument_settings = {control_channel: True}
        fpga_io.update(instrument_settings)

        channel_out = 'AO{:d}'.format(self.settings['scan']['WP_scan'])

        channel_in = 'AI{:d}'.format(self.settings['channels']['channel_detector'])

        wp_value = getattr(fpga_io, channel_out)
        print('== current wp value', wp_value)


        dictator = {}
        for i in [1,2,3]:
            channel_out = 'AO{:d}'.format(self.settings['channels']['channel_WP_{:d}'.format(i)])
            dictator.update({channel_out: float(self.settings['setpoints']['V_{:d}'.format(i)])})
        fpga_io.update(dictator)

        settle_time = self.settings['scan']['settle_time']

        time.sleep(settle_time)

        self.data = {'voltage_waveplate':[], 'detector_signal':[], 'det_signal_cont':[]}

        Vo = float(self.settings['setpoints']['V_{:d}'.format(self.settings['scan']['WP_scan'])])
        dV = float( self.settings['scan']['scan_range'])
        N = self.settings['scan']['N']


        volt_range = np.linspace(max(Vo - dV / 2., 0), min(Vo + dV / 2., 5), N)
        crossed_zero = False
        for i, v2 in enumerate(volt_range):
            if self._abort:
                break

            fpga_io.update({channel_out: float(v2)})
            time.sleep(settle_time)
            detector_value = getattr(fpga_io, channel_in)

            self.progress = 100.* i / len(volt_range)

            self.data['voltage_waveplate'].append(v2)
            self.data['detector_signal'].append(detector_value)

            self.updateProgress.emit(self.progress)

            if i > 1 and self.data['detector_signal'][-2] * self.data['detector_signal'][-1] < 0:
                crossed_zero = True
                self.log('detected zero crossing!')
            if self.settings['stop_at_zero'] and crossed_zero:
                break

        setpoint = self.calc_setpoint()
        self.data['setpoint'] = setpoint

        if self.settings['goto_zero'] and setpoint is not None:
            fpga_io.update({channel_out: float(setpoint)})
            time.sleep(settle_time)

    def calc_setpoint(self):
        """
        calculates the setpoint, i.e. where the signal from the detector is near zero and checks
        if the calculated setpoint is near the actual zero crossing of the measurement
        (this might not always be true because our model assumes a linear depencency which holds only near the zero crossing)
        Returns: setpoint (None if no setpoint is found)

        """
        def func(x, a, b):
            return a * x + b

        volt_range = np.array(self.data['voltage_waveplate'])
        signal = np.array(self.data['detector_signal'])
        popt, pcov = curve_fit(func, volt_range, signal)

        setpoint = -popt[1] / popt[0]

        index_zero_cross = np.where((signal[0:-1] * signal[1:]) < 0)[0]
        if len(index_zero_cross) == 0:
            # no zero crossing
            setpoint = None
        elif len(index_zero_cross) == 1:
            index_zero_cross = index_zero_cross[0]
            if index_zero_cross < len(volt_range)-1:
                # check if calculated setpoint is near zero crossing
                zero_plus = volt_range[index_zero_cross]
                zero_minus = volt_range[index_zero_cross+1]
                # if not take the average of the actual zero crossing
                if setpoint< zero_minus or setpoint> zero_plus:
                    setpoint = (zero_minus + zero_plus)/2.
            else:
                setpoint = None


        return setpoint
    def _plot(self, axes_list):

        if self.data != {}:
            axes = axes_list[0]

            volt_range = self.data['voltage_waveplate']
            signal = self.data['detector_signal']

            signal_cont = self.data['det_signal_cont']


            axes.plot(volt_range, signal, '-o')
            axes.hold(True)

            if len(volt_range)>2:

                # popt, pcov = curve_fit(func, volt_range, signal)
                # axes.plot(volt_range, func(volt_range, popt[0], popt[1]), 'k-')
                setpoint = self.calc_setpoint()
                if not setpoint is None:
                    axes.plot([setpoint, setpoint],[min(signal), max(signal)], 'r--')
                    axes.set_title('setpoint = {:0.2f}V'.format(setpoint))
                    axes.plot([min(volt_range), max(volt_range)], [0, 0], 'k-')

            axes.hold(False)

            if len(signal_cont)>0:
                axes = axes_list[1]

                axes.plot(signal_cont, '-o')
                axes.hold(False)

class FPGA_BalancePolarization(Script):
    """
script to map out detector response as a function of polarization controller voltage WP2
the script scans the voltage of  channel 2 from 0 to 5 volt and records the detector response
this gives a one dimensional dataset
    """

    _DEFAULT_SETTINGS = [
        Parameter('channels', [
            Parameter('channel_WP_1', 5, range(8), 'analog channel that controls waveplate 1'),
            Parameter('channel_WP_2', 6, range(8), 'analog channel that controls waveplate 2'),
            Parameter('channel_WP_3', 7, range(8), 'analog channel that controls waveplate 3'),
            Parameter('channel_OnOff', 4, [4, 5, 6, 7], 'digital channel that turns polarization controller on/off'),
            Parameter('channel_detector', 0, range(4), 'analog input channel of the detector signal')
        ]),
        Parameter('setpoints', [
            Parameter('V_1', 2.4, float, 'voltage applied to waveplate 1'),
            Parameter('V_2', 4.0, float, 'voltage applied to waveplate 2'),
            Parameter('V_3', 2.4, float, 'voltage applied to waveplate 3')
        ]),
        Parameter('optimization',[
            Parameter('target', 50, float, 'target max detector signal'),
            Parameter('settle_time', 2., float, 'settle time (s)'),
            Parameter('WP_control', 2, [1, 2, 3], 'control waveplate'),
            Parameter('dV', 0.1, float, 'initial step size of search algorithm'),
<<<<<<< HEAD
=======
            Parameter('slope', 'negative', ['positive', 'negative'], 'is the slope around the zero crossing is positive or negative'),
>>>>>>> cc0bc82e
            Parameter('start with current', True, bool, 'uses the current output as starting point (instead of setpoint) if not zero'),
        ]),
        Parameter('measure_at_zero',[
            Parameter('on', True, bool, 'if true keep measuring after zero is found'),
            Parameter('N', 1000, int, 'number of measurement points after zero is found')
        ])
    ]

    _INSTRUMENTS = {
        'FPGA_IO': NI7845RReadWrite
    }

    _SCRIPTS = {

    }

    def __init__(self, instruments, scripts=None, name=None, settings=None, log_function=None, data_path=None):
        """
        Example of a script that emits a QT signal for the gui
        Args:
            name (optional): name of script, if empty same as class name
            settings (optional): settings for this script, if empty same as default settings
        """
        Script.__init__(self, name, settings=settings, scripts=scripts, instruments=instruments,
                        log_function=log_function, data_path=data_path)

    def _function(self):
        """
        This is the actual function that will be executed. It uses only information that is provided in the settings property
        will be overwritten in the __init__
        """

        # def calc_progress(v2, volt_range):
        #     dV = np.mean(np.diff(volt_range))
        #     progress = (v2 - min(volt_range)) / (max(volt_range) - min(volt_range))
        #     return 100.*progress
<<<<<<< HEAD

        self.data = {'voltage_waveplate': [], 'detector_signal': [], 'det_signal_cont': []}
        wp_control = self.settings['optimization']['WP_control']
        settle_time = self.settings['optimization']['settle_time']
        v_out = float(self.settings['setpoints']['V_{:d}'.format(wp_control)])
        target = self.settings['optimization']['target']
        detector_value = 2* target
        direction = 1  # we start going forward

        control_channel = 'DIO{:d}'.format(self.settings['channels']['channel_OnOff'])
        channel_out = 'AO{:d}'.format(self.settings['channels']['channel_WP_{:d}'.format(wp_control)])
        channel_in = 'AI{:d}'.format(self.settings['channels']['channel_detector'])

        fpga_io = self.instruments['FPGA_IO']['instance']


        # x = getattr(fpga_io, channel_out)
        # print('=== current value',channel_out, x)

        # turn controller on
        fpga_io.update({control_channel: True})

=======

        def get_direction(detector_value, slope):
            """
            give the direction we have to move given the detector value and the slope of the zero crossing
            Args:
                detector_value: detector value
                slope: slope of the zero crossing

            Returns: direction in which to step


            we calculate the directin based on the following truth table (i.e. xor table)

                slope   detector    direction
                +       -           +
                +       +           -
                -       +           +
                -       -           -


            """
            direction = (int(np.sign(detector_value)) == 1) ^ (int(slope) == 1)
            # now map True and False and 1 and -1
            direction = 1 if direction else -1

            return direction


        self.data = {'voltage_waveplate': [], 'detector_signal': [], 'det_signal_cont': []}
        wp_control = self.settings['optimization']['WP_control']
        settle_time = self.settings['optimization']['settle_time']
        v_out = float(self.settings['setpoints']['V_{:d}'.format(wp_control)])
        target = self.settings['optimization']['target']
        detector_value = 2* target

        # convert slope to numeric value
        slope = 1 if self.settings['optimization']['slope'] == 'positive' else -1

        control_channel = 'DIO{:d}'.format(self.settings['channels']['channel_OnOff'])
        channel_out = 'AO{:d}'.format(self.settings['channels']['channel_WP_{:d}'.format(wp_control)])
        channel_in = 'AI{:d}'.format(self.settings['channels']['channel_detector'])

        fpga_io = self.instruments['FPGA_IO']['instance']


        # x = getattr(fpga_io, channel_out)
        # print('=== current value',channel_out, x)
>>>>>>> cc0bc82e

        # turn controller on
        fpga_io.update({control_channel: True})

        # set the setpoints for all three waveplates
        dictator = {}
        for i in [1, 2, 3]:
            if self.settings['optimization']['start with current'] and i == wp_control:
                value = getattr(fpga_io, channel_out)
                if value == 0:
                    value = float(self.settings['setpoints']['V_{:d}'.format(i)])
                    self.log('current value is zero take setpoint {:0.2f} V as starting point'.format(value))
                else:
                    value = int_to_voltage(value)
                    self.log('use current value {:0.2} V as starting point'.format(value))
            else:
                value = float(self.settings['setpoints']['V_{:d}'.format(i)])
            dictator.update({
                'AO{:d}'.format(self.settings['channels']['channel_WP_{:d}'.format(i)]):value})

<<<<<<< HEAD
        fpga_io.update(dictator)
        time.sleep(settle_time)

        # x = getattr(fpga_io, channel_out)
        # print('=== current value', x)
=======

        # set the setpoints for all three waveplates
        dictator = {}
        for i in [1, 2, 3]:
            if self.settings['optimization']['start with current'] and i == wp_control:
                value = getattr(fpga_io, channel_out)
                if value == 0:
                    value = float(self.settings['setpoints']['V_{:d}'.format(i)])
                    self.log('current value is zero take setpoint {:0.3f} V as starting point'.format(value))
                else:
                    value = int_to_voltage(value)
                    v_out = value
                    self.log('use current value {:0.3f} V as starting point'.format(value))
            else:
                value = float(self.settings['setpoints']['V_{:d}'.format(i)])
            print({'AO{:d}'.format(self.settings['channels']['channel_WP_{:d}'.format(i)]):value})
            dictator.update({'AO{:d}'.format(self.settings['channels']['channel_WP_{:d}'.format(i)]):value})

        fpga_io.update(dictator)
        time.sleep(settle_time)
>>>>>>> cc0bc82e

        crossed_zero = False
        while abs(detector_value) > abs(target):
            if self._abort:
                break

            # set output
            fpga_io.update({channel_out: float(v_out)})
            # wait for system to settle
            time.sleep(settle_time)
            # read detector
            detector_value = getattr(fpga_io, channel_in)

            self.data['voltage_waveplate'].append(v_out)
            self.data['detector_signal'].append(detector_value)
            self.progress = 50.
            self.updateProgress.emit(self.progress)

<<<<<<< HEAD
=======
            direction = get_direction(detector_value, slope)

            print('---->', detector_value, slope, direction)
>>>>>>> cc0bc82e
            # calculate the next step
            if len(self.data['voltage_waveplate']) ==1:
                v_step = self.settings['optimization']['dV'] # start with initial step size
            elif len(self.data['voltage_waveplate']) > 1:
<<<<<<< HEAD



                # check for zero crossing
                if self.data['detector_signal'][-2] * self.data['detector_signal'][-1] < 0:
                    self.log('detected zero crossing!')
                    direction *=-1 # since we crossed zero we have to go back the next time, i.e invert the direction
                    v_step /=2 # decrease the step size since we are closer to zero
                else:
                    if len(self.data['voltage_waveplate']) < 5 and len(self.data['voltage_waveplate']) >2 and abs(self.data['detector_signal'][-1]) > abs(self.data['detector_signal'][-2]):
                        print('WARNING SEEM TO GO INTO WRONG DIRECTION')
                        direction *= -1 # if in the first few measurements we go into the wrong direction, then turn around


            # calculate next output voltage
            v_out += v_step * direction


            if v_out > 5 or v_out <0:
                v_out = 5 if v_out > 5 else 0 # set the output to be within the range
                direction *= -1 # change direction since we hit the end of the valid output range

=======

                # check for zero crossing
                if self.data['detector_signal'][-2] * self.data['detector_signal'][-1] < 0:
                    self.log('detected zero crossing!')
                    # direction *=-1 # since we crossed zero we have to go back the next time, i.e invert the direction
                    v_step /=2 # decrease the step size since we are closer to zero
                # else:
                #     if len(self.data['voltage_waveplate']) < 5 and len(self.data['voltage_waveplate']) >2 and abs(self.data['detector_signal'][-1]) > abs(self.data['detector_signal'][-2]):
                #         self.log('seem to go into wrong direction: turning around')
                #         # direction *= -1 # if in the first few measurements we go into the wrong direction, then turn around


            # calculate next output voltage
            v_out += v_step * direction


            if v_out > 5 or v_out <0:
                v_out = 5 if v_out > 5 else 0 # set the output to be within the range
                # direction *= -1 # change direction since we hit the end of the valid output range

>>>>>>> cc0bc82e
            if min(self.data['voltage_waveplate']) == 0 and max(self.data['voltage_waveplate']) ==5:
                self.log('warning! scanned full range without finding zero. abort!')
                self._abort = True


        self.data['setpoint'] = v_out
        print('starting contrinuous measurement')

        n_opt = len(self.data['voltage_waveplate'])
        n_cont = self.settings['measure_at_zero']['N']
        if self.settings['measure_at_zero']['on']:
            for i in range(n_cont):
                if self._abort:
                    break
                detector_value = getattr(fpga_io, channel_in)
                self.data['det_signal_cont'].append(detector_value)
<<<<<<< HEAD
                self.progress = 100.* (i+n_opt) /(n_cont+ n_opt)
=======
                self.progress = 100.* (i+n_opt+1) /(n_cont+ n_opt)
>>>>>>> cc0bc82e

                self.updateProgress.emit(self.progress)
                time.sleep(settle_time)

    def _plot(self, axes_list):

        if self.data != {}:

            # dt = self.settings['optimization']['settle_time']
            # N = len(self.data['voltage_waveplate'])

            # t = np.linspace(0,N * dt, N)
            volt_range = np.array(self.data['voltage_waveplate'])
            signal = np.array(self.data['detector_signal'])

            if len(self.data['det_signal_cont']) == 0:
                axes_list[0].plot(signal, '-o')
                axes_list[0].hold(False)
                axes_list[0].set_ylabel('detector signal (bits)')

                axes_list[1].plot(volt_range, '-o')
                axes_list[1].hold(False)
                axes_list[0].set_ylabel('wp voltage (V)')
            else:
                axes_list[1].plot(signal/float(2**15), '-o', label = 'detector signal / (2^15)')
                axes_list[1].hold(True)
                axes_list[1].plot(volt_range/5., '-o', label = 'wp voltage / 5V')
                axes_list[1].hold(False)
                axes_list[1].set_ylabel('signal')
                axes_list[1].legend(fontsize=8)

                signal_det = np.array(self.data['det_signal_cont'])
                axes_list[0].plot(signal_det, '-o')
                axes_list[0].set_ylabel('detector signal (bit)')
                axes_list[0].hold(False)



    def _update(self, axes_list):
        volt_range = np.array(self.data['voltage_waveplate'])
        signal = np.array(self.data['detector_signal'])
        signal_det = np.array(self.data['det_signal_cont'])

        if len(self.data['det_signal_cont']) == 1:
            self._plot(self, axes_list)
        elif len(self.data['det_signal_cont']) == 0:

            axes_list[0].lines[0].set_ydata(signal)
            axes_list[1].lines[0].set_ydata(volt_range)
        else:
            axes_list[0].lines[0].set_ydata(signal_det)
            # axes_list[1].lines[0].set_ydata(signal/float(2**15))
            # axes_list[1].lines[1].set_ydata(volt_range/5.)



class FPGA_PolarizationSignalMap(Script):
    """
script to map out detector response as a function of polarization controller voltages
the script scans the voltage of all three channels from 0 to 5 volt and records the detector response
this gives a three dimensional dataset
    """

    _DEFAULT_SETTINGS = [
        Parameter('WP_1', [
            Parameter('channel', 5, range(8), 'analog channel that controls waveplate 1'),
            Parameter('V_min', 0.0, float, 'minimum voltage of scan'),
            Parameter('V_max', 5.0, float, 'maximum voltage of scan'),
            Parameter('dV', 0.2, float, 'voltage step of scan')
        ]),
        Parameter('WP_2', [
            Parameter('channel', 6, range(8), 'analog channel that controls waveplate 1'),
            Parameter('V_min', 0.0, float, 'minimum voltage of scan'),
            Parameter('V_max', 5.0, float, 'maximum voltage of scan'),
            Parameter('dV', 0.2, float, 'voltage step of scan')
        ]),
        Parameter('WP_3', [
            Parameter('channel', 7, range(8), 'analog channel that controls waveplate 1'),
            Parameter('V_min', 0.0, float, 'minimum voltage of scan'),
            Parameter('V_max', 5.0, float, 'maximum voltage of scan'),
            Parameter('dV', 0.2, float, 'voltage step of scan')
        ]),
        # Parameter('channel_WP_1', 5, range(8), 'analog channel that controls waveplate 1'),
        # Parameter('channel_WP_2', 6, range(8), 'analog channel that controls waveplate 2'),
        # Parameter('channel_WP_3', 7, range(8), 'analog channel that controls waveplate 3'),
        Parameter('channel_OnOff', 4, [4,5,6,7], 'digital channel that turns polarization controller on/off'),
        Parameter('channel_detector', 0, range(4), 'analog input channel of the detector signal')
    ]

    _INSTRUMENTS = {
        'FPGA_IO': NI7845RReadWrite
    }

    _SCRIPTS = {

    }

    def __init__(self, instruments, scripts = None, name=None, settings=None, log_function=None, data_path = None):
        """
        Example of a script that emits a QT signal for the gui
        Args:
            name (optional): name of script, if empty same as class name
            settings (optional): settings for this script, if empty same as default settings
        """
        Script.__init__(self, name, settings=settings, scripts=scripts, instruments=instruments, log_function=log_function, data_path = data_path)

    def _function(self):
        """
        This is the actual function that will be executed. It uses only information that is provided in the settings property
        will be overwritten in the __init__
        """


        def calc_progress(v1, v3, volt_range_1, volt_range_3):
            dV = np.mean(np.diff(volt_range_1))
            progress_v3 = (v3 - min(volt_range_3)) / (max(volt_range_3) - min(volt_range_3))
            progress_v1 = (v1 - min(volt_range_1)) / (max(volt_range_1) - min(volt_range_1))
            progress = progress_v1 + progress_v3 * dV / (max(volt_range_1) - min(volt_range_1))
            return int(100*progress)

        self.data = {}
        fpga_io = self.instruments['FPGA_IO']['instance']
        # fpga_io.update(self.instruments['FPGA_IO']['settings'])

        # turn controller on
        control_channel = 'DIO{:d}'.format(self.settings['channel_OnOff'])
        instrument_settings = {control_channel: True}
        fpga_io.update(instrument_settings)

        # channel_out_1 = 'AO{:d}'.format(self.settings['channel_WP_{:d}'.format(1)])
        # channel_out_2 = 'AO{:d}'.format(self.settings['channel_WP_{:d}'.format(2)])
        # channel_out_3 = 'AO{:d}'.format(self.settings['channel_WP_{:d}'.format(3)])
        channel_out_1 = 'AO{:d}'.format(self.settings['WP_1']['channel'])
        channel_out_2 = 'AO{:d}'.format(self.settings['WP_2']['channel'])
        channel_out_3 = 'AO{:d}'.format(self.settings['WP_3']['channel'])
        channel_in = 'AI{:d}'.format(self.settings['channel_detector'])

        # set the voltages
        volt_range_1 = np.arange(self.settings['WP_1']['V_min'], self.settings['WP_1']['V_max'], self.settings['WP_1']['dV'])
        volt_range_2 = np.arange(self.settings['WP_2']['V_min'], self.settings['WP_2']['V_max'], self.settings['WP_2']['dV'])
        volt_range_3 = np.arange(self.settings['WP_3']['V_min'], self.settings['WP_3']['V_max'], self.settings['WP_3']['dV'])
        for v1 in volt_range_1:
            signal_1 = float(v1)
            for v3 in volt_range_3:
                signal_3 = float(v3)
                self.log('WP1 = {:0.2f}V, WP3 = {:0.2f}V: wait 3 seconds to settle down'.format(signal_1, signal_3))
                fpga_io.update({channel_out_1: signal_1, channel_out_2: 0, channel_out_3: signal_3})
                time.sleep(3)
                data = []
                for v2 in volt_range_2:
                    signal_2 = float(v2)
                    fpga_io.update({channel_out_2: signal_2})
                    time.sleep(1)
                    detector_value = getattr(fpga_io, channel_in)
                    data.append(detector_value)
                self.data.update({'WP1 = {:0.2f}V, WP3 = {:0.2f}V'.format(signal_1, signal_3) : data})
                progress = calc_progress(v1, v3, volt_range_1, volt_range_3)
                self.updateProgress.emit(progress)



    @staticmethod
    def data_to_pandas_panel(data):
        """
        casts the data in dictionary form into a pandas panel (3D dataset)
        Args:
            data: dictionary produced by the script

        Returns: pandas panel (3D dataset)

        """

        def get_voltages_from_tag(s):
            v1 = float(s.split(',')[0].split('WP1 = ')[1].split('V')[0])
            v3 = float(s.split(',')[1].split(' WP3 = ')[1].split('V')[0])
            return v1, v3

        v1_array = sorted(list(set([get_voltages_from_tag(k)[0] for k, value in data.iteritems()])))
        v3_array = sorted(list(set([get_voltages_from_tag(k)[1] for k, value in data.iteritems()])))
        v2_array = sorted(list(set([get_voltages_from_tag(k)[1] for k, value in data.iteritems()])))

        def get_img_df(v3):
            df = pd.DataFrame(
                [data['WP1 = {:0.2f}V, WP3 = {:0.2f}V'.format(v1, v3)][0:len(v2_array)] for v1 in v1_array],
                index=['{:0.2f}V'.format(v1) for v1 in v1_array],
                columns=['{:0.2f}V'.format(v2) for v2 in v2_array])
            return df

        panel = pd.Panel.from_dict({'{:0.2f}V'.format(v3): get_img_df(v3) for v3 in v3_array})
        return panel.transpose(1, 2, 0)

    @staticmethod
    def plot_pol_map(value, axis, data_panel, plot_axes = None):
        """
        plots the polarization map
        Args:
            value: value of voltage for which to plot 2D map
            axis: axis along which to slice data (1,2,3)
            data_panel: pandas data panel as obtained from data_to_pandas_panel()
            plot_axes: axes on which to plot data
        Returns:

        """
        if isinstance(value, float):
            value = '{:0.2f}V'.format(value)

        v1_array, v2_array, v3_array = data_panel.axes

        if axis == 1:
            data = data_panel[value]
            #         extent=[0, len(v2_array),len(v3_array),0]
            xlabel = 'waveplate 2 (V)'
            ylabel = 'waveplate 3 (V)'
            title = 'waveplate 1 = {:s}'.format(value)
            extent = [float(min(v2_array).split('V')[0]), float(max(v2_array).split('V')[0]),
                      float(max(v3_array).split('V')[0]), float(min(v3_array).split('V')[0])]
        elif axis == 2:
            data = data_panel.major_xs(value)
            #         extent=[0, len(v1_array),len(v3_array),0]
            extent = [float(min(v1_array).split('V')[0]), float(max(v1_array).split('V')[0]),
                      float(max(v3_array).split('V')[0]), float(min(v3_array).split('V')[0])]
            xlabel = 'waveplate 1 (V)'
            ylabel = 'waveplate 3 (V)'
            title = 'waveplate 2 = {:s}'.format(value)
        elif axis == 3:
            data = data_panel.minor_xs(value)
            #         extent=[0, len(v1_array),len(v2_array),0]
            extent = [float(min(v1_array).split('V')[0]), float(max(v1_array).split('V')[0]),
                      float(max(v2_array).split('V')[0]), float(min(v2_array).split('V')[0])]
            xlabel = 'waveplate 1 (V)'
            ylabel = 'waveplate 2 (V)'
            title = 'waveplate 3 = {:s}'.format(value)

        if plot_axes is None:
            import matplotlib.pyplot as plt
            plt.figure()
            im = plt.imshow(data, extent=extent)
            cb = plt.colorbar(im)
            plt.xlabel(xlabel)
            plt.ylabel(ylabel)
            plt.title(title)
        else:
            im = plot_axes.imshow(data, extent=extent)
            # cb = plt.colorbar(im)
            plot_axes.set_xlabel(xlabel)
            plot_axes.set_ylabel(ylabel)
            plot_axes.set_title(title)
        # return data

    @staticmethod
    def plot_scan(data_panel, v1=None, v2=None, v3=None, plot_axes = None):
        """
        plots the detector signal as a function of the axis for which the value is None
        Args:
            data_panel: data set in form of a pandas data panel
            v1: float or text of form {:0.2f} or None
            v2: float or text of form {:0.2f} or None
            v3: float or text of form {:0.2f} or None

        Returns:

        """
        #     need to get two values
        assert np.sum([x == None for x in [v1, v2, v3]]) == 1, 'function requires exactly two not None values'

        if v1 == None:
            perm = [1, 0, 2]
            value1, value2 = v2, v3
            xlabel = 'waveplate 1 (V)'
            title = 'WP2 = {:0.2f}V, WP3 = {:0.2f}V'.format(v2, v3)
        elif v2 == None:
            perm = [0, 1, 2]
            value1, value2 = v1, v3
            xlabel = 'waveplate 2 (V)'
            title = 'WP1 = {:0.2f}V, WP3 = {:0.2f}V'.format(v1, v3)
        elif v3 == None:
            perm = [0, 2, 1]
            value1, value2 = v1, v2
            xlabel = 'waveplate 3 (V)'
            title = 'WP1 = {:0.2f}V, WP2 = {:0.2f}V'.format(v1, v2)

        if isinstance(value1, float):
            value1 = '{:0.2f}V'.format(value1)
        if isinstance(value2, float):
            value2 = '{:0.2f}V'.format(value2)

        print('p', perm, value1, value2)

        scan_data = data_panel.transpose(perm[0], perm[1], perm[2])[value1][value2]

        if plot_axes is None:
            import matplotlib.pyplot as plt
            plt.figure()
            plt.plot([float(x.split('V')[0]) for x in scan_data.index], scan_data.values)
            plt.xlabel(xlabel)
            plt.ylabel('detector signal')
            plt.title(title)
        else:
            plot_axes.plot([float(x.split('V')[0]) for x in scan_data.index], scan_data.values)
            plot_axes.set_xlabel(xlabel)
            plot_axes.set_ylabel('detector signal')
            plot_axes.set_title(title)

    def plot(self, axes1):

        last_key = sorted(self.data.keys())[-1]
        print('last_key', last_key)
        volt_range = np.arange(0, 5, 0.2)
        axes1.plot(volt_range, self.data[last_key], '-o')

    def stop(self):
        self._abort = True









if __name__ == '__main__':
    script = {}
    instr = {}
    script, failed, instr = Script.load_and_append({'pol_control': 'FPGA_PolarizationController'}, script, instr)

    print(script)
    print(failed)
    print(instr)<|MERGE_RESOLUTION|>--- conflicted
+++ resolved
@@ -383,10 +383,7 @@
             Parameter('settle_time', 2., float, 'settle time (s)'),
             Parameter('WP_control', 2, [1, 2, 3], 'control waveplate'),
             Parameter('dV', 0.1, float, 'initial step size of search algorithm'),
-<<<<<<< HEAD
-=======
             Parameter('slope', 'negative', ['positive', 'negative'], 'is the slope around the zero crossing is positive or negative'),
->>>>>>> cc0bc82e
             Parameter('start with current', True, bool, 'uses the current output as starting point (instead of setpoint) if not zero'),
         ]),
         Parameter('measure_at_zero',[
@@ -423,7 +420,33 @@
         #     dV = np.mean(np.diff(volt_range))
         #     progress = (v2 - min(volt_range)) / (max(volt_range) - min(volt_range))
         #     return 100.*progress
-<<<<<<< HEAD
+
+        def get_direction(detector_value, slope):
+            """
+            give the direction we have to move given the detector value and the slope of the zero crossing
+            Args:
+                detector_value: detector value
+                slope: slope of the zero crossing
+
+            Returns: direction in which to step
+
+
+            we calculate the directin based on the following truth table (i.e. xor table)
+
+                slope   detector    direction
+                +       -           +
+                +       +           -
+                -       +           +
+                -       -           -
+
+
+            """
+            direction = (int(np.sign(detector_value)) == 1) ^ (int(slope) == 1)
+            # now map True and False and 1 and -1
+            direction = 1 if direction else -1
+
+            return direction
+
 
         self.data = {'voltage_waveplate': [], 'detector_signal': [], 'det_signal_cont': []}
         wp_control = self.settings['optimization']['WP_control']
@@ -431,7 +454,9 @@
         v_out = float(self.settings['setpoints']['V_{:d}'.format(wp_control)])
         target = self.settings['optimization']['target']
         detector_value = 2* target
-        direction = 1  # we start going forward
+
+        # convert slope to numeric value
+        slope = 1 if self.settings['optimization']['slope'] == 'positive' else -1
 
         control_channel = 'DIO{:d}'.format(self.settings['channels']['channel_OnOff'])
         channel_out = 'AO{:d}'.format(self.settings['channels']['channel_WP_{:d}'.format(wp_control)])
@@ -446,82 +471,7 @@
         # turn controller on
         fpga_io.update({control_channel: True})
 
-=======
-
-        def get_direction(detector_value, slope):
-            """
-            give the direction we have to move given the detector value and the slope of the zero crossing
-            Args:
-                detector_value: detector value
-                slope: slope of the zero crossing
-
-            Returns: direction in which to step
-
-
-            we calculate the directin based on the following truth table (i.e. xor table)
-
-                slope   detector    direction
-                +       -           +
-                +       +           -
-                -       +           +
-                -       -           -
-
-
-            """
-            direction = (int(np.sign(detector_value)) == 1) ^ (int(slope) == 1)
-            # now map True and False and 1 and -1
-            direction = 1 if direction else -1
-
-            return direction
-
-
-        self.data = {'voltage_waveplate': [], 'detector_signal': [], 'det_signal_cont': []}
-        wp_control = self.settings['optimization']['WP_control']
-        settle_time = self.settings['optimization']['settle_time']
-        v_out = float(self.settings['setpoints']['V_{:d}'.format(wp_control)])
-        target = self.settings['optimization']['target']
-        detector_value = 2* target
-
-        # convert slope to numeric value
-        slope = 1 if self.settings['optimization']['slope'] == 'positive' else -1
-
-        control_channel = 'DIO{:d}'.format(self.settings['channels']['channel_OnOff'])
-        channel_out = 'AO{:d}'.format(self.settings['channels']['channel_WP_{:d}'.format(wp_control)])
-        channel_in = 'AI{:d}'.format(self.settings['channels']['channel_detector'])
-
-        fpga_io = self.instruments['FPGA_IO']['instance']
-
-
-        # x = getattr(fpga_io, channel_out)
-        # print('=== current value',channel_out, x)
->>>>>>> cc0bc82e
-
-        # turn controller on
-        fpga_io.update({control_channel: True})
-
-        # set the setpoints for all three waveplates
-        dictator = {}
-        for i in [1, 2, 3]:
-            if self.settings['optimization']['start with current'] and i == wp_control:
-                value = getattr(fpga_io, channel_out)
-                if value == 0:
-                    value = float(self.settings['setpoints']['V_{:d}'.format(i)])
-                    self.log('current value is zero take setpoint {:0.2f} V as starting point'.format(value))
-                else:
-                    value = int_to_voltage(value)
-                    self.log('use current value {:0.2} V as starting point'.format(value))
-            else:
-                value = float(self.settings['setpoints']['V_{:d}'.format(i)])
-            dictator.update({
-                'AO{:d}'.format(self.settings['channels']['channel_WP_{:d}'.format(i)]):value})
-
-<<<<<<< HEAD
-        fpga_io.update(dictator)
-        time.sleep(settle_time)
-
-        # x = getattr(fpga_io, channel_out)
-        # print('=== current value', x)
-=======
+
 
         # set the setpoints for all three waveplates
         dictator = {}
@@ -542,7 +492,6 @@
 
         fpga_io.update(dictator)
         time.sleep(settle_time)
->>>>>>> cc0bc82e
 
         crossed_zero = False
         while abs(detector_value) > abs(target):
@@ -561,40 +510,13 @@
             self.progress = 50.
             self.updateProgress.emit(self.progress)
 
-<<<<<<< HEAD
-=======
             direction = get_direction(detector_value, slope)
 
             print('---->', detector_value, slope, direction)
->>>>>>> cc0bc82e
             # calculate the next step
             if len(self.data['voltage_waveplate']) ==1:
                 v_step = self.settings['optimization']['dV'] # start with initial step size
             elif len(self.data['voltage_waveplate']) > 1:
-<<<<<<< HEAD
-
-
-
-                # check for zero crossing
-                if self.data['detector_signal'][-2] * self.data['detector_signal'][-1] < 0:
-                    self.log('detected zero crossing!')
-                    direction *=-1 # since we crossed zero we have to go back the next time, i.e invert the direction
-                    v_step /=2 # decrease the step size since we are closer to zero
-                else:
-                    if len(self.data['voltage_waveplate']) < 5 and len(self.data['voltage_waveplate']) >2 and abs(self.data['detector_signal'][-1]) > abs(self.data['detector_signal'][-2]):
-                        print('WARNING SEEM TO GO INTO WRONG DIRECTION')
-                        direction *= -1 # if in the first few measurements we go into the wrong direction, then turn around
-
-
-            # calculate next output voltage
-            v_out += v_step * direction
-
-
-            if v_out > 5 or v_out <0:
-                v_out = 5 if v_out > 5 else 0 # set the output to be within the range
-                direction *= -1 # change direction since we hit the end of the valid output range
-
-=======
 
                 # check for zero crossing
                 if self.data['detector_signal'][-2] * self.data['detector_signal'][-1] < 0:
@@ -615,7 +537,6 @@
                 v_out = 5 if v_out > 5 else 0 # set the output to be within the range
                 # direction *= -1 # change direction since we hit the end of the valid output range
 
->>>>>>> cc0bc82e
             if min(self.data['voltage_waveplate']) == 0 and max(self.data['voltage_waveplate']) ==5:
                 self.log('warning! scanned full range without finding zero. abort!')
                 self._abort = True
@@ -632,11 +553,7 @@
                     break
                 detector_value = getattr(fpga_io, channel_in)
                 self.data['det_signal_cont'].append(detector_value)
-<<<<<<< HEAD
-                self.progress = 100.* (i+n_opt) /(n_cont+ n_opt)
-=======
                 self.progress = 100.* (i+n_opt+1) /(n_cont+ n_opt)
->>>>>>> cc0bc82e
 
                 self.updateProgress.emit(self.progress)
                 time.sleep(settle_time)
