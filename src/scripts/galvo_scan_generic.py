"""
    This file is part of b26_toolkit, a PyLabControl add-on for experiments in Harvard LISE B26.
    Copyright (C) <2016>  Arthur Safira, Jan Gieseler, Aaron Kabcenell

    PyLabControl is free software: you can redistribute it and/or modify
    it under the terms of the GNU General Public License as published by
    the Free Software Foundation, either version 3 of the License, or
    (at your option) any later version.

    PyLabControl is distributed in the hope that it will be useful,
    but WITHOUT ANY WARRANTY; without even the implied warranty of
    MERCHANTABILITY or FITNESS FOR A PARTICULAR PURPOSE.  See the
    GNU General Public License for more details.

    You should have received a copy of the GNU General Public License
    along with PyLabControl.  If not, see <http://www.gnu.org/licenses/>.
"""

import numpy as np

from b26_toolkit.src.instruments import NI6259
from b26_toolkit.src.plotting.plots_2d import plot_fluorescence_new, update_fluorescence
from PyLabControl.src.core import Script, Parameter

#todo: JG - move generic galvo to Pylabcontrol
#todo: JG - clean up legacy galvo scan
class GalvoScanGeneric(Script):
    """
    GalvoScan uses the apd, daq, and galvo to sweep across voltages while counting photons at each voltage,
    resulting in an image in the current field of view of the objective.
    """

    _DEFAULT_SETTINGS = [
        Parameter('point_a',
                  [Parameter('x', 0, float, 'x-coordinate'),
                   Parameter('y', 0, float, 'y-coordinate')
                   ]),
        Parameter('point_b',
                  [Parameter('x', 1.0, float, 'x-coordinate'),
                   Parameter('y', 1.0, float, 'y-coordinate')
                   ]),
        Parameter('RoI_mode', 'center', ['corner', 'center'], 'mode to calculate region of interest.\n \
                                                           corner: pta and ptb are diagonal corners of rectangle.\n \
                                                           center: pta is center and pta is extend or rectangle'),
        Parameter('num_points',
                  [Parameter('x', 25, int, 'number of x points to scan'),
                   Parameter('y', 25, int, 'number of y points to scan')
                   ]),
        Parameter('time_per_pt', .002, [.0001,.001, .002, .005, .01, .015, .02], 'time in s to measure at each point'),
        Parameter('settle_time', .0002, [.0002], 'wait time between points to allow galvo to settle in seconds'),
        Parameter('max_counts_plot', -1, int, 'Rescales colorbar with this as the maximum counts on replotting'),
        # Parameter('DAQ_channels',
        #            [Parameter('x_ao_channel', 'ao0', ['ao0', 'ao1', 'ao2', 'ao3'], 'Daq channel used for x voltage analog output'),
        #             Parameter('y_ao_channel', 'ao3', ['ao0', 'ao1', 'ao2', 'ao3'], 'Daq channel used for y voltage analog output'),
        #             Parameter('counter_channel', 'ctr0', ['ctr0', 'ctr1'], 'Daq channel used for counter')
        #           ]),
        Parameter('ending_behavior', 'return_to_start', ['return_to_start', 'return_to_origin', 'leave_at_corner'], 'return to the corn')
    ]

    # _INSTRUMENTS = {'daq':  DAQ}
    _INSTRUMENTS = {}
    _SCRIPTS = {}

    _ACQ_TYPE = 'line' #this defines if the galvo acquisition is line by line or point by point, the default is line

    def __init__(self, instruments, name=None, settings=None, log_function=None, data_path=None):
        '''
        Initializes GalvoScan script for use in gui

        Args:
            instruments: list of instrument objects
            name: name to give to instantiated script object
            settings: dictionary of new settings to pass in to override defaults
            log_function: log function passed from the gui to direct log calls to the gui log
            data_path: path to save data

        '''
        Script.__init__(self, name, settings=settings, instruments=instruments, log_function=log_function,
                        data_path = data_path)



    def setup_scan(self):
        """
        prepares the scan
        Returns:

        """
        pass


    def _function(self):
        """
        Executes threaded galvo scan
        """

        # initial_position = self.instruments['daq']['instance'].get_analog_out_voltages([self.settings['DAQ_channels']['x_ao_channel'], self.settings['DAQ_channels']['y_ao_channel']])
        initial_position = self.get_galvo_location()
        if initial_position == []:
            print('WARNING!! GALVO POSITION COULD NOT BE DETERMINED. SET ENDING ending_behavior TO leave_at_corner')
            self.settings['ending_behavior'] = 'leave_at_corner'

        self.data = {'image_data': np.zeros((self.settings['num_points']['y'], self.settings['num_points']['x']))}
        self.data['extent'] = self.pts_to_extent(self.settings['point_a'], self.settings['point_b'], self.settings['RoI_mode'])

        if self._ACQ_TYPE == 'point':
            self.data['point_data'] = [] # stores the complete data acquired at each point, image_data holds only a scalar at each point


        [xVmin, xVmax, yVmax, yVmin] = self.data['extent']
        self.x_array = np.linspace(xVmin, xVmax, self.settings['num_points']['x'], endpoint=True)
        self.y_array = np.linspace(yVmin, yVmax, self.settings['num_points']['y'], endpoint=True)

        self.setup_scan()

        Nx, Ny = self.settings['num_points']['x'], self.settings['num_points']['y']

        for yNum in xrange(0, Ny):

            if self._ACQ_TYPE == 'line':
                if self._abort:
                    break
                line_data = self.read_line(self.y_array[yNum])
                self.data['image_data'][yNum] = line_data
                self.progress = float(yNum + 1) / Ny * 100
                self.updateProgress.emit(int(self.progress))

            elif self._ACQ_TYPE == 'point':
                for xNum in xrange(0, Nx):
                    if self._abort:
                        break

                    point_data = self.read_point(self.x_array[xNum], self.y_array[yNum])
                    self.data['image_data'][yNum, xNum] = np.mean(point_data)

                    self.data['point_data'].append(point_data)
                    self.progress = float(yNum * Nx + 1 + xNum) / (Nx * Ny) * 100

                    # JG: tmp print info about progress
                    print('current acquisition {:02d}/{:02d} ({:0.2f}%)'.format(yNum * Nx + xNum, Nx * Ny, self.progress))

                    self.updateProgress.emit(int(self.progress))
                    
                # fill the rest of the array with the mean of the data up to now (otherwise it's zero and the data is not visible in the plot)
                if yNum<Ny:
                    self.data['image_data'][yNum + 1:, :] = np.mean(self.data['image_data'][0:yNum, :])

        #set point after scan based on ending_behavior setting
        if self.settings['ending_behavior'] == 'leave_at_corner':
            return
        elif self.settings['ending_behavior'] == 'return_to_start':
            self.set_galvo_location(initial_position)
        elif self.settings['ending_behavior'] == 'return_to_origin':
            self.set_galvo_location([0,0])

    def get_galvo_location(self):
        """
        returns the current position of the galvo
        Returns: list with two floats, which give the x and y position of the galvo mirror
        """
        raise NotImplementedError
        return galvo_position

    def set_galvo_location(self, galvo_position):
        """
        sets the current position of the galvo
        galvo_position: list with two floats, which give the x and y position of the galvo mirror
        """
        raise NotImplementedError

    def read_line(self, y_pos):
        """
        reads a line of data from the DAQ, this function is used if _ACQ_TYPE = 'line'
        Args:
            y_pos: y position of the scan

        Returns:

        """
        raise NotImplementedError

<<<<<<< HEAD
=======
    def read_point(self, x_pos, y_pos):
        """
        reads a line of data from the DAQ, this function is used if _ACQ_TYPE = 'point'
        Args:
            x_pos: x position of the scan
            y_pos: y position of the scan
        Returns:

        """
        raise NotImplementedError

>>>>>>> f33e2cd5
    @staticmethod
    def pts_to_extent(pta, ptb, roi_mode):
        """

        Args:
            pta: point a
            ptb: point b
            roi_mode:   mode how to calculate region of interest
                        corner: pta and ptb are diagonal corners of rectangle.
                        center: pta is center and ptb is extend or rectangle

        Returns: extend of region of interest [xVmin, xVmax, yVmax, yVmin]

        """
        if roi_mode == 'corner':
            xVmin = min(pta['x'], ptb['x'])
            xVmax = max(pta['x'], ptb['x'])
            yVmin = min(pta['y'], ptb['y'])
            yVmax = max(pta['y'], ptb['y'])
        elif roi_mode == 'center':
            xVmin = pta['x'] - float(ptb['x']) / 2.
            xVmax = pta['x'] + float(ptb['x']) / 2.
            yVmin = pta['y'] - float(ptb['y']) / 2.
            yVmax = pta['y'] + float(ptb['y']) / 2.
        return [xVmin, xVmax, yVmax, yVmin]

    def _plot(self, axes_list, data = None):
        """
        Plots the galvo scan image
        Args:
            axes_list: list of axes objects on which to plot the galvo scan on the first axes object
            data: data (dictionary that contains keys image_data, extent) if not provided use self.data
        """

        if data is None:
            data = self.data

        plot_fluorescence_new(data['image_data'], data['extent'], axes_list[0], max_counts=self.settings['max_counts_plot'])

    def _update_plot(self, axes_list):
        """
        updates the galvo scan image
        Args:
            axes_list: list of axes objects on which to plot plots the esr on the first axes object
        """
        update_fluorescence(self.data['image_data'], axes_list[0], self.settings['max_counts_plot'])

    def get_axes_layout(self, figure_list):
        """
        returns the axes objects the script needs to plot its data
        the default creates a single axes object on each figure
        This can/should be overwritten in a child script if more axes objects are needed
        Args:
            figure_list: a list of figure objects
        Returns:
            axes_list: a list of axes objects

        """

        # only pick the first figure from the figure list, this avoids that get_axes_layout clears all the figures
        return super(GalvoScanGeneric, self).get_axes_layout([figure_list[0]])

class GalvoScanDAQ(GalvoScanGeneric):
    """
    GalvoScan uses the apd, daq, and galvo to sweep across voltages while counting photons at each voltage,
    resulting in an image in the current field of view of the objective.
    """

    _DEFAULT_SETTINGS = [
        Parameter('DAQ_channels',
                   [Parameter('x_ao_channel', 'ao0', ['ao0', 'ao1', 'ao2', 'ao3'], 'Daq channel used for x voltage analog output'),
                    Parameter('y_ao_channel', 'ao3', ['ao0', 'ao1', 'ao2', 'ao3'], 'Daq channel used for y voltage analog output'),
                    Parameter('counter_channel', 'ctr0', ['ctr0', 'ctr1'], 'Daq channel used for counter')
                  ])
    ]

    _INSTRUMENTS = {'daq':  NI6259}

    def __init__(self, instruments, name=None, settings=None, log_function=None, data_path=None):
        '''
        Initializes GalvoScan script for use in gui

        Args:
            instruments: list of instrument objects
            name: name to give to instantiated script object
            settings: dictionary of new settings to pass in to override defaults
            log_function: log function passed from the gui to direct log calls to the gui log
            data_path: path to save data

        '''
        self._DEFAULT_SETTINGS = self._DEFAULT_SETTINGS + GalvoScanGeneric._DEFAULT_SETTINGS
        Script.__init__(self, name, settings=settings, instruments=instruments, log_function=log_function, data_path = data_path)

    def setup_scan(self):

        self.clockAdjust = int((self.settings['time_per_pt'] + self.settings['settle_time']) / self.settings['settle_time'])

        [xVmin, xVmax, yVmax, yVmin] = self.pts_to_extent(self.settings['point_a'],self.settings['point_b'],self.settings['RoI_mode'])


        self.x_array = np.repeat(np.linspace(xVmin, xVmax, self.settings['num_points']['x'], endpoint=True),self.clockAdjust)
        self.y_array = np.linspace(yVmin, yVmax, self.settings['num_points']['y'], endpoint=True)
        sample_rate = float(1) / self.settings['settle_time']
        self.instruments['daq']['instance'].settings['analog_output'][
            self.settings['DAQ_channels']['x_ao_channel']]['sample_rate'] = sample_rate
        self.instruments['daq']['instance'].settings['analog_output'][
            self.settings['DAQ_channels']['y_ao_channel']]['sample_rate'] = sample_rate
        self.instruments['daq']['instance'].settings['digital_input'][
            self.settings['DAQ_channels']['counter_channel']]['sample_rate'] = sample_rate

    def get_galvo_location(self):
        """
        returns the current position of the galvo
        Returns: list with two floats, which give the x and y position of the galvo mirror
        """
        galvo_position = self.instruments['daq']['instance'].get_analog_voltages([
            self.settings['DAQ_channels']['x_ao_channel'],
            self.settings['DAQ_channels']['y_ao_channel']]
        )
        return galvo_position

    def set_galvo_location(self, galvo_position):
        """
        sets the current position of the galvo
        galvo_position: list with two floats, which give the x and y position of the galvo mirror
        """
        if galvo_position[0] > 1 or galvo_position[0] < -1 or galvo_position[1] > 1 or galvo_position[1] < -1:
            raise ValueError('The script attempted to set the galvo position to an illegal position outside of +- 1 V')

        pt = galvo_position
        daq = self.instruments['daq']['instance']
        # daq API only accepts either one point and one channel or multiple points and multiple channels
        pt = np.transpose(np.column_stack((pt[0],pt[1])))
        pt = (np.repeat(pt, 2, axis=1))

        daq.setup_AO([self.settings['DAQ_channels']['x_ao_channel'], self.settings['DAQ_channels']['y_ao_channel']], pt)
        daq.AO_run()
        daq.AO_waitToFinish()
        daq.AO_stop()

    def read_line(self, y_pos):
        """
        reads a line of data from the DAQ
        Args:
            y_pos: y position of the scan

        Returns:

        """
        # initialize APD thread
        clk_source = self.instruments['daq']['instance'].DI_init(self.settings['DAQ_channels']['counter_channel'],
                                                                 len(self.x_array) + 1)
        self.initPt = np.transpose(np.column_stack((self.x_array[0],y_pos)))
        self.initPt = (np.repeat(self.initPt, 2, axis=1))

        # move galvo to first point in line
        self.instruments['daq']['instance'].setup_AO(
            [self.settings['DAQ_channels']['x_ao_channel'], self.settings['DAQ_channels']['y_ao_channel']],
            self.initPt, "")
        self.instruments['daq']['instance'].AO_run()
        self.instruments['daq']['instance'].AO_waitToFinish()
        self.instruments['daq']['instance'].AO_stop()
        self.instruments['daq']['instance'].setup_AO([self.settings['DAQ_channels']['x_ao_channel']], self.x_array,
                                                     clk_source)
        # start counter and scanning sequence
        self.instruments['daq']['instance'].AO_run()
        self.instruments['daq']['instance'].DI_run()
        self.instruments['daq']['instance'].AO_waitToFinish()
        self.instruments['daq']['instance'].AO_stop()
        xLineData, _ = self.instruments['daq']['instance'].DI_read()
        self.instruments['daq']['instance'].DI_stop()
        diffData = np.diff(xLineData)

        summedData = np.zeros(len(self.x_array) / self.clockAdjust)
        for i in range(0, int((len(self.x_array) / self.clockAdjust))):
            summedData[i] = np.sum(diffData[(i * self.clockAdjust + 1):(i * self.clockAdjust + self.clockAdjust - 1)])
        # also normalizing to kcounts/sec
        return summedData * (.001 / self.settings['time_per_pt'])



if __name__ == '__main__':
    from PyLabControl.src.core import Instrument
    # from b26_toolkit.src.instruments import NI7845RMain
    #
    # fpga = NI7845RMain()
    #
    #
    # g = GalvoScanFPGA(instruments={'NI7845RMain':fpga}, name='test_fpga_scan', settings=None, log_function=None, data_path=None)
    # print(fpga)


    # instruments, failed =  Instrument.load_and_append(instrument_dict ={'NI7845RMain': 'NI7845RMain'}, raise_errors=True )

    script, failed, instruments = Script.load_and_append(script_dict={'GalvoScanFPGA': 'GalvoScanFPGA'}, raise_errors=True)
    #
    print(script)
    print(failed)
    # # print(instruments)
<|MERGE_RESOLUTION|>--- conflicted
+++ resolved
@@ -179,8 +179,6 @@
         """
         raise NotImplementedError
 
-<<<<<<< HEAD
-=======
     def read_point(self, x_pos, y_pos):
         """
         reads a line of data from the DAQ, this function is used if _ACQ_TYPE = 'point'
@@ -192,7 +190,6 @@
         """
         raise NotImplementedError
 
->>>>>>> f33e2cd5
     @staticmethod
     def pts_to_extent(pta, ptb, roi_mode):
         """
