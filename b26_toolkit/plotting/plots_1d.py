--- conflicted
+++ resolved
@@ -469,16 +469,6 @@
         counts_list = np.transpose(counts_list)
 
     if len(axis.lines) != len(counts_list) and fit_in_plot is False: # don't update the plot if the number of lines to plot isn't equal to the number of counts lists
-<<<<<<< HEAD
-        # print('Number of lines to plot is not equal to number of counts lists!!!')
-        # print('===>> ER 20181201: number of lines', len(axis.lines), ' number of list ', len(counts_list),
-        #       ' (they should be the same!!)')
-        #print('counts_list: ', counts_list)
-=======
-        print('Number of lines to plot is not equal to number of counts lists!!!')
-        print('===>> ER 20181201: number of lines', len(axis.lines), ' number of list ', len(counts_list),
-              ' (they should be the same!!)')
->>>>>>> 0239d0a2
         return
 
     else:
