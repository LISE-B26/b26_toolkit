"""
    This file is part of b26_toolkit, a pylabcontrol add-on for experiments in Harvard LISE B26.
    Copyright (C) <2016>  Arthur Safira, Jan Gieseler, Aaron Kabcenell

    b26_toolkit is free software: you can redistribute it and/or modify
    it under the terms of the GNU General Public License as published by
    the Free Software Foundation, either version 3 of the License, or
    (at your option) any later version.

    b26_toolkit is distributed in the hope that it will be useful,
    but WITHOUT ANY WARRANTY; without even the implied warranty of
    MERCHANTABILITY or FITNESS FOR A PARTICULAR PURPOSE.  See the
    GNU General Public License for more details.

    You should have received a copy of the GNU General Public License
    along with b26_toolkit.  If not, see <http://www.gnu.org/licenses/>.
"""

from .gauge_controller import PressureGauge, PumpLinePressureGauge, ChamberPressureGauge
from .spectrum_analyzer import SpectrumAnalyzer
from .ni_daq import NI6259, NI9263, NI9402, NI9219, NI9263_02, NI9215
from .piezo_controller import PiezoController, PiezoControllerCold, MDT693A
from .zurich_instruments import ZIHF2
from .pulse_blaster import B26PulseBlaster, Pulse
from .maestro import MaestroLightControl
from .attocube import ANC300, ANC350
from .microwave_generator import MicrowaveGenerator, RFGenerator, MicrowaveGenerator2
from .magnet_coils import MagnetCoils
from .temperature_controller import LakeShore335, LakeShore211
from .montana import CryoStation
from .newport_smc100 import SMC100
<<<<<<< HEAD
from .awg import AFG3022C, AFG3022C_02
=======
from .afg import AFG3021C
from .awg import AFG3022C
>>>>>>> 2a3c074d
from .keysight_oscilloscope import Oscilloscope
from .thorlabs_kcube import KDC001, TLI_DeviceInfo, B26KDC001x, B26KDC001y, B26KDC001z
from .magnet_coils import MagnetCoils
from .ueye_camera import UEyeCamera
from .optotune_lens import OptotuneLens
from .arduino import ArduinoZero
from .commander import Commander<|MERGE_RESOLUTION|>--- conflicted
+++ resolved
@@ -26,19 +26,15 @@
 from .attocube import ANC300, ANC350
 from .microwave_generator import MicrowaveGenerator, RFGenerator, MicrowaveGenerator2
 from .magnet_coils import MagnetCoils
-from .temperature_controller import LakeShore335, LakeShore211
 from .montana import CryoStation
 from .newport_smc100 import SMC100
-<<<<<<< HEAD
 from .awg import AFG3022C, AFG3022C_02
-=======
-from .afg import AFG3021C
-from .awg import AFG3022C
->>>>>>> 2a3c074d
+
 from .keysight_oscilloscope import Oscilloscope
 from .thorlabs_kcube import KDC001, TLI_DeviceInfo, B26KDC001x, B26KDC001y, B26KDC001z
 from .magnet_coils import MagnetCoils
 from .ueye_camera import UEyeCamera
 from .optotune_lens import OptotuneLens
 from .arduino import ArduinoZero
-from .commander import Commander+from .commander import Commander
+from .temperature_controller import TemperatureController, LakeShore211