"""
    This file is part of b26_toolkit, a pylabcontrol add-on for experiments in Harvard LISE B26.
    Copyright (C) <2016>  Arthur Safira, Jan Gieseler, Aaron Kabcenell

    b26_toolkit is free software: you can redistribute it and/or modify
    it under the terms of the GNU General Public License as published by
    the Free Software Foundation, either version 3 of the License, or
    (at your option) any later version.

    b26_toolkit is distributed in the hope that it will be useful,
    but WITHOUT ANY WARRANTY; without even the implied warranty of
    MERCHANTABILITY or FITNESS FOR A PARTICULAR PURPOSE.  See the
    GNU General Public License for more details.

    You should have received a copy of the GNU General Public License
    along with b26_toolkit.  If not, see <http://www.gnu.org/licenses/>.
"""

import pyvisa as visa
import pyvisa.errors

from pylabcontrol.core import Parameter, Instrument

# RANGE_MIN = 2025000000 #2.025 GHz
RANGE_MIN = 1012500000
RANGE_MAX = 4050000000 #4.050 GHZ

class MicrowaveGenerator(Instrument):
    """
    This class implements the Stanford Research Systems SG384 microwave generator. The class commuicates with the
    device over GPIB using pyvisa.
    """
    _DEFAULT_SETTINGS = Parameter([
        Parameter('connection_type', 'RS232', ['GPIB', 'RS232'], 'type of connection to open to controller'),
<<<<<<< HEAD
        Parameter('port', 22, list(range(0, 31)), 'GPIB or COM port on which to connect'), ## JG: what out for the ports this might be different on each computer and might cause issues when running export default
=======
        Parameter('port', 8, list(range(0, 31)), 'GPIB or COM port on which to connect'), ## JG: what out for the ports this might be different on each computer and might cause issues when running export default
>>>>>>> 0239d0a2
        Parameter('GPIB_num', 0, int, 'GPIB device on which to connect'),
        Parameter('enable_output', False, bool, 'Type-N output enabled'),
        Parameter('frequency', 3e9, float, 'frequency in Hz, or with label in other units ex 300 MHz'),
        Parameter('amplitude', -60, float, 'Type-N amplitude in dBm'),
        Parameter('phase', 0, float, 'output phase'),
        Parameter('enable_modulation', True, bool, 'enable modulation'),
        Parameter('modulation_type', 'FM', ['AM', 'FM', 'PhaseM', 'Freq sweep', 'Pulse', 'Blank', 'IQ'],
                  'Modulation Type: 0= AM, 1=FM, 2= PhaseM, 3= Freq sweep, 4= Pulse, 5 = Blank, 6=IQ'),
        Parameter('modulation_function', 'External', ['Sine', 'Ramp', 'Triangle', 'Square', 'Noise', 'External'],
                  'Modulation Function: 0=Sine, 1=Ramp, 2=Triangle, 3=Square, 4=Noise, 5=External'),
        Parameter('pulse_modulation_function', 'External', ['Square', 'Noise(PRBS)', 'External'], 'Pulse Modulation Function: 3=Square, 4=Noise(PRBS), 5=External'),
        Parameter('dev_width', 32e6, float, 'Width of deviation from center frequency in FM Hz'),
        Parameter('mod_rate', 1e7, float, 'Rate of modulation [Hz]')
    ])

    def __init__(self, name=None, settings=None):

        super(MicrowaveGenerator, self).__init__(name, settings)

        # XXXXX MW ISSUE = START
        #===========================================
        # Issue where visa.ResourceManager() takes 4 minutes no longer happens after using pdb to debug (??? not sure why???)
        try:
            self._connect()
        except pyvisa.errors.VisaIOError:
            print('No Microwave Controller Detected!. Check that you are using the correct communication type')
            raise
        except Exception as e:
            raise(e)
        #XXXXX MW ISSUE = END
        #===========================================

    def __del__(self):
        self.srs.close()

    def _connect(self):
        rm = visa.ResourceManager()
        if self.settings['connection_type'] == 'GPIB':
            self.srs = rm.open_resource(
                'GPIB' + str(self.settings['GPIB_num']) + '::' + str(self.settings['port']) + '::INSTR')
        elif self.settings['connection_type'] == 'RS232':
            self.srs = rm.open_resource('COM' + str(self.settings['port']))
            self.srs.baud_rate = 115200
        self.srs.query('*IDN?')

    #Doesn't appear to be necessary, can't manually make two sessions conflict, rms may share well
    # def __del__(self):
    #     self.srs.close()

    def update(self, settings):
        """
        Updates the internal settings of the MicrowaveGenerator, and then also updates physical parameters such as
        frequency, amplitude, modulation type, etc in the hardware
        Args:
            settings: a dictionary in the standard settings format
        """
        super(MicrowaveGenerator, self).update(settings)
        # XXXXX MW ISSUE = START
        # ===========================================
        if not self._settings_initialized:
            return

        for key, value in settings.items():
            if not (key == 'port' or key == 'GPIB_num'):
                if self.settings.valid_values[key] == bool: #converts booleans, which are more natural to store for on/off, to
                    value = int(value)                #the integers used internally in the SRS
                elif key == 'modulation_type':
                    value = self._mod_type_to_internal(value)
                elif key == 'modulation_function':
                    value = self._mod_func_to_internal(value)
                elif key == 'pulse_modulation_function':
                    value = self._pulse_mod_func_to_internal
                # elif key == 'frequency':
                #     if value > RANGE_MAX or value < RANGE_MIN:
                #         raise ValueError("Invalid frequency. All frequencies must be between 2.025 GHz and 4.050 GHz.")
                key = self._param_to_internal(key)

                # only send update to instrument if connection to instrument has been established
                self.srs.write(key + ' ' + str(value)) # frequency change operation timed using timeit.timeit and
                                                           # completion confirmed by query('*OPC?'), found delay of <10ms
                    # ER 20180904
                   # if key == 'FREQ':
                   #     print('frequency set to: ', float(self.srs.query('FREQ?')))
                    # print(self.srs.query('*OPC?'))

        # XXXXX MW ISSUE = END
        # ===========================================

    @property
    def _PROBES(self):
        return{
            'enable_output': 'if type-N output is enabled',
            'frequency': 'frequency of output in Hz',
            'amplitude': 'type-N amplitude in dBm',
            'phase': 'phase',
            'enable_modulation': 'is modulation enabled',
            'modulation_type': 'Modulation Type: 0= AM, 1=FM, 2= PhaseM, 3= Freq sweep, 4= Pulse, 5 = Blank, 6=IQ',
            'modulation_function': 'Modulation Function: 0=Sine, 1=Ramp, 2=Triangle, 3=Square, 4=Noise, 5=External',
            'pulse_modulation_function': 'Pulse Modulation Function: 3=Square, 4=Noise(PRBS), 5=External',
            'dev_width': 'Width of deviation from center frequency in FM',
            'mod_rate': 'Rate of modulation in Hz'
        }

    def read_probes(self, key):
        # assert hasattr(self, 'srs') #will cause read_probes to fail if connection not yet established, such as when called in init
        assert(self._settings_initialized) #will cause read_probes to fail if settings (and thus also connection) not yet initialized
        assert key in list(self._PROBES.keys())

        #query always returns string, need to cast to proper return type
        if key in ['enable_output', 'enable_rf_output', 'enable_modulation']:
            key_internal = self._param_to_internal(key)
            value = int(self.srs.query(key_internal + '?'))
            if value == 1:
                value = True
            elif value == 0:
                value = False
        elif key in ['modulation_type', 'modulation_function', 'pulse_modulation_function']:
            key_internal = self._param_to_internal(key)
            value = int(self.srs.query(key_internal + '?'))
            if key == 'modulation_type':
                value = self._internal_to_mod_type(value)
            elif key == 'modulation_function':
                value = self._internal_to_mod_func(value)
            elif key == 'pulse_modulation_function':
                value = self._internal_to_pulse_mod_func(value)
        else:
            key_internal = self._param_to_internal(key)
            value = float(self.srs.query(key_internal + '?'))

        return value

    @property
    def is_connected(self):
        try:
            self.srs.query('*IDN?') # arbitrary call to check connection, throws exception on failure to get response
            return True
        except pyvisa.errors.VisaIOError:
            return False

    def _param_to_internal(self, param):
        """
        Converts settings parameters to the corresponding key used for GPIB commands in the SRS.
        Args:
            param: settings parameter, ex. enable_output

        Returns: GPIB command, ex. ENBR

        """
        if param == 'enable_output':
            return 'ENBR'
        if param == 'enable_rf_output':
            return 'ENBL'
        elif param == 'frequency':
            return 'FREQ'
        elif param == 'amplitude':
            return 'AMPR'
        elif param == 'amplitude_rf':
            return 'AMPL'
        elif param == 'phase':
            return 'PHAS'
        elif param == 'enable_modulation':
            return 'MODL'
        elif param == 'modulation_type':
            return 'TYPE'
        elif param == 'modulation_function':
            return 'MFNC'
        elif param == 'pulse_modulation_function':
            return 'PFNC'
        elif param == 'dev_width':
            if self.read_probes('modulation_function') == 'Noise':
                return 'FNDV'
            return 'FDEV'
        elif param == 'mod_rate':
            return 'RATE'
        else:
            raise KeyError

    def _mod_type_to_internal(self, value):
        #COMMENT_ME
        if value == 'AM':
            return 0
        elif value == 'FM':
            return 1
        elif value == 'PhaseM':
            return 2
        elif value == 'Freq sweep':
            return 3
        elif value == 'Pulse':
            return 4
        elif value == 'Blank':
            return 5
        elif value == 'IQ':
            return 6
        else:
            raise KeyError

    def _internal_to_mod_type(self, value):
        #COMMENT_ME
        if value == 0:
            return 'AM'
        elif value == 1:
            return 'FM'
        elif value == 2:
            return 'PhaseM'
        elif value == 3:
            return 'Freq sweep'
        elif value == 4:
            return 'Pulse'
        elif value == 5:
            return 'Blank'
        elif value == 6:
            return 'IQ'
        else:
            raise KeyError

    def _mod_func_to_internal(self, value):
        #COMMENT_ME
        if value == 'Sine':
            return 0
        elif value == 'Ramp':
            return 1
        elif value == 'Triangle':
            return 2
        elif value == 'Square':
            return 3
        elif value == 'Noise':
            return 4
        elif value == 'External':
            return 5
        else:
            raise KeyError

    def _internal_to_mod_func(self, value):
        #COMMENT_ME
        if value == 0:
            return 'Sine'
        elif value == 1:
            return 'Ramp'
        elif value == 2:
            return 'Triangle'
        elif value == 3:
            return 'Square'
        elif value == 4:
            return 'Noise'
        elif value == 5:
            return 'External'
        else:
            raise KeyError

    def _pulse_mod_func_to_internal(self, value):
        #COMMENT_ME
        if value == 'Square':
            return 3
        elif value == 'Noise(PRBS)':
            return 4
        elif value == 'External':
            return 5
        else:
            raise KeyError

    def _internal_to_pulse_mod_func(self, value):
        #COMMENT_ME
        if value == 3:
            return 'Square'
        elif value == 4:
            return 'Noise(PRBS)'
        elif value == 5:
            return 'External'
        else:
            raise KeyError

class MicrowaveGenerator2(MicrowaveGenerator):
    _DEFAULT_SETTINGS = Parameter([
        Parameter('connection_type', 'RS232', ['GPIB', 'RS232'], 'type of connection to open to controller'),
        Parameter('port', 11, list(range(0, 31)), 'GPIB or COM port on which to connect'),
        ## JG: what out for the ports this might be different on each computer and might cause issues when running export default
        Parameter('GPIB_num', 0, int, 'GPIB device on which to connect'),
        Parameter('enable_output', False, bool, 'Type-N output enabled'),
        Parameter('frequency', 3e9, float, 'frequency in Hz, or with label in other units ex 300 MHz'),
        Parameter('amplitude', -60, float, 'Type-N amplitude in dBm'),
        Parameter('phase', 0, float, 'output phase'),
        Parameter('enable_modulation', True, bool, 'enable modulation'),
        Parameter('modulation_type', 'FM', ['AM', 'FM', 'PhaseM', 'Freq sweep', 'Pulse', 'Blank', 'IQ'],
                  'Modulation Type: 0= AM, 1=FM, 2= PhaseM, 3= Freq sweep, 4= Pulse, 5 = Blank, 6=IQ'),
        Parameter('modulation_function', 'External', ['Sine', 'Ramp', 'Triangle', 'Square', 'Noise', 'External'],
                  'Modulation Function: 0=Sine, 1=Ramp, 2=Triangle, 3=Square, 4=Noise, 5=External'),
        Parameter('pulse_modulation_function', 'External', ['Square', 'Noise(PRBS)', 'External'],
                  'Pulse Modulation Function: 3=Square, 4=Noise(PRBS), 5=External'),
        Parameter('dev_width', 32e6, float, 'Width of deviation from center frequency in FM')
    ])

class RFGenerator(MicrowaveGenerator):
    """
    Just a clone of MWGenerator, except that this only allows BNC output
    """

    _DEFAULT_SETTINGS = Parameter([
        Parameter('connection_type', 'RS232', ['GPIB', 'RS232'], 'type of connection to open to controller'),
        Parameter('port', 19, list(range(0, 31)), 'GPIB or COM port on which to connect'),
        ## JG: what out for the ports this might be different on each computer and might cause issues when running export default
        Parameter('GPIB_num', 0, int, 'GPIB device on which to connect'),
        Parameter('enable_rf_output', False, bool, 'BNC output enabled'),
        Parameter('frequency', 3e9, float, 'frequency in Hz, or with label in other units ex 300 MHz'),
        Parameter('amplitude_rf', -60, float, 'BNC amplitude in dBm'),
        Parameter('phase', 0, float, 'output phase'),
        Parameter('enable_modulation', True, bool, 'enable modulation'),
        Parameter('modulation_type', 'FM', ['AM', 'FM', 'PhaseM', 'Freq sweep', 'Pulse', 'Blank', 'IQ'],
                  'Modulation Type: 0= AM, 1=FM, 2= PhaseM, 3= Freq sweep, 4= Pulse, 5 = Blank, 6=IQ'),
        Parameter('modulation_function', 'External', ['Sine', 'Ramp', 'Triangle', 'Square', 'Noise', 'External'],
                  'Modulation Function: 0=Sine, 1=Ramp, 2=Triangle, 3=Square, 4=Noise, 5=External'),
        Parameter('pulse_modulation_function', 'External', ['Square', 'Noise(PRBS)', 'External'],
                  'Pulse Modulation Function: 3=Square, 4=Noise(PRBS), 5=External'),
        Parameter('dev_width', 32e6, float, 'Width of deviation from center frequency in FM'),
        Parameter('mod_rate', 1e7, float, 'Rate of modulation [Hz]')

    ])

    @property
    def _PROBES(self):
        return{
            'enable_rf_output': 'if BNC output is enabled',
            'frequency': 'frequency of output in Hz',
            'amplitude_rf': 'BNC amplitude in dBm',
            'phase': 'phase',
            'enable_modulation': 'is modulation enabled',
            'modulation_type': 'Modulation Type: 0= AM, 1=FM, 2= PhaseM, 3= Freq sweep, 4= Pulse, 5 = Blank, 6=IQ',
            'modulation_function': 'Modulation Function: 0=Sine, 1=Ramp, 2=Triangle, 3=Square, 4=Noise, 5=External',
            'pulse_modulation_function': 'Pulse Modulation Function: 3=Square, 4=Noise(PRBS), 5=External',
            'dev_width': 'Width of deviation from center frequency in FM',
            'mod_rate': 'Rate of modulation in Hz'
        }

if __name__ == '__main__':
    # from pylabcontrol.core import Instrument
    #
    # instruments =        {"MicrowaveGenerator": {
    #         "class": "MicrowaveGenerator",
    #         "settings": {
    #             "enable_output": False,
    #             "enable_modulation": True,
    #             "amplitude": -60,
    #             "GPIB_num": 0,
    #             "frequency": 3000000000.0,
    #             "dev_width": 32000000.0,
    #             "pulse_modulation_function": "External",
    #             "phase": 0,
    #             "modulation_function": "External",
    #             "port": 27,
    #             "modulation_type": "FM"
    #         }
    #     }}
    #
    # instr = {}
    #
    # instr, loaded_failed = Instrument.load_and_append(
    #     {name: instruments[name] for name in instruments.keys()}, instr)
    #
    # print(instr)
    # print(loaded_failed)
    # import pylabcontrol.instruments.microwave_generator MicrowaveGenerator

    mw = MicrowaveGenerator()
    # mw = MicrowaveGenerator(settings={'enable_modulation': True, 'frequency': 3000000000.0, 'dev_width': 32000000.0, 'pulse_modulation_function': 'External', 'phase': 0, 'port': 27, 'modulation_type': 'FM', 'enable_output': False, 'GPIB_num': 0, 'amplitude': -60, 'modulation_function': 'External'})

    print((mw.srs))

    # instrument_name= 'MicrowaveGenerator'
    # instrument_settings = {'enable_modulation': True, 'frequency': 3000000000.0, 'dev_width': 32000000.0, 'pulse_modulation_function': 'External', 'phase': 0, 'port': 27, 'modulation_type': 'FM', 'enable_output': False, 'GPIB_num': 0, 'amplitude': -60, 'modulation_function': 'External'}
    # class_of_instrument = MicrowaveGenerator
    # instrument_instance = class_of_instrument(name=instrument_name, settings=instrument_settings)<|MERGE_RESOLUTION|>--- conflicted
+++ resolved
@@ -32,11 +32,7 @@
     """
     _DEFAULT_SETTINGS = Parameter([
         Parameter('connection_type', 'RS232', ['GPIB', 'RS232'], 'type of connection to open to controller'),
-<<<<<<< HEAD
         Parameter('port', 22, list(range(0, 31)), 'GPIB or COM port on which to connect'), ## JG: what out for the ports this might be different on each computer and might cause issues when running export default
-=======
-        Parameter('port', 8, list(range(0, 31)), 'GPIB or COM port on which to connect'), ## JG: what out for the ports this might be different on each computer and might cause issues when running export default
->>>>>>> 0239d0a2
         Parameter('GPIB_num', 0, int, 'GPIB device on which to connect'),
         Parameter('enable_output', False, bool, 'Type-N output enabled'),
         Parameter('frequency', 3e9, float, 'frequency in Hz, or with label in other units ex 300 MHz'),
