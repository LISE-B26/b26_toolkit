"""
    This file is part of b26_toolkit, a pylabcontrol add-on for experiments in Harvard LISE B26.
    Copyright (C) <2016>  Arthur Safira, Jan Gieseler, Aaron Kabcenell

    b26_toolkit is free software: you can redistribute it and/or modify
    it under the terms of the GNU General Public License as published by
    the Free Software Foundation, either version 3 of the License, or
    (at your option) any later version.

    b26_toolkit is distributed in the hope that it will be useful,
    but WITHOUT ANY WARRANTY; without even the implied warranty of
    MERCHANTABILITY or FITNESS FOR A PARTICULAR PURPOSE.  See the
    GNU General Public License for more details.

    You should have received a copy of the GNU General Public License
    along with b26_toolkit.  If not, see <http://www.gnu.org/licenses/>.
"""

import serial
import numpy as np
import time as time
from pylabcontrol.core import Instrument, Parameter


class PiezoController(Instrument):
    """
    Code for a Thorlabs MDT693B piezo controller. This is connected to the computer via USB, and the Instrument
    interacts with the controller using PySerial and sending commands as defined in the controller documentation.
    """

    _DEFAULT_SETTINGS = Parameter([
        Parameter('axis', 'x', ['x', 'y', 'z'], '"x", "y", or "z" axis'),
<<<<<<< HEAD
        Parameter('port', 'COM28', str, 'serial port on which to connect'),# COM15 before, COM3 warm setup
=======
        Parameter('port', 'COM7', str, 'serial port on which to connect'),# COM15 before, COM3 warm setup
>>>>>>> 9f3b29ca
        Parameter('baudrate', 115200, int, 'baudrate of connection'),
        Parameter('timeout', .1, float, 'connection timeout'),
        Parameter('voltage', 0.0, float, 'current voltage')
    ])

    def __init__(self, name = None, settings = None):
        """
        Initializes connection to piezo controller. If none found, raises exception.
        Args:
            name: instrument name
            settings: dictionary of settings to override defaults
        """
        super(PiezoController, self).__init__(name, settings)
        self._is_connected = False
        try:
            self.connect(port = self.settings['port'], baudrate = self.settings['baudrate'], timeout = self.settings['timeout'])
        except Exception:
            print('No Piezo Controller Detected')
            raise

    def connect(self, port, baudrate, timeout):
        """
        Connects to piezo controller
        Args:
            port: COM port on which to connect
            baudrate: baud rate of connection. Check value required by device
            timeout: time to wait before abandoning communication

        Poststate: self._is_connected is True

        """
        self.ser = serial.Serial(port = port, baudrate = baudrate, timeout = timeout)
        self.ser.write('echo=0\r'.encode()) #disables repetition of input commands in output
        self.ser.readlines()
        self._is_connected = True

    def update(self, settings):
        """
        Updates internal settings, and sets piezo voltage on hardware if that is changed
        Args:
            settings: dictionary of settings to update

        Poststate: changes voltage on piezo controller if it is updated

        """
        super(PiezoController, self).update(settings)
        for key, value in settings.items():
            if self._settings_initialized:
                if key == 'voltage':
                    self.set_voltage(value)
                elif key == 'voltage_limit':
                    raise EnvironmentError('Voltage limit cannot be set in software. Change physical switch on back of device')

    @property
    def _PROBES(self):
        """

        Returns: a dictionary that contains the values that can be read from the instrument
        the key is the name of the value and the value of the dictionary is an info

        """
        return {
            'voltage': 'the voltage on the current channel',
            'voltage_limit': 'the maximum voltage that can be applied to the channel. must be physically switched on the back of the controller.',
        }

    def read_probes(self, key):
        """
        requestes value from the instrument and returns it
        Args:
            key: name of requested value

        Returns: reads values from instrument

        """
        assert key in list(self._PROBES.keys())
        assert isinstance(key, str)

        if key in ['voltage']:
            self.ser.write((self.settings['axis'] + 'voltage?\r').encode())
            xVoltage = self.ser.readline()
            return(float(xVoltage[2:-3].strip()))
        elif key in ['voltage_limit']:
            self.ser.write(('vlimit?\r').encode())
            vlimit = self.ser.readline()
            return vlimit[2:-3].strip()

    @property
    def is_connected(self):
        """

        Returns: True if currently connected to piezo controller, False otherwise

        """
        try:
            self.voltage
            return True
        except serial.serialutil.SerialTimeoutException:
            return False

    def __del__(self):
        """
        Ensures that connection to hardware is closed on deletion of PiezoController object, to prevent a stale
        connection from a closed object from blocking further connections from new objects
        """
        if self._is_connected:
            self.ser.close()

    def set_voltage(self, voltage):
        """
        Sets the voltage on the piezo.
        Args:
            voltage: voltage (in V) to set

        """
        self.ser.write((self.settings['axis'] + 'voltage=' + str(voltage) + '\r').encode())
        successCheck = self.ser.readlines()
        # print(successCheck)
        # * and ! are values returned by controller on success or failure respectively
        #if(successCheck[0] == '*'):
        #    print('Voltage set')
        if len(successCheck) == 0:
            message = 'Something went wrong --- check that you are using the right port!'
            raise ValueError(message)
        elif successCheck[0] == '!':
            message = 'Setting voltage failed. Confirm that device is properly connected and a valid voltage was entered'
            raise ValueError(message)

class PiezoControllerCold(PiezoController):
    """
    Code for a Thorlabs MDT693B piezo controller. This is connected to the computer via USB, and the Instrument
    interacts with the controller using PySerial and sending commands as defined in the controller documentation.

    This particular class is used for scanning the piezo connected to the z stage of the objective on the cold setup.
    There is a difference between this one and PiezoController because we have to be careful to scan this piezo voltage only in
    ~1 um steps, so that the stage never slams into the piezo (e.g. if you were to quickly go from 140 V to 0 V)

    """

    def set_voltage(self, voltage):
        """
        Sets the voltage on the piezo.
        Args:
            voltage: voltage (in V) to set

        """

        current_voltage = self.voltage

        voltage_list = np.linspace(current_voltage, voltage, np.floor(np.abs(voltage-current_voltage)))

        t_start = time.time()

        for volts in voltage_list:
            next_time = time.time()
            self.ser.write((self.settings['axis'] + 'voltage=' + str(volts) + '\r').encode())
            successCheck = self.ser.readlines()
            time.sleep(0.25)
            print('time elapsed: ', time.time()-next_time)
            if len(successCheck) == 0:
                message = 'Something went wrong --- check that you are using the right port!'
                raise ValueError(message)
            elif successCheck[0] == '!':
                message = 'Setting voltage failed. Confirm that device is properly connected and a valid voltage was entered'
                raise ValueError(message)

class MDT693A(Instrument):
    """
    Code for a Thorlabs MDT693B piezo controller. This is connected to the computer via USB, and the Instrument
    interacts with the controller using PySerial and sending commands as defined in the controller documentation.
    """

    _DEFAULT_SETTINGS = Parameter([
        Parameter('axis', 'x', ['x', 'y', 'z'], '"x", "y", or "z" axis'),
        Parameter('port', 'COM7', str, 'serial port on which to connect'),
        Parameter('baudrate', 115200, int, 'baudrate of connection'),
        Parameter('timeout', .1, float, 'connection timeout'),
        Parameter('voltage', 1.0, float, 'current voltage')
    ])

    def __init__(self, name = None, settings = None):
        '''
        Initializes connection to piezo controller. If none found, raises exception.
        Args:
            name: instrument name
            settings: dictionary of settings to override defaults
        '''
        super(MDT693A, self).__init__(name, settings)
        self._is_connected = False
        try:
            self.connect(port = self.settings['port'], baudrate = self.settings['baudrate'], timeout = self.settings['timeout'])
        except Exception:
            print('No Piezo Controller Detected')
            raise

    def connect(self, port, baudrate, timeout):
        '''
        Connects to piezo controller
        Args:
            port: COM port on which to connect
            baudrate: baud rate of connection. Check value required by device
            timeout: time to wait before abandoning communication

        Poststate: self._is_connected is True

        '''
        self.ser = serial.Serial(port = port, baudrate = baudrate, timeout = timeout)
        self.ser.write('echo=0\r'.encode()) #disables repetition of input commands in output
        self.ser.readlines()
        self._is_connected = True

    def update(self, settings):
        '''
        Updates internal settings, and sets piezo voltage on hardware if that is changed
        Args:
            settings: dictionary of settings to update

        Poststate: changes voltage on piezo controller if it is updated

        '''
        super(MDT693A, self).update(settings)
        for key, value in settings.items():
            if self._settings_initialized:
                if key == 'voltage':
                    self.set_voltage(value)
                elif key == 'voltage_limit':
                    raise EnvironmentError('Voltage limit cannot be set in software. Change physical switch on back of device')

    @property
    def _PROBES(self):
        '''

        Returns: a dictionary that contains the values that can be read from the instrument
        the key is the name of the value and the value of the dictionary is an info

        '''
        return {
            'voltage': 'the voltage on the current channel',
            'voltage_limit': 'the maximum voltage that can be applied to the channel. must be physically switched on the back of the controller.',
        }

    def read_probes(self, key):
        '''
        requestes value from the instrument and returns it
        Args:
            key: name of requested value

        Returns: reads values from instrument

        '''
        assert key in list(self._PROBES.keys())
        assert isinstance(key, str)

        if key in ['voltage']:
            self.ser.write((self.settings['axis'] + 'R?\r').encode())
            xVoltage = self.ser.readline()
            v2 = self.ser.readline()
            # return(float(xVoltage[2:-2].strip()))
            print(str(xVoltage)[-8:-4])
            return(float(str(xVoltage)[-8:-4]))
        elif key in ['voltage_limit']:
            self.ser.write('vlimit?\r')
            vlimit = self.ser.readline()
            return vlimit[2:-3].strip()

    @property
    def is_connected(self):
        '''

        Returns: True if currently connected to piezo controller, False otherwise

        '''
        try:
            self.voltage
            return True
        except serial.serialutil.SerialTimeoutException:
            return False

    def __del__(self):
        '''
        Ensures that connection to hardware is closed on deletion of PiezoController object, to prevent a stale
        connection from a closed object from blocking further connections from new objects
        '''
        if self._is_connected:
            self.ser.close()

    def set_voltage(self, voltage):
        '''
        Sets the voltage on the piezo.
        Args:
            voltage: voltage (in V) to set

        '''
        self.ser.write((self.settings['axis'] + 'V' + str(voltage) + '\r').encode())
        successCheck = self.ser.readlines()
        if successCheck[0] == '!':
            message = 'Setting voltage failed. Confirm that device is properly connected and a valid voltage was entered'
            raise ValueError(message)

if __name__ == '__main__':
     a = PiezoController('hi', settings={'port':'COM7'})
     a.axis = 'x'
     a.voltage = 45.5
     print(a.read_probes('voltage'))
     #print(a.voltage)
    # a = MDT693A('hi', settings = {'port':'COM3'})
    # print(a.voltage)
<|MERGE_RESOLUTION|>--- conflicted
+++ resolved
@@ -30,11 +30,7 @@
 
     _DEFAULT_SETTINGS = Parameter([
         Parameter('axis', 'x', ['x', 'y', 'z'], '"x", "y", or "z" axis'),
-<<<<<<< HEAD
-        Parameter('port', 'COM28', str, 'serial port on which to connect'),# COM15 before, COM3 warm setup
-=======
         Parameter('port', 'COM7', str, 'serial port on which to connect'),# COM15 before, COM3 warm setup
->>>>>>> 9f3b29ca
         Parameter('baudrate', 115200, int, 'baudrate of connection'),
         Parameter('timeout', .1, float, 'connection timeout'),
         Parameter('voltage', 0.0, float, 'current voltage')
