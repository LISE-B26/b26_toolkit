--- conflicted
+++ resolved
@@ -30,11 +30,7 @@
 
     _DEFAULT_SETTINGS = Parameter([
         Parameter('axis', 'x', ['x', 'y', 'z'], '"x", "y", or "z" axis'),
-<<<<<<< HEAD
         Parameter('port', 'COM18', str, 'serial port on which to connect'),# COM15 before, COM3 warm setup
-=======
-        Parameter('port', 'COM7', str, 'serial port on which to connect'),# COM15 before, COM3 warm setup
->>>>>>> 46c8c4d0
         Parameter('baudrate', 115200, int, 'baudrate of connection'),
         Parameter('timeout', .1, float, 'connection timeout'),
         Parameter('voltage', 0.0, float, 'current voltage')
@@ -334,15 +330,9 @@
             raise ValueError(message)
 
 if __name__ == '__main__':
-<<<<<<< HEAD
      a = PiezoController('hi', settings={'port':'COM18'})
      a.axis = 'y'
      a.voltage = 10
-=======
-     a = PiezoController('hi', settings={'port':'COM7'})
-     a.axis = 'x'
-     a.voltage = 45.5
->>>>>>> 46c8c4d0
      print(a.read_probes('voltage'))
      #print(a.voltage)
     # a = MDT693A('hi', settings = {'port':'COM3'})
