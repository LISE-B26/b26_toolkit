--- conflicted
+++ resolved
@@ -901,9 +901,6 @@
     t = time.localtime()
     current_time = time.strftime("%H:%M:%S", t)
     print(current_time)
-<<<<<<< HEAD
-    print(a.read_probes('z_offset'))
-=======
     print(a.read_probes('z_offset'))
     a._set_mode(1, 'ground')
     a._set_mode(2, 'ground')
@@ -911,15 +908,4 @@
 
     #a.update({'z_step_amplitude': 25})
     #print(a.read_probes('z_step_amplitude'))
-    #a._get_serial(1)
-
-
-
-
-
-
-
-
-
-
->>>>>>> 0239d0a2
+    #a._get_serial(1)