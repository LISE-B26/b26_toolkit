"""
    This file is part of b26_toolkit, a pylabcontrol add-on for experiments in Harvard LISE B26.
    Copyright (C) <2016>  Arthur Safira, Jan Gieseler, Aaron Kabcenell

    b26_toolkit is free software: you can redistribute it and/or modify
    it under the terms of the GNU General Public License as published by
    the Free Software Foundation, either version 3 of the License, or
    (at your option) any later version.

    b26_toolkit is distributed in the hope that it will be useful,
    but WITHOUT ANY WARRANTY; without even the implied warranty of
    MERCHANTABILITY or FITNESS FOR A PARTICULAR PURPOSE.  See the
    GNU General Public License for more details.

    You should have received a copy of the GNU General Public License
    along with b26_toolkit.  If not, see <http://www.gnu.org/licenses/>.
"""
import ctypes, serial
import time, os
import numpy as np
import warnings
from pylabcontrol.core.read_write_functions import get_config_value
from pylabcontrol.core import Instrument, Parameter

int32 = ctypes.c_long
uInt32 = ctypes.c_ulong
uInt64 = ctypes.c_ulonglong
float64 = ctypes.c_double

#define built-in error codes
NCB_Ok = 0
NCB_Error = -1
NCB_Timeout = 1
NCB_NotConnected = 2
NCB_DriverError = 3
NCB_BootIgnored = 4
NCB_FileNotFound = 5
NCB_InvalidParam = 6
NCB_DeviceLocked = 7
NCB_NotSpecifiedParam = 8

# converts x,y,z to axis number in controller

ANC350_axes = {
<<<<<<< HEAD
                'x': int32(1),
                'y': int32(2),
                'z': int32(0)
                }
=======
    'x': int32(0),
    'y': int32(1),
    'z': int32(2)
}
>>>>>>> 7323437f

ANC300_axes = {
    'x': 1,
    'y': 2,
    'z': 3
}

# c struct used as return type for some old_functions
class PositionerInfo(ctypes.Structure):
    _fields_ = [(("id"), ctypes.c_int32), (("locked"), ctypes.c_bool)]

class Attocube(Instrument):
<<<<<<< HEAD
    _DEFAULT_SETTINGS = Parameter([
        Parameter('x',
                  [
                      Parameter('on', False, [True, False], 'x axis on'),
                      Parameter('pos', 0.0, float, 'x axis position in um'),
                      Parameter('voltage', 30, float, 'voltage on x axis'),
                      Parameter('freq', 100, float, 'x frequency in Hz')
                  ]
                  ),
        Parameter('y',
                  [
                      Parameter('on', False, [True, False], 'y axis on'),
                      Parameter('pos', 0, float, 'y axis position in um'),
                      Parameter('voltage', 30, float, 'voltage on y axis'),
                      Parameter('freq', 100, float, 'y frequency in Hz')
                  ]
                  ),
        Parameter('z',
                  [
                      Parameter('on', False, [True, False], 'z axis on'),
                      Parameter('pos', 0, float, 'x axis position in um'),
                      Parameter('voltage', 30, float, 'voltage on x axis'),
                      Parameter('freq', 100, float, 'x frequency in Hz')
                  ]
                  )
=======
    '''
    Generic class for implementing attocube controllers. Needs to be different since ANC300 communicates through serial
    and ANC350 with DLL.
    '''

    _DEFAULT_SETTINGS = Parameter([
        Parameter('x_on', True, [True, False], 'toggle axis on and off'),
        Parameter('x_step_amplitude', 30, float, 'voltage on x axis'),
        Parameter('x_freq', 100, float, 'x frequency in Hz'),
        Parameter('x_pos', 0., float, 'x position in um'),
        Parameter('y_on', True, [True, False], 'toggle axis on and off'),
        Parameter('y_step_amplitude', 30, float, 'voltage on y axis'),
        Parameter('y_freq', 100, float, 'y frequency in Hz'),
        Parameter('y_pos', 0., float, 'y position in um'),
        Parameter('z_on', True, [True, False], 'toggle axis on and off'),
        Parameter('z_step_amplitude', 30, float, 'voltage on z axis'),
        Parameter('z_freq', 100, float, 'z frequency in Hz'),
        Parameter('z_pos', 0., float, 'z position in um')
>>>>>>> 7323437f
    ])

    _AXES = ['x', 'y', 'z']

<<<<<<< HEAD
    def _toggle_axis(self, axis, on):
        raise NotImplementedError

    def _set_frequency(self, axis, freq):
        raise NotImplementedError

    def _get_frequency(self, axis):
        raise NotImplementedError

    def _set_amplitude(self, axis, amplitude):
        raise NotImplementedError

    def _get_amplitude(self, axis):
        raise NotImplementedError

    def _cap_measure(self, axis):
        raise NotImplementedError

    def step(self, axis, dir):
        raise NotImplementedError

    def multistep(self, axis, num_steps):
        raise NotImplementedError

    def _convert_axis(self, axis):
        raise NotImplementedError

class ANC300(Attocube):

    _DEFAULT_SETTINGS = Parameter([
        Parameter('port', 'COM3', str, 'serial port on which to connect'),
        Parameter('baudrate', 9600, int, 'baudrate of connection'),
        Parameter('timeout', 1., float, 'connection timeout in seconds'),
        Parameter('x',
                  [
                      Parameter('voltage', 30, float, 'voltage on x axis'),
                      Parameter('freq', 100, float, 'x frequency in Hz')
                  ]
                  ),
        Parameter('y',
                  [
                      Parameter('voltage', 30, float, 'voltage on y axis'),
                      Parameter('freq', 100, float, 'y frequency in Hz')
                  ]
                  ),
        Parameter('z',
                  [
                      Parameter('voltage', 30, float, 'voltage on x axis'),
                      Parameter('freq', 100, float, 'x frequency in Hz')
                  ]
                  )
    ])
    _WRITE_TIMEOUT = 0.03 # seconds

    def __init__(self, name=None, settings=None):

=======
    def _set_frequency(self, axis, freq):
        '''
        Sets frequency of attocube axis
        :param axis: axis number to set (defined by controller)
        :param freq: frequency to set axis to in Hz (int)
        '''
        raise NotImplementedError

    def _get_frequency(self, axis):
        '''
        Gets frequency of attocube axis
        :param axis: axis number to set (defined by controller)
        '''
        raise NotImplementedError

    def _set_amplitude(self, axis, amplitude):
        '''
        Sets amplitude of attocube axis
        :param axis: axis number to set (defined by controller)
        :param amplitude: amplitude to set axis to in V (float)
        '''
        raise NotImplementedError

    def _get_amplitude(self, axis):
        '''
        Gets amplitude of attocube axis
        :param axis: axis number to set (defined by controller)
        '''
        raise NotImplementedError

    def _cap_measure(self, axis):
        '''
        Measures capacitance for specified axis
        :param axis: axis number to set (defined by controller)
        '''
        raise NotImplementedError

    def step(self, axis, dir):
        '''
        Take single step
        :param axis: axis to take step along (str: x, y, z)
        :param dir: direction to take step in (int: 0 for positive, 1 for negative)
        '''
        raise NotImplementedError

    def multistep(self, axis, num_steps):
        '''
        Take multiple steps
        :param axis: axis to take step along (str: x, y, z)
        :param num_steps: number of steps to take. num_steps < 0 for negative direction (int)
        '''
        raise NotImplementedError

    def _convert_axis(self, axis):
        '''
        Convert axis name to number
        :param axis: axis name (x, y, z) (str)
        :return: axis number (defined by controller)
        '''
        raise NotImplementedError

class ANC300(Attocube):
    '''
    Class to control an attocube using a supplied ANC300 controller. Has been tested controlling a stack of two
    ANPx101res and one ANPz101res, but it should work with any controllers supporting the same low level serial
    commands. The commands can be found in the ANC300 manual. The class communicates with the device over the USB slave
    port.
    '''


    _DEFAULT_SETTINGS = Parameter([
        Parameter('port', 'COM3', str, 'serial port on which to connect'),
        Parameter('baudrate', 38400, int, 'baudrate of connection'),
        Parameter('timeout', 1., float, 'connection timeout in seconds'),
        Parameter('x_step_amplitude', 30, float, 'stepping amplitude (V) on x axis'),
        Parameter('x_freq', 100, int, 'x frequency in Hz'),
        Parameter('x_offset', 0, float, 'offset (V) on z axis'),
        Parameter('y_step_amplitude', 30, float, 'stepping amplitude (V) on y axis'),
        Parameter('y_freq', 100, int, 'y frequency in Hz'),
        Parameter('y_offset', 0, float, 'offset (V) on y axis'),
        Parameter('z_step_amplitude', 30, float, 'stepping amplitude (V) on z axis'),
        Parameter('z_freq', 100, int, 'z frequency in Hz'),
        Parameter('z_offset', 0, float, 'offset (V) on z axis')
    ])
    _WRITE_TIMEOUT = 0.03  # in seconds

    def __init__(self, name=None, settings=None):
        '''
        Connects to attocube controller ANC300 through USB using PySerial. Throws exception if unable to connect.
        baudrate was not specified in manual but 9600 seems to work.
        :param name: name of instruments
        :param settings: settings to update instrument with
        '''
>>>>>>> 7323437f
        super().__init__(name, settings)
        self._is_connected = False
        try:
            self._connect(self.settings['port'],
                         self.settings['baudrate'],
                         self.settings['timeout'])
<<<<<<< HEAD
            # self.update(self.settings)
=======
            self.serial_numbers = {}
            for axis in ANC300_axes.values():
                self.serial_numbers[axis] = self._get_serial(axis)
            print(self.serial_numbers)

>>>>>>> 7323437f
        except Exception as e:
            print(('Attocube not detected. Check connection.', UserWarning))
            raise e

    def update(self, settings):
        '''
<<<<<<< HEAD
        Updates the internal settings, as well as turning the attocube channel on or off, updating
        voltage or frequency, or moving to the given position
=======
        Updates the internal settings, updating voltage or frequency
>>>>>>> 7323437f
        Args:
            settings: a dictionary in the same form as settings with the new values
        '''
        super().update(settings)
        for key, value in settings.items():
<<<<<<< HEAD
            if isinstance(value, dict) and key in self._AXES:
                for sub_key, sub_value in sorted(value.items()):
                    if sub_key == 'on':
                        self._toggle_axis(self._convert_axis(key), sub_value)
                    elif sub_key == 'voltage':
                        self._set_amplitude(self._convert_axis(key), sub_value)
                    elif sub_key == 'freq':
                        self._set_frequency(self._convert_axis(key), sub_value)
                    else:
                        raise ValueError('No such key')

    def _connect(self, port, baudrate=9600, timeout=1.):
=======
            split_key = key.split('_', 1)

            # if axis setting
            if split_key[0] in self._AXES:
                # updates axis parameters
                if split_key[1] == 'step_amplitude':
                    self._set_amplitude(self._convert_axis(split_key[0]), value)
                elif split_key[1] == 'freq':
                    self._set_frequency(self._convert_axis(split_key[0]), value)
                elif split_key[1] == 'offset':
                    self._set_offset(self._convert_axis(split_key[0]), value)
                else:
                    raise ValueError('No such key')

            # update connection parameters
            elif key == 'port':
                self.ser.port = value
            elif key == 'baudrate':
                self.ser.baudrate = value
            elif key == 'timeout':
                self.ser.timeout = value
            else:
                raise ValueError('No such key')

    def _connect(self, port, baudrate=38400, timeout=1.):
        '''
        Connects to ANC300 through USB serial connection. Throws exception if unable to connect
        :param port: virtual port to connect to (usually COM)
        :param baudrate: baudrate of connection
        :param timeout: connection timeout in seconds
        '''
>>>>>>> 7323437f
        self.ser = serial.Serial(port=port,
                                 baudrate=baudrate,
                                 timeout=timeout,
                                 write_timeout=self._WRITE_TIMEOUT)
        self._is_connected = True

    def __del__(self):
<<<<<<< HEAD
        if self._is_connected:
            self.ser.close()

    def _toggle_axis(self, axis, on):
        #TODO
        return

    def _set_frequency(self, axis, freq):
=======
        '''
        close connection upon destruction of instance
        '''
        if self._is_connected:
            self.ser.close()

    def _get_serial(self, axis):
        '''
        Sets frequency of attocube axis
        :param axis: axis number to set (int)
        '''
        return self._get_param(axis, 'getser', '')

    def _set_frequency(self, axis, freq):
        '''
        Sets frequency of attocube axis
        :param axis: axis number to set (int)
        :param freq: frequency to set axis to in Hz (int)
        '''
>>>>>>> 7323437f
        self.ser.write('setf {} {}\n'.format(axis, freq).encode())
        self._get_OK()

    def _get_frequency(self, axis):
<<<<<<< HEAD
        self.ser.write('getf {}\n'.format(axis).encode())
        self.ser.readline()
        reply = self.ser.readline().decode()
        if 'frequency = ' not in reply:
            self._get_OK()
            raise Exception
        elif reply == 'OK\r\n':
            raise Exception

        freq = float(reply.split(' ')[2])
        self._get_OK()
        return freq

    def _set_amplitude(self, axis, amplitude):
=======
        '''
        Gets frequency of attocube axis
        :param axis: axis number to set (int)
        '''
        return int(self._get_param(axis, 'getf', 'frequency'))

    def _set_amplitude(self, axis, amplitude):
        '''
        Sets amplitude of attocube axis
        :param axis: axis number to set (int)
        :param amplitude: amplitude to set axis to in V (float)
        '''
>>>>>>> 7323437f
        self.ser.write('setv {} {}\n'.format(axis, amplitude).encode())
        self._get_OK()

    def _get_amplitude(self, axis):
<<<<<<< HEAD
        self.ser.write('getv {}\n'.format(axis).encode())
        self.ser.readline()
        reply = self.ser.readline().decode()
        if 'voltage = ' not in reply:
            self._get_OK()
            raise Exception
        elif reply == 'OK\r\n':
            raise Exception

        voltage = float(reply.split(' ')[2])
        self._get_OK()
        return voltage

    def _cap_measure(self, axis):
        self.ser.write('getc {}\n'.format(axis).encode())
        # wait
        self.ser.write('capw {}\n'.format(axis).encode())

        self.ser.readline()
        reply = self.ser.readline().decode()
        if 'capacitance = ' not in reply:
            self._get_OK()
            raise Exception
        elif reply == 'OK\r\n':
            raise Exception

        cap = float(reply.split(' ')[2])

        self._get_OK()
        self._get_OK()
        return cap

    def step(self, axis, dir):
        if dir == 0:
            self.multistep(axis, 1)
=======
        '''
        Gets amplitude of attocube axis
        :param axis: axis number to set (int)
        '''
        return self._get_param(axis, 'getv', 'voltage')

    def _set_offset(self, axis, offset):
        '''
        Sets offset voltage of attocube axis
        :param axis: axis number to set (int)
        :param offset: offset to set axis to in V (float)
        '''
        if self.serial_numbers[axis][:6] == 'ANM300':
            self._set_mode(axis, 'offset')

            self.ser.write('seta {} {}\n'.format(axis, offset).encode())
            self._get_OK()
        else:
            print('Module {} has no offset functionality'.format(axis))

    def _get_offset(self, axis):
        '''
        Gets offset voltage of attocube axis
        :param axis: axis number to set (int)
        '''

        if self.serial_numbers[axis][:6] == 'ANM300':
            return self._get_param(axis, 'geta', 'voltage')
        else:
            print('Module {} has no offset functionality'.format(axis))
            return 0

    def _set_filter(self, axis, bandwidth):
        '''
        Sets filter bandwidth of attocube axis (only for DC ouputs, not for stepping)
        :param axis: axis number to set (int)
        :param bandwidth: bandwidth of low pass filter
        '''

        if self.serial_numbers[axis][:6] == 'ANM300':
            assert bandwidth == 16 or bandwidth == 160
            self._set_mode(axis, 'offset')

            self.ser.write('setfil {} {}\n'.format(axis, bandwidth).encode())
            self._get_OK()
        else:
            print('Module {} has no filter functionality'.format(axis))

    def _set_mode(self, axis, mode):
        """
        :param axis: axis number to set (int)
        :param mode: can be ground, input, capacitance, step, offset, step_offset_add, step_offset_subtract
        :return: none
        """

        mode_dict = {'ground': 'gnd',
                     'input': 'inp',
                     'capacitance': 'cap',
                     'step': 'stp',
                     'offset': 'off',
                     'step_offset_add': 'stp+',
                     'step_offset_subtract': 'stp-'}

        if self.serial_numbers[axis][:6] == 'ANM300':
            assert mode in mode_dict
            self.ser.write('setm {} {}\n'.format(axis, mode_dict[mode]).encode())
            self._get_OK()

            if mode == 'input':
                # Enable DC-input
                self.ser.write('setdci {} {}\n'.format(axis, 'on').encode())
                self._get_OK()
                self._set_filter(axis, 16)

    def get_pattern(self, axis, dir):
        '''
        Get step pattern from attocube controller
        :param axis: axis number to acquire parameter from (int)
        :param dir: direction of up or down pattern; up = 0, down = 1
        :return: list of 256 values

        A signal is generated from 256 sequential values, with the values ranging from 0 to 255. The voltage for each
        step is V = value/256*voltage_per_step. Time for each individual step is t= 1/256 * 1/step_freq.
        '''

        # Send command to get param
        if dir in [0, 1]:
            if dir == 0:
                self.ser.write(('getpu' + ' {}\n').format(axis).encode())
            elif dir == 1:
                self.ser.write(('getpd' + ' {}\n').format(axis).encode())
        else:
            raise ValueError('No such direction')

        self.ser.readline().decode()
        pattern = []
        # read line containing command
        for i in range(256):
            # read line that should contain value
            reply = self.ser.readline().decode()
            reply = int(reply[:-2])
            pattern.append(reply)

        # get OK from command
        self._get_OK()

        # get pattern
        return pattern

    def set_pattern(self, axis, dir, pattern):
        '''
        Write step pattern to attocube controller
        :param axis: axis number to acquire parameter from (int)
        :param dir: direction of up or down pattern; up = 0, down = 1
        :param pattern: list of 256 values forming the pattern
        :return: list of 256 values

        A signal is generated from 256 sequential values, with the values ranging from 0 to 255. The voltage for each
        step is V = value/256*voltage_per_step. Time for each individual step is t= 1/256 * 1/step_freq.
        '''

        # Send command to get param
        if dir in [0, 1]:
            if dir == 0:
                command = 'setpu'
            elif dir == 1:
                command = 'setpd'
        else:
            raise ValueError('No such direction')

        if len(pattern) == 256:
            if all(element >= 0 and element <= 255 for element in pattern):
                if all(isinstance(element, int) for element in pattern):
                    pattern = (str(element) for element in pattern)
                else:
                    raise TypeError('Pattern values must be integers')
                pattern_str = " ".join(tuple(pattern))
            else:
                raise ValueError('Pattern values must be between 0 and 255 (inclusive)')
        else:
            raise AssertionError('Length of pattern must be 256')

        self.ser.write(('{} {} {}\n').format(command, axis, pattern_str).encode())

        # get OK from command
        self._get_OK()


    def _cap_measure(self, axis):
        '''
        Measures capacitance for specified axis
        :param axis: axis number to set (int)
        '''

        # Start capacitance measurement
        self._set_mode(axis, 'capacitance')
        #self.ser.write('setm {} cap\n'.format(axis).encode())

        # Wait for capacitance measurement to finish
        self.ser.write('capw {}\n'.format(axis).encode())

        # Get OK for starting and waiting
        self._get_OK()
        self._get_OK()

        # Acquire capacitance value
        return self._get_param(axis, 'getc', 'capacitance')

    def _get_param(self, axis, command, param):
        '''
        Get parameter (frequency, amplitude, etc) from attocube controller
        :param axis: axis number to acquire parameter from (int)
        :param command: command for getting parameter (i.e. getf, getc) (str)
        :param param: name of paramter to be read (str)
        :return: parameter value
        '''
        # Send command to get param
        self.ser.write((command + ' {}\n').format(axis).encode())

        # read line containing command
        self.ser.readline()

        # read line that should contain value
        reply = self.ser.readline().decode()
        if command == 'getser':
            result = str(reply.split(' ')[-1])
        else:
            # If error or no value given, signal exception
            if param + ' = ' not in reply:
                self._get_OK()
                raise Exception
            elif reply == 'OK\r\n':
                raise Exception
            result = float(reply.split(' ')[2])
        # get OK from command
        self._get_OK()

        # get value

        return result

    def step(self, axis, dir):
        '''
        Take single step
        :param axis: axis to take step along (str: x, y, z)
        :param dir: direction to take step in (int: 0 for positive, 1 for negative)
        '''
        # If positive direction
        if dir == 0:
            self.multistep(axis, 1)
        # If negative direction
>>>>>>> 7323437f
        elif dir == 1:
            self.multistep(axis, -1)
        else:
            print('dir parameter is incorrect value')
            raise ValueError

    def multistep(self, axis, num_steps):
<<<<<<< HEAD
        axis = self._convert_axis(axis)
        self.ser.write('setm {} stp\n'.format(axis).encode())
        self._get_OK()

=======
        '''
        Take multiple steps
        :param axis: axis to take step along (str: x, y, z)
        :param num_steps: number of steps to take. num_steps < 0 for negative direction (int)
        '''

        # Do nothing if no steps
        if num_steps == 0:
            return
        axis_string = axis
        # Set to stepping mode and get OK
        axis = self._convert_axis(axis)
        if self.serial_numbers[axis][:6] == 'ANM300':
            self.ser.write('setdci {} off\n'.format(axis).encode())

        self._set_mode(axis, 'step')
        self._get_OK()

        # Perform steps
>>>>>>> 7323437f
        if num_steps > 0:
            self.ser.write('stepu {} {}\n'.format(axis, num_steps).encode())
        else:
            self.ser.write('stepd {} {}\n'.format(axis, -num_steps).encode())

<<<<<<< HEAD

        self.ser.write('stepw {}\n'.format(axis).encode())
        self._get_OK()
=======
        # Wait until stepping is done
        self.ser.write('stepw {}\n'.format(axis).encode())

        # Get OK for stepping and waiting
        self._get_OK()
        print('Time to wait')
        print(np.abs(num_steps)/self.settings['%s_freq' % axis_string])
        time.sleep(np.abs(num_steps)/self.settings['%s_freq' % axis_string])
>>>>>>> 7323437f
        self._get_OK()


    def _convert_axis(self, axis):
<<<<<<< HEAD
=======
        '''
        Convert axis name to number
        :param axis: axis name (x, y, z) (str)
        :return: axis number
        '''
>>>>>>> 7323437f
        if axis not in self._AXES:
            raise ValueError('No such axis available')

        return ANC300_axes[axis]

    def _get_OK(self):
<<<<<<< HEAD
        line1 = self.ser.readline().decode()
        line2 = self.ser.readline().decode()
        if 'OK\r\n' not in [line1, line2]:
=======
        '''
        Read acknowledgment line after command.
        '''

        # Read command recently written and then what should be OK
        line1 = self.ser.readline().decode()
        line2 = self.ser.readline().decode()

        # If OK not received, probably error
        if 'OK\r\n' not in [line1, line2]:

            # Read line until OK received, then raise exception
>>>>>>> 7323437f
            line1 = self.ser.readline().decode()
            while line1 != 'OK\r\n':
                line1 = self.ser.readline().decode()
            print('Error')
            raise Exception

    @property
    def _PROBES(self):
        return {
<<<<<<< HEAD
            'x': {
                'voltage': 'the voltage of the x direction (with respect to the camera)',
                'freq': 'the frequency of the x direction (with respect to the camera)',
                'cap': 'the capacitance of the piezo in the x direction (with respect to the camera)'
            },
            'y': {
                'voltage': 'the voltage of the y direction (with respect to the camera)',
                'freq': 'the frequency of the y direction (with respect to the camera)',
                'cap': 'the capacitance of the piezo in the y direction (with respect to the camera)'
            },
            'z': {
                'voltage': 'the voltage of the z direction (with respect to the camera)',
                'freq': 'the frequency of the z direction (with respect to the camera)',
                'cap': 'the capacitance of the piezo in the z direction (with respect to the camera)'
            }
        }
        # return {
        #     'x_voltage': 'the voltage of the x direction (with respect to the camera)',
        #     'x_freq': 'the frequency of the x direction (with respect to the camera)',
        #     'x_cap': 'the capacitance of the piezo in the x direction (with respect to the camera)',
        #     'y_voltage': 'the voltage of the y direction (with respect to the camera)',
        #     'y_freq': 'the frequency of the y direction (with respect to the camera)',
        #     'y_cap': 'the capacitance of the piezo in the y direction (with respect to the camera)',
        #     'z_voltage': 'the voltage of the z direction (with respect to the camera)',
        #     'z_freq': 'the frequency of the z direction (with respect to the camera)',
        #     'z_cap': 'the capacitance of the piezo in the z direction (with respect to the camera)'
        # }
=======
            'x_step_amplitude': 'the stepping voltage of the x direction',
            'x_offset': 'the offset voltage of the x direction',
            'x_freq': 'the frequency of the x direction',
            'x_cap': 'the capacitance of the piezo in the x direction',
            'y_step_amplitude': 'the stepping voltage of the y direction',
            'y_offset': 'the offset voltage of the y direction',
            'y_freq': 'the frequency of the y direction',
            'y_cap': 'the capacitance of the piezo in the y direction',
            'z_step_amplitude': 'the stepping voltage of the z direction',
            'z_offset': 'the offset voltage of the z direction',
            'z_freq': 'the frequency of the z direction',
            'z_cap': 'the capacitance of the piezo in the z direction'
        }
>>>>>>> 7323437f

    def read_probes(self, key):
        assert key in list(self._PROBES.keys())
        assert isinstance(key, str)

<<<<<<< HEAD

        if key in [el + '_voltage' for el in self._AXES]:
            return self._get_amplitude(self._convert_axis(key[0]))
        elif key in [el + '_freq' for el in self._AXES]:
            return self._get_frequency(self._convert_axis(key[0]))
        elif key in [el + '_cap' for el in self._AXES]:
            return self._cap_measure(self._convert_axis(key[0]))

# class ANC300XY(ANC300):
#     _DEFAULT_SETTINGS = Parameter([
#         Parameter('port', 'COM3', str, 'serial port on which to connect'),
#         Parameter('baudrate', 9600, int, 'baudrate of connection'),
#         Parameter('timeout', 1., float, 'connection timeout in seconds'),
#         Parameter('x',
#                   [
#                       Parameter('on', False, [True, False], 'x axis on'),
#                       Parameter('voltage', 30, float, 'voltage on x axis'),
#                       Parameter('freq', 1000, float, 'x frequency in Hz')
#                   ]
#                   ),
#         Parameter('y',
#                   [
#                       Parameter('on', False, [True, False], 'y axis on'),
#                       Parameter('voltage', 30, float, 'voltage on y axis'),
#                       Parameter('freq', 1000, float, 'y frequency in Hz')
#                   ]
#                   ),
#     ])
#
#     _AXES = ['x', 'y']
#
#     @property
#     def _PROBES(self):
#         return{
#             'x_voltage': 'the voltage of the x direction (with respect to the camera)',
#             'x_freq': 'the frequency of the x direction (with respect to the camera)',
#             'x_cap': 'the capacitance of the piezo in the x direction (with respect to the camera)',
#             'y_voltage': 'the voltage of the y direction (with respect to the camera)',
#             'y_freq': 'the frequency of the y direction (with respect to the camera)',
#             'y_cap': 'the capacitance of the piezo in the y direction (with respect to the camera)',
#         }
=======
        if key in [el + '_step_amplitude' for el in self._AXES]:
            return self._get_amplitude(self._convert_axis(key.split('_')[0]))
        elif key in [el + '_freq' for el in self._AXES]:
            return self._get_frequency(self._convert_axis(key.split('_')[0]))
        elif key in [el + '_cap' for el in self._AXES]:
            return self._cap_measure(self._convert_axis(key.split('_')[0]))
        elif key in [el + '_offset' for el in self._AXES]:
            return self._get_offset(self._convert_axis(key.split('_')[0]))
>>>>>>> 7323437f

class ANC350(Attocube):
    '''
    Class to control an attocube using a supplied controller. Has been tested on an
    ANC350 controlling a stack of two ANPx101res and one ANPz101res, but it should
    work with any controllers supporting the same low level dll commands.
    The path to the dll should be set in config.txt in this folder
    Note that we use the 1.5 version of the dll, the 2.0 version cannot be read properly
    and may be written in a non-ctypes compatible language
    The class communicates with the device over USB.
    '''

<<<<<<< HEAD
    # _DEFAULT_SETTINGS = Parameter([
    #     Parameter('x',
    #               [
    #                   Parameter('on', False, [True, False], 'x axis on'),
    #                   Parameter('pos', 0.0, float, 'x axis position in um'),
    #                   Parameter('voltage', 30, float, 'voltage on x axis'),
    #                   Parameter('freq', 1000, float, 'x frequency in Hz')
    #               ]
    #               ),
    #     Parameter('y',
    #               [
    #                   Parameter('on', False, [True, False], 'y axis on'),
    #                   Parameter('pos', 0, float, 'y axis position in um'),
    #                   Parameter('voltage', 30, float, 'voltage on y axis'),
    #                   Parameter('freq', 1000, float, 'y frequency in Hz')
    #               ]
    #               ),
    #     Parameter('z',
    #               [
    #                   Parameter('on', False, [True, False], 'z axis on'),
    #                   Parameter('pos', 0, float, 'x axis position in um'),
    #                   Parameter('voltage', 30, float, 'voltage on x axis'),
    #                   Parameter('freq', 1000, float, 'x frequency in Hz')
    #               ]
    #               )
    # ])

    # _AXES = ['x', 'y', 'z']

=======
>>>>>>> 7323437f
    def __init__(self, name = None, settings = None):
        # Load DLL and check that attocube is connected to computer. If no DLL, continue to work but throw a warning
        # and all future calls will fail. If a DLL but no instrument connected, throw an error.
        dll_path = get_config_value('ATTOCUBE_DLL_PATH',os.path.join(os.path.dirname(os.path.abspath(__file__)), 'config.txt'))
        try:
            self.attocube = ctypes.WinDLL(dll_path)
            # self.attocube = ctypes.WinDLL('C:/Users/Experiment/Downloads/attocube/Software/ANC350_Software_v1.5.15/ANC350_DLL/Win_64Bit/pylabcontrol/anc350v2.dll')
            dll_detected = True
        except WindowsError:
            # make a fake Attocube instrument
            dll_detected = False
            warnings.warn("Attocube DLL not found. If it should be present, check the path.")

        if dll_detected == True:
            try:
                self.pi = PositionerInfo()
                dev_count = self.attocube.PositionerCheck(ctypes.byref(self.pi))
                device_handle = int32()
                self._check_error(self.attocube.PositionerConnect(0, ctypes.byref(device_handle)))
                self._check_error(self.attocube.PositionerClose(device_handle))
            except Exception:
                print(('Attocube not detected. Check connection.', UserWarning))

        super().__init__(name, settings)

    def update(self, settings):
        '''
        Updates the internal settings, as well as turning the attocube channel on or off, updating
        voltage or frequency, or moving to the given position
        Args:
            settings: a dictionary in the same form as settings with the new values
        '''
        super().update(settings)
        for key, value in settings.items():
<<<<<<< HEAD
            if isinstance(value, dict) and key in self._AXES:
                for sub_key, sub_value in sorted(value.items()):
                    if sub_key == 'on':
                        self._toggle_axis(self._convert_axis(key), sub_value)
                    elif sub_key == 'pos':
                        self.move_absolute(self._convert_axis(key), sub_value)
                    elif sub_key == 'voltage':
                        self._set_amplitude(self._convert_axis(key), sub_value)
                    elif sub_key == 'freq':
                        self._set_frequency(self._convert_axis(key), sub_value)
                    else:
                        raise ValueError('No such key')
            else:
                raise ValueError('No such key')


    # def update(self, settings):
    #     '''
    #     Updates the internal settings, as well as turning the attocube channel on or off, updating
    #     voltage or frequency, or moving to the given position
    #     Args:
    #         settings: a dictionary in the same form as settings with the new values
    #     '''
    #     super(Attocube, self).update(settings)
    #     for key, value in settings.items():
    #         if isinstance(value, dict) and key in self._AXES:
    #             for sub_key, sub_value in sorted(value.items()):
    #                 if sub_key == 'on':
    #                     self._toggle_axis(self._convert_axis(key), sub_value)
    #                 elif sub_key == 'pos':
    #                     self._move_absolute(self._convert_axis(key), sub_value)
    #                 elif sub_key == 'voltage':
    #                     self._set_amplitude(self._convert_axis(key), sub_value)
    #                 elif sub_key == 'freq':
    #                     self._set_frequency(self._convert_axis(key), sub_value)
    #                 else:
    #                     raise ValueError('No such key')
    #         else:
    #             raise ValueError('No such key')


    # @property
    # def _PROBES(self):
    #     return{
    #         'x_pos': 'the position the x direction (with respect to the camera) in um',
    #         'x_voltage': 'the voltage of the x direction (with respect to the camera)',
    #         'x_freq': 'the frequency of the x direction (with respect to the camera)',
    #         'x_cap': 'the capacitance of the piezo in the x direction (with respect to the camera)',
    #         'y_pos': 'the position the y direction (with respect to the camera) in um',
    #         'y_voltage': 'the voltage of the y direction (with respect to the camera)',
    #         'y_freq': 'the frequency of the y direction (with respect to the camera)',
    #         'y_cap': 'the capacitance of the piezo in the y direction (with respect to the camera)',
    #         'z_pos': 'the position the z direction (with respect to the camera) in um',
    #         'z_voltage': 'the voltage of the z direction (with respect to the camera)',
    #         'z_freq': 'the frequency of the z direction (with respect to the camera)',
    #         'z_cap': 'the capacitance of the piezo in the z direction (with respect to the camera)'
    #     }

    # def read_probes(self, key):
    #     assert key in list(self._PROBES.keys())
    #     assert isinstance(key, str)
    #
    #     if key in [el + '_pos' for el in self._AXES]:#['x_pos', 'y_pos', 'z_pos']:
    #         return self._get_position(self._convert_axis(key[0]))
    #     elif key in [el + '_voltage' for el in self._AXES]:
    #         return self._get_amplitude(self._convert_axis(key[0]))
    #     elif key in [el + '_freq' for el in self._AXES]:
    #         return self._get_frequency(self._convert_axis(key[0]))
    #     elif key in [el + '_cap' for el in self._AXES]:
    #         return self._cap_measure(self._convert_axis(key[0]))

=======
            split_key = key.split('_')
            if split_key[0] in self._AXES:
                if split_key[1] == 'on':
                    self._toggle_axis(self._convert_axis(key), value)
                elif split_key[1] == 'pos':
                    self.move_absolute(self._convert_axis(key), value)
                elif split_key[1] == 'voltage':
                    self._set_amplitude(self._convert_axis(key), value)
                elif split_key[1] == 'freq':
                    self._set_frequency(self._convert_axis(key), value)
                else:
                    raise ValueError('No such key')
            else:
                raise ValueError('No such key')

>>>>>>> 7323437f
    @property
    def is_connected(self):
        '''
        Check if attocube controller is connected
        Returns: True if controller is connected, false otherwise
        '''
        #connecting fails if device is not connected, so this catches that error
        try:
            device_handle = int32()
            self._check_error(self.attocube.PositionerConnect(0, ctypes.byref(device_handle)))
            self._check_error(self.attocube.PositionerClose(device_handle))
            return True
        except Exception:
            return False

    def _toggle_axis(self, axis, on):
        '''
        Turn axis on or off
        :param axis: axis_x, axis_y, or axis_z
        :param on: True or False
        '''
        device_handle = int32()
        self._check_error(self.attocube.PositionerConnect(0, ctypes.byref(device_handle)))
        self._check_error(self.attocube.PositionerSetOutput(device_handle, axis, ctypes.c_bool(on)))
        self._check_error(self.attocube.PositionerClose(device_handle))

    def _set_frequency(self, axis, freq):
        '''
        :param axis: axis_x, axis_y, or axis_z
        :param freq: frequency to set in Hz
        '''
        assert (freq <= 2000)
        device_handle = int32()
        self._check_error(self.attocube.PositionerConnect(0, ctypes.byref(device_handle)))
        self._check_error(self.attocube.PositionerFrequency(device_handle, axis, int32(int(freq))))
        self._check_error(self.attocube.PositionerClose(device_handle))

    def _get_frequency(self, axis):
        '''
        :param axis: axis_x, axis_y, or axis_z
        :return: current frequency of axis in Hz
        '''
        device_handle = int32()
        freq = int32()
        self._check_error(self.attocube.PositionerConnect(0, ctypes.byref(device_handle)))
        self._check_error(self.attocube.PositionerGetFrequency(device_handle, axis, ctypes.byref(freq)))
        self._check_error(self.attocube.PositionerClose(device_handle))
        return freq.value

    def _set_amplitude(self, axis, amplitude):
        '''
        :param axis: axis: axis_x, axis_y, or axis_z
        :param amplitude: amplitude in V
        '''
        assert(amplitude <= 60)
        device_handle = int32()
        amplitude *= 1000
        self._check_error(self.attocube.PositionerConnect(0, ctypes.byref(device_handle)))
        self._check_error(self.attocube.PositionerAmplitude(device_handle, axis, int32(int(amplitude))))
        self._check_error(self.attocube.PositionerClose(device_handle))

    def _get_amplitude(self, axis):
        '''
        :param axis: axis_x, axis_y, or axis_z
        :return: amplitude in V
        '''
        device_handle = int32()
        amplitude = int32()
        self._check_error(self.attocube.PositionerConnect(0, ctypes.byref(device_handle)))
        self._check_error(self.attocube.PositionerGetAmplitude(device_handle, axis, ctypes.byref(amplitude)))
        self._check_error(self.attocube.PositionerClose(device_handle))
        return (amplitude.value / 1000.0)

    def _get_position(self, axis):
        '''
        :param axis: axis_x, axis_y, or axis_z
        :return: position of axis in um
        '''
        device_handle = int32()
        position = int32()
        self._check_error(self.attocube.PositionerConnect(0, ctypes.byref(device_handle)))
        # wait command needed since polling rate of attocube is 20 Hz. Empirically determined that .2 is lowest value
        # that always works. No idea why no other function also needs this wait command
        time.sleep(.2)
        self._check_error(self.attocube.PositionerGetPosition(device_handle, axis, ctypes.byref(position)))
        self._check_error(self.attocube.PositionerClose(device_handle))
        return position.value/1000.0

    def _cap_measure(self, axis):
        '''
        :param axis: axis_x, axis_y, or axis_z
        :return: Capacitance in uF
        '''
        device_handle = int32()
        capacitance = int32()
        self._check_error(self.attocube.PositionerConnect(0, ctypes.byref(device_handle)))
        self._check_error(self.attocube.PositionerCapMeasure(device_handle, axis, ctypes.byref(capacitance)))
        self._check_error(self.attocube.PositionerClose(device_handle))
        return capacitance.value

    def move_absolute(self, axis, position):
        '''
        Precondition: Must set voltage and frequency sufficiently low that ANC's internal feedback will be able to
        settle on the appropriate position (ex. 7V, 100Hz). Otherwise, fluctuates around target position and never stops
        :param axis: axis_x, axis_y, or axis_z
        :param position: position of axis to move to in um
        '''
        device_handle = int32()
        self._check_error(self.attocube.PositionerConnect(0, ctypes.byref(device_handle)))
        self._check_error(self.attocube.PositionerMoveAbsolute(device_handle, self._convert_axis(axis), int32(int(position * 1000.0))))
        self._check_error(self.attocube.PositionerClose(device_handle))

    def step(self, axis, dir):
        '''
        Move a single step on the given axis in the given direction
        Args:
            axis: 'x', 'y', or 'z'
            dir: 0 for forwards, 1 for backwards

        '''
        device_handle = int32()
        axis = self._convert_axis(axis)
        self._check_error(self.attocube.PositionerConnect(0, ctypes.byref(device_handle)))
        self._check_error(self.attocube.PositionerMoveSingleStep(device_handle, axis, int32(dir)))
        self._check_error(self.attocube.PositionerClose(device_handle))

    def multistep(self, axis, num_steps):
        dir = int(num_steps < 0)
        device_handle = int32()
        axis = self._convert_axis(axis)

        self._check_error(self.attocube.PositionerConnect(0, ctypes.byref(device_handle)))
        for _ in range(abs(num_steps)):
            self._check_error(self.attocube.PositionerMoveSingleStep(device_handle, axis, int32(dir)))
        self._check_error(self.attocube.PositionerClose(device_handle))


    def _convert_axis(self, axis):
        if axis not in self._AXES:
            raise ValueError('No such axis available')

        return ANC350_axes[axis]

    @staticmethod
    def _check_error(code):
        '''
        Translates error codes to human readable message
        :param code: input error code (integer 0-8)
        :poststate: message printed to stdout
        '''
        if(code == NCB_Ok):
            return
        elif(code == NCB_BootIgnored):
            print( "Warning: boot ignored\n" )
            raise Exception
        elif(code == NCB_Error):
            print( "Error: unspecific\n" )
            raise Exception
        elif(code == NCB_Timeout):
            print( "Error: comm. timeout\n" )
            raise Exception
        elif(code == NCB_NotConnected):
            print( "Error: not connected\n" )
            raise Exception
        elif(code == NCB_DriverError):
            print( "Error: driver error\n" )
            raise Exception
        elif(code == NCB_FileNotFound):
            print( "Error: file not found\n" )
            raise Exception
        elif(code == NCB_InvalidParam):
            print( "Error: invalid parameter\n" )
            raise Exception
        elif(code == NCB_DeviceLocked):
            print( "Error: device locked\n" )
            raise Exception
        elif(code == NCB_NotSpecifiedParam):
            print( "Error: unspec. parameter\n" )
            raise Exception
        else:
            print( "Error: unknown\n" )
            raise Exception

    @property
    def _PROBES(self):
        return {
            'x_pos': 'the position the x direction (with respect to the camera) in um',
            'x_voltage': 'the voltage of the x direction (with respect to the camera)',
            'x_freq': 'the frequency of the x direction (with respect to the camera)',
            'x_cap': 'the capacitance of the piezo in the x direction (with respect to the camera)',
            'y_pos': 'the position the y direction (with respect to the camera) in um',
            'y_voltage': 'the voltage of the y direction (with respect to the camera)',
            'y_freq': 'the frequency of the y direction (with respect to the camera)',
            'y_cap': 'the capacitance of the piezo in the y direction (with respect to the camera)',
            'z_pos': 'the position the z direction (with respect to the camera) in um',
            'z_voltage': 'the voltage of the z direction (with respect to the camera)',
            'z_freq': 'the frequency of the z direction (with respect to the camera)',
            'z_cap': 'the capacitance of the piezo in the z direction (with respect to the camera)'
        }

    def read_probes(self, key):
        assert key in list(self._PROBES.keys())
        assert isinstance(key, str)

        if key in [el + '_pos' for el in self._AXES]:  # ['x_pos', 'y_pos', 'z_pos']:
            return self._get_position(self._convert_axis(key[0]))
        elif key in [el + '_voltage' for el in self._AXES]:
            return self._get_amplitude(self._convert_axis(key[0]))
        elif key in [el + '_freq' for el in self._AXES]:
            return self._get_frequency(self._convert_axis(key[0]))
        elif key in [el + '_cap' for el in self._AXES]:
            return self._cap_measure(self._convert_axis(key[0]))

<<<<<<< HEAD
# class ANC350XY(ANC350):
#     _DEFAULT_SETTINGS = Parameter([
#         Parameter('x',
#                   [
#                       Parameter('on', False, [True, False], 'x axis on'),
#                       Parameter('pos', 0.0, float, 'x axis position in um'),
#                       Parameter('voltage', 30, float, 'voltage on x axis'),
#                       Parameter('freq', 1000, float, 'x frequency in Hz')
#                   ]
#                   ),
#         Parameter('y',
#                   [
#                       Parameter('on', False, [True, False], 'y axis on'),
#                       Parameter('pos', 0, float, 'y axis position in um'),
#                       Parameter('voltage', 30, float, 'voltage on y axis'),
#                       Parameter('freq', 1000, float, 'y frequency in Hz')
#                   ]
#                   )
#     ])
#
#     _AXES = ['x', 'y']
#
#     @property
#     def _PROBES(self):
#         return{
#             'x_pos': 'the position the x direction (with respect to the camera) in um',
#             'x_voltage': 'the voltage of the x direction (with respect to the camera)',
#             'x_freq': 'the frequency of the x direction (with respect to the camera)',
#             'x_cap': 'the capacitance of the piezo in the x direction (with respect to the camera)',
#             'y_pos': 'the position the y direction (with respect to the camera) in um',
#             'y_voltage': 'the voltage of the y direction (with respect to the camera)',
#             'y_freq': 'the frequency of the y direction (with respect to the camera)',
#             'y_cap': 'the capacitance of the piezo in the y direction (with respect to the camera)',
#         }

if __name__ == '__main__':
    print((os.path.join(os.path.dirname(os.path.abspath(__file__)), 'config.txt')))

    try:
        a = ANC300XY()
        a.multistep('x', 100)
    except Exception:
        print('yike')
    # a.update({'x': {'voltage': 20}})
    print((a, a.is_connected))
=======
if __name__ == '__main__':
    print((os.path.join(os.path.dirname(os.path.abspath(__file__)), 'config.txt')))

    """
    try:
        a = ANC300()
        def triangle(t,a):
            if t < a:
                result = t/a
            elif t > 255 - a:
                result = 1 + (t - (255 - a)) * (-1 / a)
            else:
                result = 1
        def triangle(t,a):
            if np.abs(t) < np.abs(a):
                result = 1 - np.abs(t/a)
            else:
                result = 0
            return result

        pattern = [triangle(t-128, 128) for t in range(256)]
        pattern = [(element-np.min(pattern))/(np.max(pattern)-np.min(pattern)) for element in pattern]
        pattern = [int(element*255) for element in pattern]

        a.set_pattern(axis=1, dir=0, pattern=pattern)
        pattern = a.get_pattern(axis=1, dir=0)
        print(pattern)
        
    """
    a = ANC300()
    #a.update({'z_offset': 34})
    print(a)
    t = time.localtime()
    current_time = time.strftime("%H:%M:%S", t)
    print(current_time)
    print(a.read_probes('z_offset'))

    #a.update({'z_step_amplitude': 25})
    #print(a.read_probes('z_step_amplitude'))
    #a._get_serial(1)










>>>>>>> 7323437f
<|MERGE_RESOLUTION|>--- conflicted
+++ resolved
@@ -42,17 +42,10 @@
 # converts x,y,z to axis number in controller
 
 ANC350_axes = {
-<<<<<<< HEAD
-                'x': int32(1),
-                'y': int32(2),
-                'z': int32(0)
-                }
-=======
     'x': int32(0),
     'y': int32(1),
     'z': int32(2)
 }
->>>>>>> 7323437f
 
 ANC300_axes = {
     'x': 1,
@@ -65,33 +58,6 @@
     _fields_ = [(("id"), ctypes.c_int32), (("locked"), ctypes.c_bool)]
 
 class Attocube(Instrument):
-<<<<<<< HEAD
-    _DEFAULT_SETTINGS = Parameter([
-        Parameter('x',
-                  [
-                      Parameter('on', False, [True, False], 'x axis on'),
-                      Parameter('pos', 0.0, float, 'x axis position in um'),
-                      Parameter('voltage', 30, float, 'voltage on x axis'),
-                      Parameter('freq', 100, float, 'x frequency in Hz')
-                  ]
-                  ),
-        Parameter('y',
-                  [
-                      Parameter('on', False, [True, False], 'y axis on'),
-                      Parameter('pos', 0, float, 'y axis position in um'),
-                      Parameter('voltage', 30, float, 'voltage on y axis'),
-                      Parameter('freq', 100, float, 'y frequency in Hz')
-                  ]
-                  ),
-        Parameter('z',
-                  [
-                      Parameter('on', False, [True, False], 'z axis on'),
-                      Parameter('pos', 0, float, 'x axis position in um'),
-                      Parameter('voltage', 30, float, 'voltage on x axis'),
-                      Parameter('freq', 100, float, 'x frequency in Hz')
-                  ]
-                  )
-=======
     '''
     Generic class for implementing attocube controllers. Needs to be different since ANC300 communicates through serial
     and ANC350 with DLL.
@@ -110,69 +76,10 @@
         Parameter('z_step_amplitude', 30, float, 'voltage on z axis'),
         Parameter('z_freq', 100, float, 'z frequency in Hz'),
         Parameter('z_pos', 0., float, 'z position in um')
->>>>>>> 7323437f
     ])
 
     _AXES = ['x', 'y', 'z']
 
-<<<<<<< HEAD
-    def _toggle_axis(self, axis, on):
-        raise NotImplementedError
-
-    def _set_frequency(self, axis, freq):
-        raise NotImplementedError
-
-    def _get_frequency(self, axis):
-        raise NotImplementedError
-
-    def _set_amplitude(self, axis, amplitude):
-        raise NotImplementedError
-
-    def _get_amplitude(self, axis):
-        raise NotImplementedError
-
-    def _cap_measure(self, axis):
-        raise NotImplementedError
-
-    def step(self, axis, dir):
-        raise NotImplementedError
-
-    def multistep(self, axis, num_steps):
-        raise NotImplementedError
-
-    def _convert_axis(self, axis):
-        raise NotImplementedError
-
-class ANC300(Attocube):
-
-    _DEFAULT_SETTINGS = Parameter([
-        Parameter('port', 'COM3', str, 'serial port on which to connect'),
-        Parameter('baudrate', 9600, int, 'baudrate of connection'),
-        Parameter('timeout', 1., float, 'connection timeout in seconds'),
-        Parameter('x',
-                  [
-                      Parameter('voltage', 30, float, 'voltage on x axis'),
-                      Parameter('freq', 100, float, 'x frequency in Hz')
-                  ]
-                  ),
-        Parameter('y',
-                  [
-                      Parameter('voltage', 30, float, 'voltage on y axis'),
-                      Parameter('freq', 100, float, 'y frequency in Hz')
-                  ]
-                  ),
-        Parameter('z',
-                  [
-                      Parameter('voltage', 30, float, 'voltage on x axis'),
-                      Parameter('freq', 100, float, 'x frequency in Hz')
-                  ]
-                  )
-    ])
-    _WRITE_TIMEOUT = 0.03 # seconds
-
-    def __init__(self, name=None, settings=None):
-
-=======
     def _set_frequency(self, axis, freq):
         '''
         Sets frequency of attocube axis
@@ -266,53 +173,30 @@
         :param name: name of instruments
         :param settings: settings to update instrument with
         '''
->>>>>>> 7323437f
         super().__init__(name, settings)
         self._is_connected = False
         try:
             self._connect(self.settings['port'],
                          self.settings['baudrate'],
                          self.settings['timeout'])
-<<<<<<< HEAD
-            # self.update(self.settings)
-=======
+
             self.serial_numbers = {}
             for axis in ANC300_axes.values():
                 self.serial_numbers[axis] = self._get_serial(axis)
             print(self.serial_numbers)
 
->>>>>>> 7323437f
         except Exception as e:
             print(('Attocube not detected. Check connection.', UserWarning))
             raise e
 
     def update(self, settings):
         '''
-<<<<<<< HEAD
-        Updates the internal settings, as well as turning the attocube channel on or off, updating
-        voltage or frequency, or moving to the given position
-=======
         Updates the internal settings, updating voltage or frequency
->>>>>>> 7323437f
         Args:
             settings: a dictionary in the same form as settings with the new values
         '''
         super().update(settings)
         for key, value in settings.items():
-<<<<<<< HEAD
-            if isinstance(value, dict) and key in self._AXES:
-                for sub_key, sub_value in sorted(value.items()):
-                    if sub_key == 'on':
-                        self._toggle_axis(self._convert_axis(key), sub_value)
-                    elif sub_key == 'voltage':
-                        self._set_amplitude(self._convert_axis(key), sub_value)
-                    elif sub_key == 'freq':
-                        self._set_frequency(self._convert_axis(key), sub_value)
-                    else:
-                        raise ValueError('No such key')
-
-    def _connect(self, port, baudrate=9600, timeout=1.):
-=======
             split_key = key.split('_', 1)
 
             # if axis setting
@@ -344,7 +228,6 @@
         :param baudrate: baudrate of connection
         :param timeout: connection timeout in seconds
         '''
->>>>>>> 7323437f
         self.ser = serial.Serial(port=port,
                                  baudrate=baudrate,
                                  timeout=timeout,
@@ -352,110 +235,45 @@
         self._is_connected = True
 
     def __del__(self):
-<<<<<<< HEAD
+        '''
+        close connection upon destruction of instance
+        '''
         if self._is_connected:
             self.ser.close()
 
-    def _toggle_axis(self, axis, on):
-        #TODO
-        return
+    def _get_serial(self, axis):
+        '''
+        Sets frequency of attocube axis
+        :param axis: axis number to set (int)
+        '''
+        return self._get_param(axis, 'getser', '')
 
     def _set_frequency(self, axis, freq):
-=======
-        '''
-        close connection upon destruction of instance
-        '''
-        if self._is_connected:
-            self.ser.close()
-
-    def _get_serial(self, axis):
         '''
         Sets frequency of attocube axis
         :param axis: axis number to set (int)
-        '''
-        return self._get_param(axis, 'getser', '')
-
-    def _set_frequency(self, axis, freq):
-        '''
-        Sets frequency of attocube axis
-        :param axis: axis number to set (int)
         :param freq: frequency to set axis to in Hz (int)
         '''
->>>>>>> 7323437f
         self.ser.write('setf {} {}\n'.format(axis, freq).encode())
         self._get_OK()
 
     def _get_frequency(self, axis):
-<<<<<<< HEAD
-        self.ser.write('getf {}\n'.format(axis).encode())
-        self.ser.readline()
-        reply = self.ser.readline().decode()
-        if 'frequency = ' not in reply:
-            self._get_OK()
-            raise Exception
-        elif reply == 'OK\r\n':
-            raise Exception
-
-        freq = float(reply.split(' ')[2])
-        self._get_OK()
-        return freq
+        '''
+        Gets frequency of attocube axis
+        :param axis: axis number to set (int)
+        '''
+        return int(self._get_param(axis, 'getf', 'frequency'))
 
     def _set_amplitude(self, axis, amplitude):
-=======
-        '''
-        Gets frequency of attocube axis
-        :param axis: axis number to set (int)
-        '''
-        return int(self._get_param(axis, 'getf', 'frequency'))
-
-    def _set_amplitude(self, axis, amplitude):
         '''
         Sets amplitude of attocube axis
         :param axis: axis number to set (int)
         :param amplitude: amplitude to set axis to in V (float)
         '''
->>>>>>> 7323437f
         self.ser.write('setv {} {}\n'.format(axis, amplitude).encode())
         self._get_OK()
 
     def _get_amplitude(self, axis):
-<<<<<<< HEAD
-        self.ser.write('getv {}\n'.format(axis).encode())
-        self.ser.readline()
-        reply = self.ser.readline().decode()
-        if 'voltage = ' not in reply:
-            self._get_OK()
-            raise Exception
-        elif reply == 'OK\r\n':
-            raise Exception
-
-        voltage = float(reply.split(' ')[2])
-        self._get_OK()
-        return voltage
-
-    def _cap_measure(self, axis):
-        self.ser.write('getc {}\n'.format(axis).encode())
-        # wait
-        self.ser.write('capw {}\n'.format(axis).encode())
-
-        self.ser.readline()
-        reply = self.ser.readline().decode()
-        if 'capacitance = ' not in reply:
-            self._get_OK()
-            raise Exception
-        elif reply == 'OK\r\n':
-            raise Exception
-
-        cap = float(reply.split(' ')[2])
-
-        self._get_OK()
-        self._get_OK()
-        return cap
-
-    def step(self, axis, dir):
-        if dir == 0:
-            self.multistep(axis, 1)
-=======
         '''
         Gets amplitude of attocube axis
         :param axis: axis number to set (int)
@@ -667,7 +485,6 @@
         if dir == 0:
             self.multistep(axis, 1)
         # If negative direction
->>>>>>> 7323437f
         elif dir == 1:
             self.multistep(axis, -1)
         else:
@@ -675,12 +492,6 @@
             raise ValueError
 
     def multistep(self, axis, num_steps):
-<<<<<<< HEAD
-        axis = self._convert_axis(axis)
-        self.ser.write('setm {} stp\n'.format(axis).encode())
-        self._get_OK()
-
-=======
         '''
         Take multiple steps
         :param axis: axis to take step along (str: x, y, z)
@@ -700,17 +511,11 @@
         self._get_OK()
 
         # Perform steps
->>>>>>> 7323437f
         if num_steps > 0:
             self.ser.write('stepu {} {}\n'.format(axis, num_steps).encode())
         else:
             self.ser.write('stepd {} {}\n'.format(axis, -num_steps).encode())
 
-<<<<<<< HEAD
-
-        self.ser.write('stepw {}\n'.format(axis).encode())
-        self._get_OK()
-=======
         # Wait until stepping is done
         self.ser.write('stepw {}\n'.format(axis).encode())
 
@@ -719,30 +524,21 @@
         print('Time to wait')
         print(np.abs(num_steps)/self.settings['%s_freq' % axis_string])
         time.sleep(np.abs(num_steps)/self.settings['%s_freq' % axis_string])
->>>>>>> 7323437f
         self._get_OK()
 
 
     def _convert_axis(self, axis):
-<<<<<<< HEAD
-=======
         '''
         Convert axis name to number
         :param axis: axis name (x, y, z) (str)
         :return: axis number
         '''
->>>>>>> 7323437f
         if axis not in self._AXES:
             raise ValueError('No such axis available')
 
         return ANC300_axes[axis]
 
     def _get_OK(self):
-<<<<<<< HEAD
-        line1 = self.ser.readline().decode()
-        line2 = self.ser.readline().decode()
-        if 'OK\r\n' not in [line1, line2]:
-=======
         '''
         Read acknowledgment line after command.
         '''
@@ -755,7 +551,6 @@
         if 'OK\r\n' not in [line1, line2]:
 
             # Read line until OK received, then raise exception
->>>>>>> 7323437f
             line1 = self.ser.readline().decode()
             while line1 != 'OK\r\n':
                 line1 = self.ser.readline().decode()
@@ -765,35 +560,6 @@
     @property
     def _PROBES(self):
         return {
-<<<<<<< HEAD
-            'x': {
-                'voltage': 'the voltage of the x direction (with respect to the camera)',
-                'freq': 'the frequency of the x direction (with respect to the camera)',
-                'cap': 'the capacitance of the piezo in the x direction (with respect to the camera)'
-            },
-            'y': {
-                'voltage': 'the voltage of the y direction (with respect to the camera)',
-                'freq': 'the frequency of the y direction (with respect to the camera)',
-                'cap': 'the capacitance of the piezo in the y direction (with respect to the camera)'
-            },
-            'z': {
-                'voltage': 'the voltage of the z direction (with respect to the camera)',
-                'freq': 'the frequency of the z direction (with respect to the camera)',
-                'cap': 'the capacitance of the piezo in the z direction (with respect to the camera)'
-            }
-        }
-        # return {
-        #     'x_voltage': 'the voltage of the x direction (with respect to the camera)',
-        #     'x_freq': 'the frequency of the x direction (with respect to the camera)',
-        #     'x_cap': 'the capacitance of the piezo in the x direction (with respect to the camera)',
-        #     'y_voltage': 'the voltage of the y direction (with respect to the camera)',
-        #     'y_freq': 'the frequency of the y direction (with respect to the camera)',
-        #     'y_cap': 'the capacitance of the piezo in the y direction (with respect to the camera)',
-        #     'z_voltage': 'the voltage of the z direction (with respect to the camera)',
-        #     'z_freq': 'the frequency of the z direction (with respect to the camera)',
-        #     'z_cap': 'the capacitance of the piezo in the z direction (with respect to the camera)'
-        # }
-=======
             'x_step_amplitude': 'the stepping voltage of the x direction',
             'x_offset': 'the offset voltage of the x direction',
             'x_freq': 'the frequency of the x direction',
@@ -807,55 +573,11 @@
             'z_freq': 'the frequency of the z direction',
             'z_cap': 'the capacitance of the piezo in the z direction'
         }
->>>>>>> 7323437f
 
     def read_probes(self, key):
         assert key in list(self._PROBES.keys())
         assert isinstance(key, str)
 
-<<<<<<< HEAD
-
-        if key in [el + '_voltage' for el in self._AXES]:
-            return self._get_amplitude(self._convert_axis(key[0]))
-        elif key in [el + '_freq' for el in self._AXES]:
-            return self._get_frequency(self._convert_axis(key[0]))
-        elif key in [el + '_cap' for el in self._AXES]:
-            return self._cap_measure(self._convert_axis(key[0]))
-
-# class ANC300XY(ANC300):
-#     _DEFAULT_SETTINGS = Parameter([
-#         Parameter('port', 'COM3', str, 'serial port on which to connect'),
-#         Parameter('baudrate', 9600, int, 'baudrate of connection'),
-#         Parameter('timeout', 1., float, 'connection timeout in seconds'),
-#         Parameter('x',
-#                   [
-#                       Parameter('on', False, [True, False], 'x axis on'),
-#                       Parameter('voltage', 30, float, 'voltage on x axis'),
-#                       Parameter('freq', 1000, float, 'x frequency in Hz')
-#                   ]
-#                   ),
-#         Parameter('y',
-#                   [
-#                       Parameter('on', False, [True, False], 'y axis on'),
-#                       Parameter('voltage', 30, float, 'voltage on y axis'),
-#                       Parameter('freq', 1000, float, 'y frequency in Hz')
-#                   ]
-#                   ),
-#     ])
-#
-#     _AXES = ['x', 'y']
-#
-#     @property
-#     def _PROBES(self):
-#         return{
-#             'x_voltage': 'the voltage of the x direction (with respect to the camera)',
-#             'x_freq': 'the frequency of the x direction (with respect to the camera)',
-#             'x_cap': 'the capacitance of the piezo in the x direction (with respect to the camera)',
-#             'y_voltage': 'the voltage of the y direction (with respect to the camera)',
-#             'y_freq': 'the frequency of the y direction (with respect to the camera)',
-#             'y_cap': 'the capacitance of the piezo in the y direction (with respect to the camera)',
-#         }
-=======
         if key in [el + '_step_amplitude' for el in self._AXES]:
             return self._get_amplitude(self._convert_axis(key.split('_')[0]))
         elif key in [el + '_freq' for el in self._AXES]:
@@ -864,7 +586,6 @@
             return self._cap_measure(self._convert_axis(key.split('_')[0]))
         elif key in [el + '_offset' for el in self._AXES]:
             return self._get_offset(self._convert_axis(key.split('_')[0]))
->>>>>>> 7323437f
 
 class ANC350(Attocube):
     '''
@@ -877,38 +598,6 @@
     The class communicates with the device over USB.
     '''
 
-<<<<<<< HEAD
-    # _DEFAULT_SETTINGS = Parameter([
-    #     Parameter('x',
-    #               [
-    #                   Parameter('on', False, [True, False], 'x axis on'),
-    #                   Parameter('pos', 0.0, float, 'x axis position in um'),
-    #                   Parameter('voltage', 30, float, 'voltage on x axis'),
-    #                   Parameter('freq', 1000, float, 'x frequency in Hz')
-    #               ]
-    #               ),
-    #     Parameter('y',
-    #               [
-    #                   Parameter('on', False, [True, False], 'y axis on'),
-    #                   Parameter('pos', 0, float, 'y axis position in um'),
-    #                   Parameter('voltage', 30, float, 'voltage on y axis'),
-    #                   Parameter('freq', 1000, float, 'y frequency in Hz')
-    #               ]
-    #               ),
-    #     Parameter('z',
-    #               [
-    #                   Parameter('on', False, [True, False], 'z axis on'),
-    #                   Parameter('pos', 0, float, 'x axis position in um'),
-    #                   Parameter('voltage', 30, float, 'voltage on x axis'),
-    #                   Parameter('freq', 1000, float, 'x frequency in Hz')
-    #               ]
-    #               )
-    # ])
-
-    # _AXES = ['x', 'y', 'z']
-
-=======
->>>>>>> 7323437f
     def __init__(self, name = None, settings = None):
         # Load DLL and check that attocube is connected to computer. If no DLL, continue to work but throw a warning
         # and all future calls will fail. If a DLL but no instrument connected, throw an error.
@@ -943,79 +632,6 @@
         '''
         super().update(settings)
         for key, value in settings.items():
-<<<<<<< HEAD
-            if isinstance(value, dict) and key in self._AXES:
-                for sub_key, sub_value in sorted(value.items()):
-                    if sub_key == 'on':
-                        self._toggle_axis(self._convert_axis(key), sub_value)
-                    elif sub_key == 'pos':
-                        self.move_absolute(self._convert_axis(key), sub_value)
-                    elif sub_key == 'voltage':
-                        self._set_amplitude(self._convert_axis(key), sub_value)
-                    elif sub_key == 'freq':
-                        self._set_frequency(self._convert_axis(key), sub_value)
-                    else:
-                        raise ValueError('No such key')
-            else:
-                raise ValueError('No such key')
-
-
-    # def update(self, settings):
-    #     '''
-    #     Updates the internal settings, as well as turning the attocube channel on or off, updating
-    #     voltage or frequency, or moving to the given position
-    #     Args:
-    #         settings: a dictionary in the same form as settings with the new values
-    #     '''
-    #     super(Attocube, self).update(settings)
-    #     for key, value in settings.items():
-    #         if isinstance(value, dict) and key in self._AXES:
-    #             for sub_key, sub_value in sorted(value.items()):
-    #                 if sub_key == 'on':
-    #                     self._toggle_axis(self._convert_axis(key), sub_value)
-    #                 elif sub_key == 'pos':
-    #                     self._move_absolute(self._convert_axis(key), sub_value)
-    #                 elif sub_key == 'voltage':
-    #                     self._set_amplitude(self._convert_axis(key), sub_value)
-    #                 elif sub_key == 'freq':
-    #                     self._set_frequency(self._convert_axis(key), sub_value)
-    #                 else:
-    #                     raise ValueError('No such key')
-    #         else:
-    #             raise ValueError('No such key')
-
-
-    # @property
-    # def _PROBES(self):
-    #     return{
-    #         'x_pos': 'the position the x direction (with respect to the camera) in um',
-    #         'x_voltage': 'the voltage of the x direction (with respect to the camera)',
-    #         'x_freq': 'the frequency of the x direction (with respect to the camera)',
-    #         'x_cap': 'the capacitance of the piezo in the x direction (with respect to the camera)',
-    #         'y_pos': 'the position the y direction (with respect to the camera) in um',
-    #         'y_voltage': 'the voltage of the y direction (with respect to the camera)',
-    #         'y_freq': 'the frequency of the y direction (with respect to the camera)',
-    #         'y_cap': 'the capacitance of the piezo in the y direction (with respect to the camera)',
-    #         'z_pos': 'the position the z direction (with respect to the camera) in um',
-    #         'z_voltage': 'the voltage of the z direction (with respect to the camera)',
-    #         'z_freq': 'the frequency of the z direction (with respect to the camera)',
-    #         'z_cap': 'the capacitance of the piezo in the z direction (with respect to the camera)'
-    #     }
-
-    # def read_probes(self, key):
-    #     assert key in list(self._PROBES.keys())
-    #     assert isinstance(key, str)
-    #
-    #     if key in [el + '_pos' for el in self._AXES]:#['x_pos', 'y_pos', 'z_pos']:
-    #         return self._get_position(self._convert_axis(key[0]))
-    #     elif key in [el + '_voltage' for el in self._AXES]:
-    #         return self._get_amplitude(self._convert_axis(key[0]))
-    #     elif key in [el + '_freq' for el in self._AXES]:
-    #         return self._get_frequency(self._convert_axis(key[0]))
-    #     elif key in [el + '_cap' for el in self._AXES]:
-    #         return self._cap_measure(self._convert_axis(key[0]))
-
-=======
             split_key = key.split('_')
             if split_key[0] in self._AXES:
                 if split_key[1] == 'on':
@@ -1031,7 +647,6 @@
             else:
                 raise ValueError('No such key')
 
->>>>>>> 7323437f
     @property
     def is_connected(self):
         '''
@@ -1245,53 +860,6 @@
         elif key in [el + '_cap' for el in self._AXES]:
             return self._cap_measure(self._convert_axis(key[0]))
 
-<<<<<<< HEAD
-# class ANC350XY(ANC350):
-#     _DEFAULT_SETTINGS = Parameter([
-#         Parameter('x',
-#                   [
-#                       Parameter('on', False, [True, False], 'x axis on'),
-#                       Parameter('pos', 0.0, float, 'x axis position in um'),
-#                       Parameter('voltage', 30, float, 'voltage on x axis'),
-#                       Parameter('freq', 1000, float, 'x frequency in Hz')
-#                   ]
-#                   ),
-#         Parameter('y',
-#                   [
-#                       Parameter('on', False, [True, False], 'y axis on'),
-#                       Parameter('pos', 0, float, 'y axis position in um'),
-#                       Parameter('voltage', 30, float, 'voltage on y axis'),
-#                       Parameter('freq', 1000, float, 'y frequency in Hz')
-#                   ]
-#                   )
-#     ])
-#
-#     _AXES = ['x', 'y']
-#
-#     @property
-#     def _PROBES(self):
-#         return{
-#             'x_pos': 'the position the x direction (with respect to the camera) in um',
-#             'x_voltage': 'the voltage of the x direction (with respect to the camera)',
-#             'x_freq': 'the frequency of the x direction (with respect to the camera)',
-#             'x_cap': 'the capacitance of the piezo in the x direction (with respect to the camera)',
-#             'y_pos': 'the position the y direction (with respect to the camera) in um',
-#             'y_voltage': 'the voltage of the y direction (with respect to the camera)',
-#             'y_freq': 'the frequency of the y direction (with respect to the camera)',
-#             'y_cap': 'the capacitance of the piezo in the y direction (with respect to the camera)',
-#         }
-
-if __name__ == '__main__':
-    print((os.path.join(os.path.dirname(os.path.abspath(__file__)), 'config.txt')))
-
-    try:
-        a = ANC300XY()
-        a.multistep('x', 100)
-    except Exception:
-        print('yike')
-    # a.update({'x': {'voltage': 20}})
-    print((a, a.is_connected))
-=======
 if __name__ == '__main__':
     print((os.path.join(os.path.dirname(os.path.abspath(__file__)), 'config.txt')))
 
@@ -1327,19 +895,4 @@
     t = time.localtime()
     current_time = time.strftime("%H:%M:%S", t)
     print(current_time)
-    print(a.read_probes('z_offset'))
-
-    #a.update({'z_step_amplitude': 25})
-    #print(a.read_probes('z_step_amplitude'))
-    #a._get_serial(1)
-
-
-
-
-
-
-
-
-
-
->>>>>>> 7323437f
+    print(a.read_probes('z_offset'))