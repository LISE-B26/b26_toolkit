--- conflicted
+++ resolved
@@ -15,8 +15,4 @@
     ]
     _SCRIPTS = {}
     #_INSTRUMENTS = {'arduino': ArduinoZero}
-<<<<<<< HEAD
-    _INSTRUMENTS = {'rf_gen': RFGenerator}
-=======
-    _INSTRUMENTS = {'arduino': ArduinoZero}
->>>>>>> 0239d0a2
+    _INSTRUMENTS = {'rf_gen': RFGenerator}