--- conflicted
+++ resolved
@@ -439,12 +439,8 @@
             self.data['ai'] = np.array(self.data['ai']).transpose()
         else:
             self.data['counts'] = np.array(self.data['counts']).transpose()
-
-<<<<<<< HEAD
-=======
     def plot(self, figure_list):
         super(DaqTimeTraceNi9402Ni9219, self).plot(figure_list)
->>>>>>> 0239d0a2
 
     def _plot(self, axes_list, data=None):
         # COMMENT_ME
