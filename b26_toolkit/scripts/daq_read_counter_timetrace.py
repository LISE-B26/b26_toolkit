"""
    This file is part of b26_toolkit, a pylabcontrol add-on for experiments in Harvard LISE B26.
    Copyright (C) <2016>  Arthur Safira, Jan Gieseler, Aaron Kabcenell

    b26_toolkit is free software: you can redistribute it and/or modify
    it under the terms of the GNU General Public License as published by
    the Free Software Foundation, either version 3 of the License, or
    (at your option) any later version.

    b26_toolkit is distributed in the hope that it will be useful,
    but WITHOUT ANY WARRANTY; without even the implied warranty of
    MERCHANTABILITY or FITNESS FOR A PARTICULAR PURPOSE.  See the
    GNU General Public License for more details.

    You should have received a copy of the GNU General Public License
    along with b26_toolkit.  If not, see <http://www.gnu.org/licenses/>.
"""

import time
from collections import deque
import numpy as np
import time
from copy import deepcopy

from b26_toolkit.instruments import NI6259, NI9402, NI9219
from b26_toolkit.plotting.plots_1d import plot_counts, update_counts,  plot_psd
from pylabcontrol.core import Parameter, Script
from pylabcontrol.data_processing.signal_processing import power_spectral_density

class Daq_Read_Counter_TimeTrace(Script):
    """
This script reads the Counter input from the DAQ for a give duration and plots the time trace.
    """
    _DEFAULT_SETTINGS = [
        Parameter('integration_time', .25, float, 'Time per data point (s)'),
        Parameter('counter_channel', 'ctr0', ['ctr0', 'ctr1'], 'Daq channel used for counter'),
        Parameter('total_int_time', 3.0, float, 'Total time to integrate (s)'),
        Parameter('daq_type', 'PCI', ['PCI', 'cDAQ'], 'Type of daq to use for counting')
    ]

    _INSTRUMENTS = {'NI6259':  NI6259, 'NI9402': NI9402}

    _SCRIPTS = {

    }

    def __init__(self, instruments, scripts=None, name=None, settings=None, log_function=None, data_path=None):
        """
        Example of a script that emits a QT signal for the gui
        Args:
            name (optional): name of script, if empty same as class name
            settings (optional): settings for this script, if empty same as default settings
        """
        Script.__init__(self, name, settings=settings, scripts=scripts, instruments=instruments,
                        log_function=log_function, data_path=data_path)

        self.data = {'counts':[]}


    def get_daq_task(self, number_of_samples):

        # initialize APD thread
        ctrtask = self.daq.setup_counter(
            self.settings['counter_channel'], number_of_samples + 1)
        return ctrtask

    def _function(self):
        """
        This is the actual function that will be executed. It uses only information that is provided in the settings property
        will be overwritten in the __init__
        """

        if self.settings['daq_type'] == 'PCI':
            self.daq = self.instruments['NI6259']['instance']
        elif self.settings['daq_type'] == 'cDAQ':
            self.daq = self.instruments['NI9402']['instance']


        sample_rate = float(1) / self.settings['integration_time']
        # normalization = self.settings['integration_time']/.001
        self.daq.settings['digital_input'][self.settings['counter_channel']]['sample_rate'] = sample_rate

        # maximum number of samples if total_int_time > 0
        if self.settings['total_int_time'] > 0:
            number_of_samples = int(np.floor(self.settings['total_int_time']/self.settings['integration_time']))
        else:
            self.log('total measurement time must be positive. Abort script')
            return

        self.progress = 50
        self.updateProgress.emit(self.progress)

        daq_task = self.get_daq_task(number_of_samples)
        # start counter and scanning sequence
        self.daq.run(daq_task)

        data, _ = self.daq.read(daq_task)

        self.daq.stop(daq_task)
        counts = np.diff(data)  # counter gives the accumulated counts, thus the diff gives the counts per interval

        self.data['counts'] = counts * sample_rate/1000  # multiply by the sample rate to get kcounts /second

    def plot(self, figure_list):
        super(Daq_Read_Counter_TimeTrace, self).plot(figure_list)

    def _plot(self, axes_list, data = None):
        # COMMENT_ME

        if data is None:
            data = self.data


        if len(data['counts'])>0:
            plot_counts(axes_list[0], data['counts'])
            freq, psd = power_spectral_density(data['counts'], self.settings['integration_time'])
            plot_psd(freq, psd, axes_list[1], y_scaling='log', x_scaling='log')

    def _update_plot(self, axes_list):
        if self.data:
            axis_timetrace, axis_fft = axes_list

            update_counts(axes_list[0], self.data['counts'])

## work in progress (JG) write generic timetrace class
class Daq_TimeTrace_Generic(Script):
    """
This script reads the Counter input from the DAQ for a give duration and plots the time trace.
Future: plot also the PSD
    """
    _DEFAULT_SETTINGS = [
        Parameter('integration_time', .25, float, 'Time per data point (s)'),
        Parameter('acquisition_time', 3.0, float, 'Total acquisition time (s)')
    ]

    _INSTRUMENTS = {}

    _SCRIPTS = {

    }

    def __init__(self, instruments, scripts=None, name=None, settings=None, log_function=None, data_path=None):
        """
        Example of a script that emits a QT signal for the gui
        Args:
            name (optional): name of script, if empty same as class name
            settings (optional): settings for this script, if empty same as default settings
        """
        Script.__init__(self, name, settings=settings, scripts=scripts, instruments=instruments,
                        log_function=log_function, data_path=data_path)

        self.data = {'counts':[]}


    def get_daq_task(self, number_of_samples):
        """
         setup the daq taks using the daq instances created with setup_daq()

         overwrite this function

        Args:
            number_of_samples:

        Returns:

        """

        # overwite this, create the daq count
        raise NotImplementedError
        return ctrtask

    def setup_daq_ai(self, sample_rate, daq_ai, ai_channel):
        """

        generic function to setup ai task

        Args:
            sample_rate:
            daq_ai:
            ai_channel:

        Returns:

        """

    def setup_daq_counter(self, sample_rate, daq_counter, counter_channel):
        """

        generic function to setup a counter task

        Args:
            sample_rate:
            daq_counter:
            counter_channel:

        Returns:

        """
        # overwite this, create the daq instance references

        # # normalization = self.settings['integration_time']/.001
        daq_counter.settings['digital_input'][counter_channel]['sample_rate'] = sample_rate

    def setup_daq(self):
        """
        Here we set up the daqs that we need,
        use the functions setup_daq_counter() and setup_daq_ai() from the generic class
        to implement digital and analog channels


        Returns:

        """
        raise NotImplementedError
        setup_daq_counter(self, sample_rate, daq_counter, counter_channel)

    def _function(self):
        """
        This is the actual function that will be executed. It uses only information that is provided in the settings property
        will be overwritten in the __init__
        """

        sample_rate = float(1) / self.settings['integration_time']


        self.setup_daq()  # setup the daq


        # maximum number of samples if total_int_time > 0
        if self.settings['acquisition_time'] > 0:
            number_of_samples = int(np.floor(self.settings['acquisition_time']/self.settings['integration_time']))
        else:
            self.log('total measurement time must be positive. Abort script')
            return

        self.progress = 50
        self.updateProgress.emit(self.progress)

        daq_task = self.get_daq_task(number_of_samples)


        # start counter and scanning sequence
        self.daq.run(daq_task)

        data, _ = self.daq.read(daq_task)

        self.daq.stop(daq_task)
        counts = np.diff(data)  # counter gives the accumulated counts, thus the diff gives the counts per interval

        self.data['counts'] = counts * sample_rate/1000  # multiply by the sample rate to get kcounts /second

    def plot(self, figure_list):
        super(Daq_Read_Counter_TimeTrace, self).plot(figure_list)

    def _plot(self, axes_list, data = None):
        # COMMENT_ME

        if data is None:
            data = self.data


        if len(data['counts'])>0:
            plot_counts(axes_list[0], data['counts'])
            freq, psd = power_spectral_density(data['counts'], self.settings['integration_time'])
            plot_psd(freq, psd, axes_list[1], y_scaling='log', x_scaling='log')

    def _update_plot(self, axes_list):
        if self.data:
            axis_timetrace, axis_fft = axes_list

            update_counts(axes_list[0], self.data['counts'])

## work in progress (JG) write generic timetrace class
class Daq_TimeTrace_NI9402_NI9219(Script):
    """
    This script reads the Counter input from the DAQ for a give duration and plots the time trace.
        """
    _DEFAULT_SETTINGS = [
        Parameter('integration_time', .25, float, 'Time per data point (s)'),
        Parameter('counter_channel', 'ctr0', ['ctr0', 'ctr1'], 'Daq channel used for counter'),
        Parameter('acquisition_time', 3.0, float, 'Total acquisition time (s)'),
        Parameter('ai_channel', 'ai0', ['ai0', 'ai1', 'ai2', 'ai3', 'ai4'], 'Daq channel used for analog in'),
        Parameter('ctr_or_ai', 'ctr', ['ctr', 'ai'], 'select ctr or ai')
    ]

    _INSTRUMENTS = {'daq_ai': NI9219, 'daq_counter': NI9402}

    _SCRIPTS = {

    }

    def __init__(self, instruments, scripts=None, name=None, settings=None, log_function=None, data_path=None):
        """
        Example of a script that emits a QT signal for the gui
        Args:
            name (optional): name of script, if empty same as class name
            settings (optional): settings for this script, if empty same as default settings
        """
        Script.__init__(self, name, settings=settings, scripts=scripts, instruments=instruments,
                        log_function=log_function, data_path=data_path)

        self.data = {'counts': [], 'ai':[]}

    def setup_daq_tasks(self, number_of_samples):
        """
        setup the tasks and return a list of tasks

        be carefull to return the right order of tasks!

        Args:
            number_of_samples:

        Returns: list of daq, daq_task pairs

        """


        daq_counter = self.instruments['daq_counter']['instance']
        # initialize APD thread
        ctrtask = daq_counter.setup_counter(
            self.settings['counter_channel'], number_of_samples + 1,
            continuous_acquisition=False
        )

        daq_ai = self.instruments['daq_ai']['instance']
        aitask = daq_ai.setup_AI(self.settings['ai_channel'], number_of_samples,
                                      continuous=False, # continuous sampling still reads every clock tick, here set to the clock of the counter
                                      clk_source=ctrtask)

        return [[daq_ai, aitask], [daq_counter, ctrtask]]

    def setup_daq(self, sample_rate):
        """
        Here we set up the daqs that we need,

        Returns:

        """
        daq_counter = self.instruments['daq_counter']['instance']

        counter_channel = self.settings['counter_channel']


        daq_counter.settings['digital_input'][counter_channel]['sample_rate'] = sample_rate

    def read_daq_data(self, daq_tasks, sample_rate):

        data = {}
        for daq, task in reversed(daq_tasks):
            if daq is not None:
                task_data, samples_per_channel_read = daq.read(task)

                if daq == self.instruments['daq_counter']['instance']:
                    counts = np.diff(task_data)  # counter gives the accumulated counts, thus the diff gives the counts per interval
                    data['counts'] = counts * sample_rate / 1000  # multiply by the sample rate to get kcounts /second
                elif daq == self.instruments['daq_ai']['instance']:
                    data['ai'] = np.array(task_data)

                else:
                    raise KeyError('unknown daq type in read_daq_data()')

        return data
    def _function(self):
        """
        This is the actual function that will be executed. It uses only information that is provided in the settings property
        will be overwritten in the __init__
        """

        # if self.settings['daq_type'] == 'PCI':
        #     self.daq = self.instruments['NI6259']['instance']
        # elif self.settings['daq_type'] == 'cDAQ':
        #     self.daq = self.instruments['NI9402']['instance']

        sample_rate = float(1) / self.settings['integration_time']
        self.setup_daq(sample_rate)


        # maximum number of samples if total_int_time > 0
        if self.settings['acquisition_time'] > 0:
            number_of_samples = int(np.floor(self.settings['acquisition_time'] / self.settings['integration_time']))
        else:
            self.log('total measurement time must be positive. Abort script')
            return

        # self.progress = 50
        # self.updateProgress.emit(self.progress)

        daq_tasks = self.setup_daq_tasks(number_of_samples)

        # DS20191016 Record start time
        # print('Start time: {}'.format(time.time()))
        start_time = time.time() # in seconds

        for daq, task in daq_tasks:
            # start task
            if daq is not None:
                daq.run(task)

        self.data = self.read_daq_data(daq_tasks, sample_rate)
        self.data['start_time'] = start_time

        # clean up
        for daq, task in daq_tasks:
            # start task
            if daq is not None:
                daq.stop(task)

    def _plot(self, axes_list, data=None):
        # COMMENT_ME

        if data is None:
            data = self.data

<<<<<<< HEAD
        for signal in [data['counts']]: #, data['ai']]: ER 20190130
            if len(signal) > 0:
                plot_counts(axes_list[0], signal/np.mean(signal))
                freq, psd = power_spectral_density(signal/np.mean(signal), self.settings['integration_time'])
=======
        if self.settings['ctr_or_ai'] == 'ctr':
            plotting_data = data['counts']
        else:
            plotting_data = data['ai']


        for signal in [plotting_data]: #ER 20190130
            if len(signal) > 0:
                # 20191105 ER get rid of normalization
                #plot_counts(axes_list[0], signal/np.mean(signal))
                plot_counts(axes_list[0], signal, int_time=self.settings['integration_time'])
                #freq, psd = power_spectral_density(signal/np.mean(signal), self.settings['integration_time'])
                freq, psd = power_spectral_density(signal, self.settings['integration_time'])

>>>>>>> 7323437f
               # plot_psd(freq, psd, axes_list[1], y_scaling='log', x_scaling='log')
                plot_psd(freq[1:], psd[1:], axes_list[1], y_scaling='log', x_scaling='lin') # remove dc component ER 20190129


    # def _update_plot(self, axes_list):
    #     if self.data:
    #         axis_timetrace, axis_fft = axes_list
    #
    #         update_counts(axes_list[0], self.data['counts'])


class Daq_TimeTrace_NI6259(Daq_TimeTrace_NI9402_NI9219):
    _INSTRUMENTS = {'daq_ai': NI6259, 'daq_counter': NI6259}

class Daq_TimeTrace_NI6259_PD(Daq_TimeTrace_NI9402_NI9219): # ER 20200731

    '''


    Daq timetrace for NI6259 - plots both the counter APD data and the photodiode AI data.

    '''

    _INSTRUMENTS = {'daq_ai': NI6259, 'daq_counter': NI6259}

    def _plot(self, axes_list, data=None):
        # COMMENT_ME

        if data is None:
            data = self.data

        # for signal in [data['counts']]: #, data['ai']]: ER 20190130
        #     if len(signal) > 0:
        #         # 20191105 ER get rid of normalization
        #         #plot_counts(axes_list[0], signal/np.mean(signal))
        #         plot_counts(axes_list[0], signal)
        #         #freq, psd = power_spectral_density(signal/np.mean(signal), self.settings['integration_time'])
        #         freq, psd = power_spectral_density(signal, self.settings['integration_time'])
        #        # plot_psd(freq, psd, axes_list[1], y_scaling='log', x_scaling='log')
        #         plot_psd(freq[1:], psd[1:], axes_list[1], y_scaling='log', x_scaling='lin') # remove dc component ER 20190129

        for signal in data['ai']:
            if len(signal) > 0:
                # 20191105 ER get rid of normalization
                #plot_counts(axes_list[0], signal/np.mean(signal))
                plot_counts(axes_list[0], signal)
                #freq, psd = power_spectral_density(signal/np.mean(signal), self.settings['integration_time'])
                freq, psd = power_spectral_density(signal, self.settings['integration_time'])
               # plot_psd(freq, psd, axes_list[1], y_scaling='log', x_scaling='log')
                plot_psd(freq[1:], psd[1:], axes_list[1], y_scaling='log', x_scaling='lin', color='r') # remove dc component ER 20190129

# if __name__ == '__main__':
#     script = {}
#     instr = {}
#     script, failed, instr = Script.load_and_append({'Daq_Read_Cntr': 'Daq_Read_Cntr'}, script, instr)
#
#     print(script)
#     print(failed)
#     print(instr)<|MERGE_RESOLUTION|>--- conflicted
+++ resolved
@@ -411,12 +411,6 @@
         if data is None:
             data = self.data
 
-<<<<<<< HEAD
-        for signal in [data['counts']]: #, data['ai']]: ER 20190130
-            if len(signal) > 0:
-                plot_counts(axes_list[0], signal/np.mean(signal))
-                freq, psd = power_spectral_density(signal/np.mean(signal), self.settings['integration_time'])
-=======
         if self.settings['ctr_or_ai'] == 'ctr':
             plotting_data = data['counts']
         else:
@@ -431,7 +425,6 @@
                 #freq, psd = power_spectral_density(signal/np.mean(signal), self.settings['integration_time'])
                 freq, psd = power_spectral_density(signal, self.settings['integration_time'])
 
->>>>>>> 7323437f
                # plot_psd(freq, psd, axes_list[1], y_scaling='log', x_scaling='log')
                 plot_psd(freq[1:], psd[1:], axes_list[1], y_scaling='log', x_scaling='lin') # remove dc component ER 20190129
 
