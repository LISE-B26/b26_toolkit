"""
    This file is part of b26_toolkit, a pylabcontrol add-on for experiments in Harvard LISE B26.
    Copyright (C) <2016>  Arthur Safira, Jan Gieseler, Aaron Kabcenell

    b26_toolkit is free software: you can redistribute it and/or modify
    it under the terms of the GNU General Public License as published by
    the Free Software Foundation, either version 3 of the License, or
    (at your option) any later version.

    b26_toolkit is distributed in the hope that it will be useful,
    but WITHOUT ANY WARRANTY; without even the implied warranty of
    MERCHANTABILITY or FITNESS FOR A PARTICULAR PURPOSE.  See the
    GNU General Public License for more details.

    You should have received a copy of the GNU General Public License
    along with b26_toolkit.  If not, see <http://www.gnu.org/licenses/>.
"""

import time
from collections import deque
import numpy as np

<<<<<<< HEAD
from b26_toolkit.instruments import NI6259, NI9402, B26PulseBlaster
=======
from b26_toolkit.instruments import NI6259, NI9215, B26PulseBlaster
>>>>>>> 7323437f
from b26_toolkit.plotting.plots_1d import plot_voltage
from pylabcontrol.core import Parameter, Script
from b26_toolkit.plotting.plots_1d import update_counts_vs_pos


class Daq_Read_Analog(Script):
    """
This script reads the analog input from the DAQ and plots it. ER 20180626

ER made changes to the daq 20190325 without testing it -- new code (commented with ER and the date) needs to be tested!!

    """
    _DEFAULT_SETTINGS = [
        Parameter('sampling_rate', 100, float, 'rate (Hz) at which samples are read by DAQ'),
        Parameter('ai_channel', 'ai0', ['ai0', 'ai1', 'ai2', 'ai3', 'ai4'], 'Daq channel used for counter'),
        Parameter('total_int_time', 3.0, float, 'Total time to integrate (s) (if -1 then it will go indefinitely)'),
<<<<<<< HEAD
        Parameter('max_len_to_plot', 10, int, 'maximum number of samples to plot'),
        Parameter('daq_type', 'PCI', ['PCI', 'cDAQ'], 'daq to be used for pulse sequence'), # ER 20190325
    ]

    _INSTRUMENTS = {'NI6259': NI6259, 'NI9402': NI9402, 'PB': B26PulseBlaster}
=======
        Parameter('max_len_to_plot', 1000, int, 'plots the last n samples'),
        Parameter('daq_read_rate', 2, float, 'rate (Hz) at which samples are requested from the DAQ and plotted, default = 2'),
        Parameter('daq_type', 'cDAQ', ['PCI', 'cDAQ'], 'daq to be used for pulse sequence'), # ER 20190325
    ]

    _INSTRUMENTS = {'NI6259': NI6259, 'NI9215': NI9215}
>>>>>>> 7323437f

    _SCRIPTS = {}

    def __init__(self, instruments, scripts=None, name=None, settings=None, log_function=None, data_path=None):
        """
        Example of a script that emits a QT signal for the gui
        Args:
            name (optional): name of script, if empty same as class name
            settings (optional): settings for this script, if empty same as default settings
        """
        Script.__init__(self, name, settings=settings, scripts=scripts, instruments=instruments,
                        log_function=log_function, data_path=data_path)

        self.data_to_plot = {'voltage': deque(maxlen = self.settings['max_len_to_plot'])}
        self.data['voltage'] = list()


    def _function(self):
        """
        This is the actual function that will be executed. It uses only information that is provided in the settings property
        will be overwritten in the __init__
        """

      #  print(('settings in instrument', self.instruments['daq']['settings']))

        # new ER 20190325
        if self.settings['daq_type'] == 'PCI':
            daq = self.instruments['NI6259']['instance']
        elif self.settings['daq_type'] == 'cDAQ':
<<<<<<< HEAD
            daq = self.instruments['NI9402']['instance']

        self.data_to_plot = {'voltage': deque(maxlen = self.settings['max_len_to_plot'])}
        self.data['voltage'] = list()

        sample_rate = float(1) / self.settings['integration_time']
     #   self.instruments['daq']['instance'].settings['analog_input'][self.settings['ai_channel']]['sample_rate'] = sample_rate
        # ER 20190325
        daq.settings['analog_input'][self.settings['ai_channel']]['sample_rate'] = sample_rate
        #  print('setting sample rate')

        self.last_value = 0

        sample_num = 2

      #  print(('settings in instrument 2', self.instruments['daq']['settings']))

     #   print(('here', self.instruments['daq']))

      #  task = self.instruments['daq']['instance'].setup_AI(self.settings['ai_channel'], sample_num, continuous =True)
        task = daq.setup_AI(self.settings['ai_channel'], sample_num, continuous =True) # ER 20190325
=======
            daq = self.instruments['NI9215']['instance']

        self.data_to_plot = {'voltage': deque(maxlen=self.settings['max_len_to_plot'])}
        self.data['voltage'] = list()
>>>>>>> 7323437f

        # maximum number of samples if total_int_time > 0
        if self.settings['total_int_time'] > 0:
            max_samples = int(np.floor(self.settings['total_int_time'] * self.settings['sampling_rate']))
            if max_samples == 0:
                self.log('Sampling rate too low to even get one sample during total measurement time')
                return
        else:
            max_samples = np.inf

        sample_num = int(self.settings['sampling_rate']/self.settings['daq_read_rate'])
        if sample_num == 0:
            sample_num = 1
        elif sample_num > max_samples:
            sample_num = max_samples

<<<<<<< HEAD
        # start counter and scanning sequence
        #self.instruments['daq']['instance'].run(task)
        # ER 20190325
=======
        daq.settings['analog_input'][self.settings['ai_channel']]['sample_rate'] = self.settings['sampling_rate']
        task = daq.setup_AI(self.settings['ai_channel'], sample_num, continuous=True)
>>>>>>> 7323437f
        daq.run(task)

        sample_index = 0  # keep track of samples made to know when to stop if finite integration time

        while True:
            if self._abort:
                break

            # TODO: this is currently a nonblocking read so we add a time.sleep at the end so it doesn't read faster
            # than it acquires, this should be replaced with a blocking read in the future
<<<<<<< HEAD
          #  raw_data, num_read = self.instruments['daq']['instance'].read(task)
            raw_data, num_read = daq.read(task) # ER 20190325
=======
            raw_data, num_read = daq.read(task)
>>>>>>> 7323437f
            for value in raw_data:
                self.data_to_plot['voltage'].append(float(value))
                self.data['voltage'].append(float(value))
            if self.settings['total_int_time'] > 0:
                self.progress = sample_index/max_samples
            else:
                self.progress = 50.
            self.updateProgress.emit(int(self.progress))

            time.sleep(sample_num / self.settings['sampling_rate'])
            sample_index += sample_num
            if self.settings['total_int_time'] > 0. and sample_index >= max_samples: # if the maximum integration time is hit
                self._abort = True

        # clean up APD tasks
<<<<<<< HEAD
        #self.instruments['daq']['instance'].stop(task)
        daq.stop(task) # ER 20190325
=======
        daq.stop(task)
>>>>>>> 7323437f

        self.data_to_plot['voltage'] = list(self.data_to_plot['voltage'])

    def plot(self, figure_list):
        super(Daq_Read_Analog, self).plot([figure_list[1]])

    def _plot(self, axes_list, data = None):
        # COMMENT_ME
#        axes_list[0].hold(False)
        if data is None:
            data = self.data

        if data:
            axes_list[0].clear()
            plot_voltage(axes_list[0], data['voltage'])

    def _update_plot(self, axes_list, data=None):
        if data is None:
            data = self.data

        update_counts_vs_pos(axes_list[0], data['voltage'], np.linspace(0, len(data['voltage']), len(data['voltage'])))
if __name__ == '__main__':
    script = {}
    instr = {}

    print(script)
    print(instr)<|MERGE_RESOLUTION|>--- conflicted
+++ resolved
@@ -19,12 +19,7 @@
 import time
 from collections import deque
 import numpy as np
-
-<<<<<<< HEAD
-from b26_toolkit.instruments import NI6259, NI9402, B26PulseBlaster
-=======
 from b26_toolkit.instruments import NI6259, NI9215, B26PulseBlaster
->>>>>>> 7323437f
 from b26_toolkit.plotting.plots_1d import plot_voltage
 from pylabcontrol.core import Parameter, Script
 from b26_toolkit.plotting.plots_1d import update_counts_vs_pos
@@ -41,20 +36,12 @@
         Parameter('sampling_rate', 100, float, 'rate (Hz) at which samples are read by DAQ'),
         Parameter('ai_channel', 'ai0', ['ai0', 'ai1', 'ai2', 'ai3', 'ai4'], 'Daq channel used for counter'),
         Parameter('total_int_time', 3.0, float, 'Total time to integrate (s) (if -1 then it will go indefinitely)'),
-<<<<<<< HEAD
-        Parameter('max_len_to_plot', 10, int, 'maximum number of samples to plot'),
-        Parameter('daq_type', 'PCI', ['PCI', 'cDAQ'], 'daq to be used for pulse sequence'), # ER 20190325
-    ]
-
-    _INSTRUMENTS = {'NI6259': NI6259, 'NI9402': NI9402, 'PB': B26PulseBlaster}
-=======
         Parameter('max_len_to_plot', 1000, int, 'plots the last n samples'),
         Parameter('daq_read_rate', 2, float, 'rate (Hz) at which samples are requested from the DAQ and plotted, default = 2'),
         Parameter('daq_type', 'cDAQ', ['PCI', 'cDAQ'], 'daq to be used for pulse sequence'), # ER 20190325
     ]
 
     _INSTRUMENTS = {'NI6259': NI6259, 'NI9215': NI9215}
->>>>>>> 7323437f
 
     _SCRIPTS = {}
 
@@ -84,34 +71,10 @@
         if self.settings['daq_type'] == 'PCI':
             daq = self.instruments['NI6259']['instance']
         elif self.settings['daq_type'] == 'cDAQ':
-<<<<<<< HEAD
-            daq = self.instruments['NI9402']['instance']
-
-        self.data_to_plot = {'voltage': deque(maxlen = self.settings['max_len_to_plot'])}
-        self.data['voltage'] = list()
-
-        sample_rate = float(1) / self.settings['integration_time']
-     #   self.instruments['daq']['instance'].settings['analog_input'][self.settings['ai_channel']]['sample_rate'] = sample_rate
-        # ER 20190325
-        daq.settings['analog_input'][self.settings['ai_channel']]['sample_rate'] = sample_rate
-        #  print('setting sample rate')
-
-        self.last_value = 0
-
-        sample_num = 2
-
-      #  print(('settings in instrument 2', self.instruments['daq']['settings']))
-
-     #   print(('here', self.instruments['daq']))
-
-      #  task = self.instruments['daq']['instance'].setup_AI(self.settings['ai_channel'], sample_num, continuous =True)
-        task = daq.setup_AI(self.settings['ai_channel'], sample_num, continuous =True) # ER 20190325
-=======
             daq = self.instruments['NI9215']['instance']
 
         self.data_to_plot = {'voltage': deque(maxlen=self.settings['max_len_to_plot'])}
         self.data['voltage'] = list()
->>>>>>> 7323437f
 
         # maximum number of samples if total_int_time > 0
         if self.settings['total_int_time'] > 0:
@@ -128,14 +91,8 @@
         elif sample_num > max_samples:
             sample_num = max_samples
 
-<<<<<<< HEAD
-        # start counter and scanning sequence
-        #self.instruments['daq']['instance'].run(task)
-        # ER 20190325
-=======
         daq.settings['analog_input'][self.settings['ai_channel']]['sample_rate'] = self.settings['sampling_rate']
         task = daq.setup_AI(self.settings['ai_channel'], sample_num, continuous=True)
->>>>>>> 7323437f
         daq.run(task)
 
         sample_index = 0  # keep track of samples made to know when to stop if finite integration time
@@ -146,12 +103,7 @@
 
             # TODO: this is currently a nonblocking read so we add a time.sleep at the end so it doesn't read faster
             # than it acquires, this should be replaced with a blocking read in the future
-<<<<<<< HEAD
-          #  raw_data, num_read = self.instruments['daq']['instance'].read(task)
-            raw_data, num_read = daq.read(task) # ER 20190325
-=======
             raw_data, num_read = daq.read(task)
->>>>>>> 7323437f
             for value in raw_data:
                 self.data_to_plot['voltage'].append(float(value))
                 self.data['voltage'].append(float(value))
@@ -167,12 +119,7 @@
                 self._abort = True
 
         # clean up APD tasks
-<<<<<<< HEAD
-        #self.instruments['daq']['instance'].stop(task)
-        daq.stop(task) # ER 20190325
-=======
         daq.stop(task)
->>>>>>> 7323437f
 
         self.data_to_plot['voltage'] = list(self.data_to_plot['voltage'])
 
