--- conflicted
+++ resolved
@@ -17,12 +17,7 @@
 """
 
 from pylabcontrol.core import Script, Parameter
-<<<<<<< HEAD
 from b26_toolkit.instruments import ArduinoZero, B26PulseBlaster
-
-=======
-from instruments import ArduinoUno
->>>>>>> de647b3c
 
 class ArduinoServoFlip(Script):
     _DEFAULT_SETTINGS = [Parameter('servo_num', 0, int, 'servo id'),
