"""
    This file is part of b26_toolkit, a pylabcontrol add-on for experiments in Harvard LISE B26.
    Copyright (C) <2016>  Arthur Safira, Jan Gieseler, Aaron Kabcenell

    b26_toolkit is free software: you can redistribute it and/or modify
    it under the terms of the GNU General Public License as published by
    the Free Software Foundation, either version 3 of the License, or
    (at your option) any later version.

    b26_toolkit is distributed in the hope that it will be useful,
    but WITHOUT ANY WARRANTY; without even the implied warranty of
    MERCHANTABILITY or FITNESS FOR A PARTICULAR PURPOSE.  See the
    GNU General Public License for more details.

    You should have received a copy of the GNU General Public License
    along with b26_toolkit.  If not, see <http://www.gnu.org/licenses/>.
"""

import time
from copy import deepcopy

import numpy as np
import scipy as sp
from PyQt5.QtCore import pyqtSlot
<<<<<<< HEAD
from b26_toolkit.instruments import PiezoController, MaestroLightControl, OptotuneLens, PiezoControllerCold
=======
from b26_toolkit.instruments import PiezoController, MaestroLightControl, OptotuneLens, PiezoControllerCold, MDT693A
from b26_toolkit.scripts import FindNV

>>>>>>> 7323437f

try:
    from b26_toolkit.instruments import SMC100
except:
    print("can't import SMC100")
    # SMC100 = None

from b26_toolkit.plotting.plots_2d import plot_fluorescence_new, update_fluorescence
from pylabcontrol.core import Parameter, Script
from b26_toolkit.scripts import GalvoScan, FindNV, SetLaser, TakeImage, GalvoScanPhotodiode
# from pylabcontrol.scripts import FPGA_GalvoScan


class AutoFocusGeneric(Script):
    """
Autofocus: Takes images at different piezo voltages and uses a heuristic to figure out the point at which the objective
            is focused.
    """

    _DEFAULT_SETTINGS = [
        Parameter('z_axis_center_position', 50, float, 'center point of autofocus sweep'),
        Parameter('scan_width', 10, float, 'distance (in V or mm) between the minimum and maximum points of the range'),
        Parameter('num_sweep_points', 10, int, 'number of values to sweep between min and max voltage'),
        Parameter('focusing_optimizer', 'standard_deviation',
                  ['mean', 'standard_deviation', 'normalized_standard_deviation', 'max'],
                  'optimization function for focusing; "max" looks at the mean value of the top few brightest pixels and also updates the scan to center around the brightest point'),
        Parameter('fitting', 'max', ['Gaussian', 'max'],
                  'Gaussian: fits optimizer value to Gaussian to find focus; max: simply choose Z height where optimizer value is max'),
        Parameter('wait_time', 0.1, float, 'wait time between each voltage update'),
        Parameter('use_current_z_axis_position', True, bool, 'Overrides z axis center position and instead uses the current piezo voltage as the center of the range'),
        Parameter('center_on_current_location', False, bool, 'Check to use current galvo location rather than center point in take_image'),
        Parameter('galvo_return_to_initial', False, bool, 'Check to return galvo location to initial value (before calling autofocus)'),
        Parameter('reverse_scan', False, bool, 'If true, scans from highest value to lowest'),
        Parameter('save_images', False, bool, 'save image taken at each voltage'),
        # Parameter('galvo_position', 'take_image_pta', ['take_image', 'current_location', 'last_run'], 'select galvo location (center point in acquire_image, current location of galvo or location from previous run)')
    ]

    # the take image script depends on the particular hardware, e.g. DAQ or NIFPGA
    _SCRIPTS = {
        'take_image': NotImplemented
    }

    _INSTRUMENTS = {}

    def __init__(self, scripts, instruments = None, name = None, settings = None, log_function = None, data_path = None):
        """
        Example of a script that emits a QT signal for the gui
        Args:
            name (optional): name of script, if empty same as class name
            settings (optional): settings for this script, if empty same as default settings
        """
        Script.__init__(self, name, settings, instruments, scripts, log_function= log_function, data_path = data_path)


    @pyqtSlot(int)
    def _receive_signal(self, progress):
        """
        this function takes care of signals emitted by the subscripts
        the default behaviour is that it just reemits the signal
        Args:
            progress: progress of subscript take_image
        """
        # just ignore the signals from the subscript, we just send out our own signal
        pass
        # sender_emitter = self.sender()
        #
        # if self._current_subscript_stage['current_subscript'] is self.scripts['take_image']:
        #     img_index = self._current_subscript_stage['subscript_exec_count']['take_image']
        #     total_img_count = self.settings['num_sweep_points']
        #     progress = 1.* ((img_index -1 + float(progress)/ 100)/ total_img_count)
        # else:
        #     print('WHERE DID THIS SIGNAL COME FROM??? sender', sender_emitter)
        #
        #     current_image = self.scripts['take_image'].data['image_data']
        #     self.data['current_image'] = deepcopy(current_image)
        #     self.data['extent'] = self.scripts['take_image'].data['extent']
        #
        # self.updateProgress.emit(int(100.*progress))

    def _function(self):
        """
        This is the actual function that will be executed. It uses only information that is provided in the settings property
        will be overwritten in the __init__
        """

        def pixel_to_voltage(pt, extent, image_dimensions):
            """"
            pt: point in pixels
            extent: [xVmin, Vmax, Vmax, yVmin] in volts
            image_dimensions: dimensions of image in pixels

            Returns: point in volts
            """

            image_x_len, image_y_len = image_dimensions
            image_x_min, image_x_max, image_y_max, image_y_min = extent

            assert image_x_max > image_x_min
            assert image_y_max > image_y_min

            volt_per_px_x = (image_x_max - image_x_min) / (image_x_len - 1)
            volt_per_px_y = (image_y_max - image_y_min) / (image_y_len - 1)

            V_x = volt_per_px_x * pt[0] + image_x_min
            V_y = volt_per_px_y * pt[1] + image_y_min

            return [V_x, V_y]


        def calc_focusing_optimizer(image, optimizer):
            """
            calculates a measure for how well the image is focused
            Args:
                optimizer: one of the three strings: mean, standard_deviation, normalized_standard_deviation
            Returns:  measure for how well the image is focused
            """
            if optimizer == 'mean':
                return np.mean(image)
            elif optimizer == 'standard_deviation':
                return np.std(image)
            elif optimizer == 'normalized_standard_deviation':
                return np.std(image) / np.mean(image)
            elif optimizer == 'max':
                image_size = image.size
                print('image size is %i'%image_size)
                # takes the mean value of the brightest 1% of pixels
                sample_size = int(image_size*0.01)+1
                print('sampling %i pixels' % sample_size)

                return np.mean(np.sort(image.flatten())[-sample_size:])


        def autofocus_loop(sweep_voltages):
            """
            this is the actual autofocus loop
            Args:
                sweep_voltages: array of sweep voltages

            Returns:

            """
            # update instrument

            take_image_tag = self.scripts['take_image'].settings['tag']

            for index, voltage in enumerate(sweep_voltages):

                if self._abort:
                    self.log('Leaving autofocusing loop')
                    break

                self.init_image()
                # set the voltage on the piezo
                self._step_piezo(voltage, self.settings['wait_time'])
                self.log('taking scan at {:0.2f} V'.format(voltage))
                # update the tag of the suvbscript to reflect the current z position
                self.scripts['take_image'].settings['tag'] = '{:s}_{:0.2f}'.format(take_image_tag, voltage)
                # take a galvo scan
                self.scripts['take_image'].run()

                self.data['current_image'] = deepcopy(self.scripts['take_image'].data['image_data'])

                if index > 0 and self.settings['focusing_optimizer'] == 'max':
                    # Change initial point to last brightess point; this helps staying on the NV if there's a lot of lateral-Z coupling in the focus
                    brightest_pt = np.unravel_index(self.data['current_image'].argmax(), self.data['current_image'].shape)
                    brightest_pt = brightest_pt[::-1]
                    brightest_pt = pixel_to_voltage(brightest_pt, self.scripts['take_image'].data['extent'], np.shape(self.data['current_image']))
                              #self.pixel_to_voltage(brightest_pt, self.data['extent'], np.shape(self.data['image_data']))
                    self.maximum_point = {'x': float(brightest_pt[0]), 'y': float(brightest_pt[1])}
                    self.scripts['take_image'].settings['point_a'].update(self.maximum_point)
                    print('take image pt a updated to %s' % str(self.maximum_point))

                # calculate focusing function for this sweep
                self.data['focus_function_result'].append(
                    calc_focusing_optimizer(self.data['current_image'], self.settings['focusing_optimizer']))

                # save image if the user requests it
                if self.settings['save_images']:
                    self.scripts['take_image'].save_image_to_disk(
                        '{:s}\\image_{:03d}.jpg'.format(self.filename_image, index))
                    self.scripts['take_image'].save_data('{:s}\\image_{:03d}.csv'.format(self.filename_image, index),
                                                         'image_data')

                self.progress = 100. * index / len(sweep_voltages)
                self.updateProgress.emit(self.progress if self.progress < 100 else 99)

            self.scripts['take_image'].settings['tag'] = take_image_tag


        if self.settings['save'] or self.settings['save_images']:
            self.filename_image = '{:s}\\image'.format(self.filename())
        else:
            self.filename_image = None


        # ER uncommented 20191016

        daq_pt = self._get_galvo_location()

        if self.settings['center_on_current_location']:
             self.scripts['take_image'].settings['point_a'].update({'x': daq_pt[0], 'y': daq_pt[1]})

        min_voltage = self.settings['z_axis_center_position'] - self.settings['scan_width']/2.0
        max_voltage = self.settings['z_axis_center_position'] + self.settings['scan_width']/2.0

        sweep_voltages = np.linspace(min_voltage, max_voltage, self.settings['num_sweep_points'])
        if self.settings['reverse_scan']:
            sweep_voltages = sweep_voltages[::-1]

        self.data['sweep_voltages'] = sweep_voltages
        self.data['focus_function_result'] = []
        self.data['fit_parameters'] = [0, 0, 0, 0]
        self.data['current_image'] = np.zeros([1,1])
        self.data['extent'] = None

        autofocus_loop(sweep_voltages)

        piezo_voltage, self.data['fit_parameters'] = self.fit_focus()

        # set piezo value to the fit value if this is within the bounds of the piezo
        if piezo_voltage and piezo_voltage > 0 and piezo_voltage < 100:
            # set the voltage on the piezo
            self._step_piezo(piezo_voltage, self.settings['wait_time'])

        self.log('autofocus fit result: {:s} V'.format(str(piezo_voltage)))

        # self._step_piezo(piezo_voltage, self.settings['wait_time'])

        if self.settings['galvo_return_to_initial']:
            self._set_galvo_location(daq_pt)

    def init_image(self):
        """
        Allows inheriting functions to perform any needed operations prior to the beginning of each autofocus loop, such
        as shifting the image location to deal with z-xy coupling.
        """
        pass

    def fit_focus(self):
        """
        fit the data and set piezo to focus spot

        if fails return None otherwise it returns the voltage for the piezo
        """
        if self.settings['fitting'] == 'Gaussian':
            noise_guess = np.min(self.data['focus_function_result'])
            amplitude_guess = np.max(self.data['focus_function_result']) - noise_guess
            center_guess = np.mean(self.data['sweep_voltages'])
            width_guess = 0.8

            p2 = [noise_guess, amplitude_guess, center_guess, width_guess]

            return_voltage = None
            try:
                p2, success = sp.optimize.curve_fit(self.gaussian, self.data['sweep_voltages'],
                                                    self.data['focus_function_result'], p0=p2,
                                                    bounds=([0, [np.inf, np.inf, 100., 100.]]), max_nfev=2000)

                return_voltage = p2[2]

                self.log('Found fit parameters: ' + str(p2))
            except(ValueError, RuntimeError):
                self.log(
                    'Could not converge to fit parameters, keeping piezo at final position ({:0.3f}) V'.format(
                        self.data['sweep_voltages'][-1]))
            finally:
                # even if there is an exception we want to script to continue
                sweep_voltages = self.data['sweep_voltages']
                if return_voltage is not None:
                    if return_voltage > sweep_voltages[-1]:
                        return_voltage = float(sweep_voltages[-1])
                        self.log('Best fit found center to be above max sweep range, setting voltage to max, {:0.3f} V'.format(return_voltage))
                    elif return_voltage < sweep_voltages[0]:
                        return_voltage = float(sweep_voltages[0])
                        self.log('Best fit found center to be below min sweep range, setting voltage to min, {:0.3f} V'.format(return_voltage))

        elif self.settings['fitting'] == 'max':
            end_pt = np.max(self.data['focus_function_result'])

            return_voltage = self.data['sweep_voltages'][np.where(self.data['focus_function_result'] == end_pt)]
            p2 = [0, 0, 0, 0]

        print('return voltage')
        print(return_voltage)
        return return_voltage, p2

    def _get_galvo_location(self):
        """
        returns the current position of the galvo
        Returns: list with two floats, which give the x and y position of the galvo mirror

        """
        raise NotImplementedError

    def _set_galvo_location(self):
        """
        sets the current position of the galvo
        galvo_position: list with two floats, which give the x and y position of the galvo mirror
        """
        raise NotImplementedError

    def _step_piezo(self, voltage, wait_time):
        """
        steps the piezo.  Has to be overwritten specifically for each different hardware realization
        voltage: target piezo voltage
        wait_time: settle time after voltage step
        """
        raise NotImplementedError

    def _plot(self, axes_list, data = None):
        # fit the data and set piezo to focus spot
        if data is None:
            data = self.data
        axis_focus, axis_image = axes_list

        # if take image is running we take the data from there otherwise we use the scripts own image data
        if self._current_subscript_stage['current_subscript'] is self.scripts['take_image']:

            if 'image_data' in self.scripts['take_image'].data:
                current_image = self.scripts['take_image'].data['image_data']
                extent = self.scripts['take_image'].data['extent']
            else:
                current_image = None
        else:
            current_image = data['current_image']
            extent = data['extent']
        if current_image is not None:
            plot_fluorescence_new(current_image, extent, axis_image)

        if 'focus_function_result' in data:
            focus_data = data['focus_function_result']
            sweep_voltages = data['sweep_voltages']
            if len(focus_data)>0:
                axis_focus.clear()  # ER 20181016 - axis.hold removed from old version of matplotlib
                axis_focus.plot(sweep_voltages[0:len(focus_data)],focus_data)
                if not (np.array_equal(data['fit_parameters'], [0,0,0,0])):
                    axis_focus.plot(sweep_voltages[0:len(focus_data)], self.gaussian(sweep_voltages[0:len(focus_data)], *self.data['fit_parameters']), 'k')
#                axis_focus.hold(False)


        # axis_focus.set_xlabel('Piezo Voltage [V]')
        axis_focus.set_xlabel(self.scan_label)

        if self.settings['focusing_optimizer'] == 'mean':
            ylabel = 'Image Mean [kcounts]'
        elif self.settings['focusing_optimizer'] == 'standard_deviation':
            ylabel = 'Image Standard Deviation [kcounts]'
        elif self.settings['focusing_optimizer'] == 'normalized_standard_deviation':
            ylabel = 'Image Normalized Standard Deviation [arb]'
        else:
            ylabel = self.settings['focusing_optimizer']

        axis_focus.set_ylabel(ylabel)
        axis_focus.set_title('Autofocusing Routine')

    def _update_plot(self, axes_list):
        # fit the data and set piezo to focus spot

        axis_focus, axis_image = axes_list

        # if take image is running we take the data from there otherwise we use the scripts own image data
        if self._current_subscript_stage['current_subscript'] is self.scripts['take_image']:
            if 'image_data' in self.scripts['take_image'].data:
                current_image = self.scripts['take_image'].data['image_data']
            else:
                current_image = None
        else:
            current_image = self.data['current_image']

        if current_image is not None:
            update_fluorescence(current_image, axis_image)

        axis_focus, axis_image = axes_list

        update_fluorescence(self.data['current_image'], axis_image)

        focus_data = self.data['focus_function_result']
        sweep_voltages = self.data['sweep_voltages']
        if len(focus_data) > 0:
            axis_focus.clear() #ER 20181016 - axis.hold removed from old version of matplotlib
            axis_focus.plot(sweep_voltages[0:len(focus_data)], focus_data)

    def gaussian(self, x, noise, amp, center, width):
        return (noise + amp * np.exp(-1.0 * (np.square((x - center)) / (2 * (width ** 2)))))
#
# class AutoFocusNIFPGA(AutoFocusGeneric):
#     """
# Autofocus: Takes images at different piezo voltages and uses a heuristic to figure out the point at which the objective
#             is focused.
#     """
#
#     _SCRIPTS = {
#         # 'take_image': FPGA_GalvoScan
#     }
#
#     def __init__(self, scripts, instruments = None, name = None, settings = None, log_function = None, data_path = None):
#         """
#         Example of a script that emits a QT signal for the gui
#         Args:
#             name (optional): name of script, if empty same as class name
#             settings (optional): settings for this script, if empty same as default settings
#         """
#         Script.__init__(self, name, settings, instruments, scripts, log_function= log_function, data_path = data_path)
#
#     def _step_piezo(self, voltage, wait_time):
#         """
#         steps the piezo.  Has to be overwritten specifically for each different hardware realization
#         voltage: target piezo voltage
#         wait_time: settle time after voltage step
#         """
#         fpga_instr = self.scripts['take_image'].instruments['FPGA_GalvoScan']['instance']
#         # set the voltage on the piezo
#         fpga_instr.piezo = float(voltage)
#         time.sleep(wait_time)
#
#     def fit_focus(self):
#         '''
#         fit the data and set piezo to focus spot
#         '''
#         gaussian = lambda x, noise, amp, center, width: noise + amp * np.exp(
#             -1.0 * (np.square((x - center)) / (2 * (width ** 2))))
#
#         noise_guess = np.min(self.data['focus_function_result'])
#         amplitude_guess = np.max(self.data['focus_function_result']) - noise_guess
#         center_guess = np.mean(self.data['sweep_voltages'])
#         width_guess = 0.8
#
#         reasonable_params = [noise_guess, amplitude_guess, center_guess, width_guess]
#
#         try:
#             p2, success = sp.optimize.curve_fit(gaussian, self.data['sweep_voltages'],
#                                                 self.data['focus_function_result'], p0=reasonable_params,
#                                                 bounds=([0, [np.inf, np.inf, 100., 100.]]), max_nfev=2000)
#
#             self.log('Found fit parameters: ' + str(p2))
#
#             if p2[2] > sweep_voltages[-1]:
#                 fpga_instr.piezo = float(sweep_voltages[-1])
#                 self.log(
#                     'Best fit found center to be above max sweep range, setting voltage to max, {0} V'.format(
#                         sweep_voltages[-1]))
#             elif p2[2] < sweep_voltages[0]:
#                 fpga_instr.piezo = float(sweep_voltages[0])
#                 self.log(
#                     'Best fit found center to be below min sweep range, setting voltage to min, {0} V'.format(
#                         sweep_voltages[0]))
#             else:
#                 fpga_instr.piezo = float(p2[2])
#         except(ValueError):
#             p2 = [0, 0, 0, 0]
#             average_voltage = np.mean(self.data['sweep_voltages'])
#             self.log(
#                 'Could not converge to fit parameters, setting piezo to middle of sweep range, {0} V'.format(
#                     average_voltage))
#             fpga_instr.piezo = float(average_voltage)
#
#         return p2

class AutoFocusDAQ(AutoFocusGeneric):
    """
Autofocus: Takes images at different piezo voltages and uses a heuristic to figure out the point at which the objective
            is focused.
    """

    # _DEFAULT_SETTINGS = []

    _INSTRUMENTS = {
        'z_piezo': PiezoController
    }
    _SCRIPTS = {
        'take_image': GalvoScan
    }

    def __init__(self, scripts, instruments = None, name = None, settings = None, log_function = None, data_path = None):
        """
        Example of a script that emits a QT signal for the gui
        Args:
            name (optional): name of script, if empty same as class name
            settings (optional): settings for this script, if empty same as default settings
        """
        self.scan_label = 'Piezo Voltage [V]'
        try:
            Script.__init__(self, name, settings, instruments, scripts, log_function= log_function, data_path = data_path)
        except:
            import sys
            import traceback
            exc_type, exc_value, exc_traceback = sys.exc_info()
            traceback.print_exception(exc_type, exc_value, exc_traceback,
                                      limit=2, file=sys.stdout)

    def _step_piezo(self, voltage, wait_time):
        """
        steps the piezo.  Has to be overwritten specifically for each different hardware realization
        voltage: target piezo voltage
        wait_time: settle time after voltage step
        """
        z_piezo = self.instruments['z_piezo']['instance']
        # set the voltage on the piezo
        z_piezo.voltage = float(voltage)
        time.sleep(wait_time)

    def _get_galvo_location(self):
        """
        returns the current position of the galvo
        Returns: list with two floats, which give the x and y position of the galvo mirror
        """
        # ER 20191016 only works on alice / computer with NI6259
        daq_pt = self.scripts['take_image'].instruments['NI6259']['instance'].get_analog_voltages(
            [self.scripts['take_image'].settings['DAQ_channels']['x_ao_channel'],
             self.scripts['take_image'].settings['DAQ_channels']['y_ao_channel']])

       # galvo_position = self.scripts['take_image'].get_galvo_location()
        # galvo_position = self.scripts['take_image'].instruments['daq']['instance'].get_analog_out_voltages([
        #     self.scripts['take_image'].settings['DAQ_channels']['x_ao_channel'],
        #     self.scripts['take_image'].settings['DAQ_channels']['y_ao_channel']]
        # )
        return daq_pt #galvo_position

    def _set_galvo_location(self, galvo_position):
        """
        sets the current position of the galvo
        galvo_position: list with two floats, which give the x and y position of the galvo mirror
        """
        self.scripts['take_image'].set_galvo_location(galvo_position)
        # pt = galvo_position
        # daq = self.scripts['take_image'].instruments['daq']['instance']
        # # daq API only accepts either one point and one channel or multiple points and multiple channels
        # pt = np.transpose(np.column_stack((pt[0],pt[1])))
        # pt = (np.repeat(pt, 2, axis=1))
        #
        # daq.setup_AO([self.settings['DAQ_channels']['x_ao_channel'], self.settings['DAQ_channels']['y_ao_channel']], pt)
        # daq.AO_run()
        # daq.AO_waitToFinish()
        # daq.AO_stop()

    def _function(self):
        #update piezo settings
        if self.settings['use_current_z_axis_position']:
            self.settings['z_axis_center_position'] = self.instruments['z_piezo']['instance'].read_probes('voltage')
        AutoFocusGeneric._function(self)

<<<<<<< HEAD
=======
class AutoFocusDAQMax(AutoFocusDAQ):
    _INSTRUMENTS = {
        'z_piezo': MDT693A
    }
    '''

    Runs an autofocus daq script but instead of going to the maximum point found by the fit, goes to the maximum point in the data

    '''

    def _function(self):
        #update piezo settings
        if self.settings['use_current_z_axis_position']:
            self.settings['z_axis_center_position'] = self.instruments['z_piezo']['instance'].read_probes('voltage')
        AutoFocusGeneric._function(self)
        end_pt = np.max(self.data['focus_function_result'])
        self.log('max counts: ' + str(end_pt))
        best_voltage = self.data['sweep_voltages'][np.where(self.data['focus_function_result'] == end_pt)]
        self.log('corresponding voltage: ' + str(best_voltage))
        self._step_piezo(best_voltage, self.settings['wait_time'])


>>>>>>> 7323437f
class AutoFocusDAQCold(AutoFocusDAQ):
    '''

    Same as AutoFocusDAQ but uses the z_piezo for the cold setup (moves the z focus slowly)

    '''
    _INSTRUMENTS = {
        'z_piezo': PiezoControllerCold
    }
<<<<<<< HEAD
=======

>>>>>>> 7323437f
class AutoFocusDaqSMC(AutoFocusDAQ):
    _INSTRUMENTS = {
        'z_driver': SMC100
    }

    def __init__(self, scripts, instruments = None, name = None, settings = None, log_function = None, data_path = None):
        """
        Example of a script that emits a QT signal for the gui
        Args:
            name (optional): name of script, if empty same as class name
            settings (optional): settings for this script, if empty same as default settings
        """
        self.scan_label = 'Motor Position [um]'
        Script.__init__(self, name, settings, instruments, scripts, log_function= log_function, data_path = data_path)

    def _step_piezo(self, position, wait_time):
        """
        steps the piezo.  Has to be overwritten specifically for each different hardware realization
        voltage: target piezo voltage
        wait_time: settle time after voltage step
        """
        z_driver = self.instruments['z_driver']['instance']
        # set the voltage on the piezo
        try:
            z_driver.position = float(position)
        except ValueError:
            raise
            self.log('requested value not permitted. Did not set value to {:0.3f} um'.format(position))
        time.sleep(wait_time)

    def _function(self):
        #update piezo settings
        if self.settings['use_current_z_axis_position']:
            self.settings['z_axis_center_position'] = self.instruments['z_driver']['instance'].read_probes('position')
        AutoFocusGeneric._function(self)

class AutoFocusDAQWarm(AutoFocusDAQ):
    """
Autofocus: Takes images at different piezo voltages and uses a heuristic to figure out the point at which the objective
            is focused.
    """

    # _DEFAULT_SETTINGS = []

    _INSTRUMENTS = {
        'z_piezo': PiezoController
    }

class AutoFocusPhotodiode(AutoFocusDAQ):
    _SCRIPTS = {
        'take_image': GalvoScanPhotodiode
    }

class AutoFocusDAQNVTracking(AutoFocusDAQ):
    """
    Adds NV finding to autofocus to compensate for z-xy coupling
    """
    _SCRIPTS = {
        'take_image': GalvoScan,
        'find_NV': FindNV,
        'set_laser': SetLaser
    }
    _INSTRUMENTS = {
        'z_piezo': MDT693A
    }

    def __init__(self, scripts, instruments = None, name = None, settings = None, log_function = None, data_path = None):
        """
        Example of a script that emits a QT signal for the gui
        Args:
            name (optional): name of script, if empty same as class name
            settings (optional): settings for this script, if empty same as default settings
        """
        Script.__init__(self, name, settings, instruments, scripts, log_function= log_function, data_path = data_path)
        #always want to use the autofocus's location
        #self.scripts['find_NV'].settings['center_on_current_location'] = True
        #self.scripts['set_laser'].settings['point'] = self.scripts['take_image'].settings['point_a']
        #self.scripts['set_laser'].run()

    def init_image(self):
        """
        Refinds a reference NV and centers the autofocus image on that to prevent z-xy coupling in the piezo from affecting
        the autofocus measurement

        Sets point_a of take_image to the location of the found NV
        """
        self.scripts['find_NV'].run()
        self.scripts['take_image'].settings['point_a'] = self.scripts['find_NV'].data['maximum_point']

class AutoFocusDaqMDT693A(AutoFocusDAQ):
    _INSTRUMENTS = {
        'z_piezo': MDT693A
    }


class AutoFocusTwoPoints(AutoFocusDAQ):
    _SCRIPTS = {
        'take_image': GalvoScan,
        'take_image_2': GalvoScan
    }

    def _function(self):
        """
        This is the actual function that will be executed. It uses only information that is provided in the settings property
        will be overwritten in the __init__
        """


        def calc_focusing_optimizer(image, optimizer):
            """
            calculates a measure for how well the image is focused
            Args:
                optimizer: one of the three strings: mean, standard_deviation, normalized_standard_deviation
            Returns:  measure for how well the image is focused
            """
            if optimizer == 'mean':
                return np.mean(image)
            elif optimizer == 'standard_deviation':
                return np.std(image)
            elif optimizer == 'normalized_standard_deviation':
                return np.std(image) / np.mean(image)

        def autofocus_loop(sweep_voltages):
            """
            this is the actual autofocus loop
            Args:
                sweep_voltages: array of sweep voltages

            Returns:

            """
            # update instrument

            for index, voltage in enumerate(sweep_voltages):

                if self._abort:
                    self.log('Leaving autofocusing loop')
                    break

                self.init_image()

                # set the voltage on the piezo
                self._step_piezo(voltage, self.settings['wait_time'])

                # take a galvo scan
                self.scripts['take_image'].run()
                self.data['current_image'] = deepcopy(self.scripts['take_image'].data['image_data'])

                # calculate focusing function for this sweep
                self.data['focus_function_result'].append(
                    calc_focusing_optimizer(self.data['current_image'], self.settings['focusing_optimizer']))

                # save image if the user requests it
                if self.settings['save_images']:
                    self.scripts['take_image'].save_image_to_disk(
                        '{:s}\\image_{:03d}.jpg'.format(self.filename_image, index))
                    self.scripts['take_image'].save_data('{:s}\\image_{:03d}.csv'.format(self.filename_image, index),
                                                         'image_data')

                # take a galvo scan
                self.scripts['take_image_2'].run()
                self.data['current_image_2'] = deepcopy(self.scripts['take_image_2'].data['image_data'])

                # calculate focusing function for this sweep
                self.data['focus_function_result_2'].append(
                    calc_focusing_optimizer(self.data['current_image_2'], self.settings['focusing_optimizer']))

                # save image if the user requests it
                if self.settings['save_images']:
                    self.scripts['take_image_2'].save_image_to_disk(
                        '{:s}\\image2_{:03d}.jpg'.format(self.filename_image, index))
                    self.scripts['take_image_2'].save_data(
                        '{:s}\\image2_{:03d}.csv'.format(self.filename_image, index),
                        'image_data')

                self.progress = 100. * index / len(sweep_voltages)
                self.updateProgress.emit(self.progress if self.progress < 100 else 99)

        #update piezo settings
        if self.settings['use_current_z_axis_position']:
            self.settings['z_axis_center_position'] = self.instruments['z_piezo']['instance'].read_probes('voltage')

        if self.settings['save'] or self.settings['save_images']:
            self.filename_image = '{:s}\\image'.format(self.filename())
        else:
            self.filename_image = None

        min_voltage = self.settings['z_axis_center_position'] - self.settings['scan_width']/2.0
        max_voltage = self.settings['z_axis_center_position'] + self.settings['scan_width']/2.0

        sweep_voltages = np.linspace(min_voltage, max_voltage, self.settings['num_sweep_points'])

        self.data['sweep_voltages'] = sweep_voltages
        self.data['focus_function_result'] = []
        self.data['focus_function_result_2'] = []
        self.data['fit_parameters'] = [0, 0, 0, 0]
        self.data['fit_parameters_2'] = [0, 0, 0, 0]
        self.data['current_image'] = np.zeros([1,1])
        self.data['current_image_2'] = np.zeros([1,1])
        self.data['extent'] = None
        self.data['extent_2'] = None

        autofocus_loop(sweep_voltages)


        piezo_voltage, self.data['fit_parameters'] = self.fit_focus()
        self._step_piezo(piezo_voltage, self.settings['wait_time'])

    def _plot(self, axes_list, data=None):
        # fit the data and set piezo to focus spot
        if data is None:
            data = self.data
        axis_focus, axis_image = axes_list

        # if take image is running we take the data from there otherwise we use the scripts own image data
        if self._current_subscript_stage['current_subscript'] is self.scripts['take_image']:

            if 'image_data' in self.scripts['take_image'].data:
                current_image = self.scripts['take_image'].data['image_data']
                extent = self.scripts['take_image'].data['extent']
            else:
                current_image = None
        elif self._current_subscript_stage['current_subscript'] is self.scripts['take_image_2']:

            if 'image_data' in self.scripts['take_image_2'].data:
                current_image = self.scripts['take_image_2'].data['image_data']
                extent = self.scripts['take_image_2'].data['extent']
            else:
                current_image = None
        else:
            current_image = data['current_image']
            extent = data['extent']
        if current_image is not None:
            plot_fluorescence_new(current_image, extent, axis_image)

        if ('focus_function_result' in data) and ('focus_function_result_2' in data):
            focus_data = data['focus_function_result']
            focus_data_2 = data['focus_function_result_2']
            sweep_voltages = data['sweep_voltages']
            if len(focus_data) > 0:
                axis_focus.clear()  # ER 20181016 - axis.hold removed from old version of matplotlib
                axis_focus.plot(sweep_voltages[0:len(focus_data)], focus_data, sweep_voltages[0:len(focus_data_2)], focus_data_2)
                if not (np.array_equal(data['fit_parameters'], [0, 0, 0, 0])):
                    axis_focus.plot(sweep_voltages[0:len(focus_data)],
                                    self.gaussian(sweep_voltages[0:len(focus_data)], *self.data['fit_parameters']),
                                    'k')
                if not (np.array_equal(data['fit_parameters_2'], [0, 0, 0, 0])):
                    axis_focus.plot(sweep_voltages[0:len(focus_data_2)],
                                    self.gaussian(sweep_voltages[0:len(focus_data_2)], *self.data['fit_parameters_2']),
                                    'g')
             #   axis_focus.hold(False)

        axis_focus.set_xlabel('Piezo Voltage [V]')

        if self.settings['focusing_optimizer'] == 'mean':
            ylabel = 'Image Mean [kcounts]'
        elif self.settings['focusing_optimizer'] == 'standard_deviation':
            ylabel = 'Image Standard Deviation [kcounts]'
        elif self.settings['focusing_optimizer'] == 'normalized_standard_deviation':
            ylabel = 'Image Normalized Standard Deviation [arb]'
        else:
            ylabel = self.settings['focusing_optimizer']

        axis_focus.set_ylabel(ylabel)
        axis_focus.set_title('Autofocusing Routine')

    def _update_plot(self, axes_list):
        # fit the data and set piezo to focus spot

        axis_focus, axis_image = axes_list

        # if take image is running we take the data from there otherwise we use the scripts own image data
        if self._current_subscript_stage['current_subscript'] is self.scripts['take_image']:
            if 'image_data' in self.scripts['take_image'].data:
                current_image = self.scripts['take_image'].data['image_data']
            else:
                current_image = None
        elif self._current_subscript_stage['current_subscript'] is self.scripts['take_image_2']:
            if 'image_data' in self.scripts['take_image_2'].data:
                current_image = self.scripts['take_image_2'].data['image_data']
            else:
                current_image = None
        else:
            current_image = self.data['current_image']

        if current_image is not None:
            update_fluorescence(current_image, axis_image)

        axis_focus, axis_image = axes_list

        update_fluorescence(self.data['current_image'], axis_image)

        focus_data = self.data['focus_function_result']
        focus_data_2 = self.data['focus_function_result_2']
        sweep_voltages = self.data['sweep_voltages']
        if len(focus_data) > 0:
            axis_focus.clear() #ER 20181016 - axis.hold removed from old version of matplotlib
            axis_focus.plot(sweep_voltages[0:len(focus_data)], focus_data, sweep_voltages[0:len(focus_data_2)], focus_data_2)
        #    axis_focus.hold(False)

    def gaussian(self, x, noise, amp, center, width):
        return (noise + amp * np.exp(-1.0 * (np.square((x - center)) / (2 * (width ** 2)))))

class AutoFocusTwoPointsFR(AutoFocusDaqSMC):
    _INSTRUMENTS = {
        'z_driver': SMC100,
        'filter_wheel': MaestroLightControl
    }

    _SCRIPTS = {
        'take_image': GalvoScan
    }

    def _function(self):
        """
        This is the actual function that will be executed. It uses only information that is provided in the settings property
        will be overwritten in the __init__
        """


        def calc_focusing_optimizer(image, optimizer):
            """
            calculates a measure for how well the image is focused
            Args:
                optimizer: one of the three strings: mean, standard_deviation, normalized_standard_deviation
            Returns:  measure for how well the image is focused
            """
            if optimizer == 'mean':
                return np.mean(image)
            elif optimizer == 'standard_deviation':
                return np.std(image)
            elif optimizer == 'normalized_standard_deviation':
                return np.std(image) / np.mean(image)

        def autofocus_loop(sweep_voltages):
            """
            this is the actual autofocus loop
            Args:
                sweep_voltages: array of sweep voltages

            Returns:

            """
            # update instrument

            for index, voltage in enumerate(sweep_voltages):

                if self._abort:
                    self.log('Leaving autofocusing loop')
                    break

                self.init_image()

                # set the voltage on the piezo
                self._step_piezo(voltage, self.settings['wait_time'])

                # self.instruments['filter_wheel']['instance'].settings['filter_wheel'].update({'current_position': 'red_filter'})
                self.instruments['filter_wheel']['instance'].update({'filter_wheel': {'current_position': 'red_filter'}})


                # take a galvo scan
                self.scripts['take_image'].settings['tag'] = self.tag + '_fluor'
                self.scripts['take_image'].run()
                self.data['current_image'] = deepcopy(self.scripts['take_image'].data['image_data'])

                # calculate focusing function for this sweep
                self.data['focus_function_result'].append(
                    calc_focusing_optimizer(self.data['current_image'], self.settings['focusing_optimizer']))

                self.instruments['filter_wheel']['instance'].update({'filter_wheel': {'current_position': 'ND1.0'}})

                # take a galvo scan
                self.scripts['take_image'].settings['tag'] = self.tag + '_reflect'
                self.scripts['take_image'].run()
                self.data['current_image'] = deepcopy(self.scripts['take_image'].data['image_data'])

                # calculate focusing function for this sweep
                self.data['focus_function_result_2'].append(
                    calc_focusing_optimizer(self.data['current_image'], self.settings['focusing_optimizer']))

                self.progress = 100. * index / len(sweep_voltages)
                self.updateProgress.emit(self.progress if self.progress < 100 else 99)

        #update piezo settings
        # if self.settings['use_current_z_axis_position']:
        #     self.settings['z_axis_center_position'] = self.instruments['z_piezo']['instance'].read_probes('voltage')

        if self.settings['save'] or self.settings['save_images']:
            self.filename_image = '{:s}\\image'.format(self.filename())
        else:
            self.filename_image = None

        min_voltage = self.settings['z_axis_center_position'] - self.settings['scan_width']/2.0
        max_voltage = self.settings['z_axis_center_position'] + self.settings['scan_width']/2.0

        sweep_voltages = np.linspace(min_voltage, max_voltage, self.settings['num_sweep_points'])

        self.data['sweep_voltages'] = sweep_voltages
        self.data['focus_function_result'] = []
        self.data['focus_function_result_2'] = []
        self.data['fit_parameters'] = [0, 0, 0, 0]
        self.data['fit_parameters_2'] = [0, 0, 0, 0]
        self.data['current_image'] = np.zeros([1,1])
        self.data['current_image_2'] = np.zeros([1,1])
        self.data['extent'] = None
        self.data['extent_2'] = None

        self.tag = self.scripts['take_image'].settings['tag']

        autofocus_loop(sweep_voltages)

        piezo_voltage, self.data['fit_parameters'] = self.fit_focus()
        self._step_piezo(piezo_voltage, self.settings['wait_time'])

    def _plot(self, axes_list, data=None):
        # fit the data and set piezo to focus spot
        if data is None:
            data = self.data
        axis_focus, axis_image = axes_list

        # if take image is running we take the data from there otherwise we use the scripts own image data
        if self._current_subscript_stage['current_subscript'] is self.scripts['take_image']:

            if 'image_data' in self.scripts['take_image'].data:
                current_image = self.scripts['take_image'].data['image_data']
                extent = self.scripts['take_image'].data['extent']
            else:
                current_image = None
        elif self._current_subscript_stage['current_subscript'] is self.scripts['take_image_2']:

            if 'image_data' in self.scripts['take_image_2'].data:
                current_image = self.scripts['take_image_2'].data['image_data']
                extent = self.scripts['take_image_2'].data['extent']
            else:
                current_image = None
        else:
            current_image = data['current_image']
            extent = data['extent']
        if current_image is not None:
            plot_fluorescence_new(current_image, extent, axis_image)

        if ('focus_function_result' in data) and ('focus_function_result_2' in data):
            focus_data = data['focus_function_result']
            focus_data_2 = data['focus_function_result_2']
            sweep_voltages = data['sweep_voltages']
            if len(focus_data) > 0:
                axis_focus.clear()  # ER 20181016 - axis.hold removed from old version of matplotlib
                axis_focus.plot(sweep_voltages[0:len(focus_data)], focus_data, 'r', label='Fluorescence')
                axis_focus.plot(sweep_voltages[0:len(focus_data_2)], focus_data_2, 'g', label='Reflection')
                if not (np.array_equal(data['fit_parameters'], [0, 0, 0, 0])):
                    axis_focus.plot(sweep_voltages[0:len(focus_data)],
                                    self.gaussian(sweep_voltages[0:len(focus_data)], *self.data['fit_parameters']),
                                    'k')
                if not (np.array_equal(data['fit_parameters_2'], [0, 0, 0, 0])):
                    axis_focus.plot(sweep_voltages[0:len(focus_data_2)],
                                    self.gaussian(sweep_voltages[0:len(focus_data_2)], *self.data['fit_parameters_2']),
                                    'g')
  #              axis_focus.hold(False)

        axis_focus.set_xlabel('Piezo Voltage [V]')

        if self.settings['focusing_optimizer'] == 'mean':
            ylabel = 'Image Mean [kcounts]'
        elif self.settings['focusing_optimizer'] == 'standard_deviation':
            ylabel = 'Image Standard Deviation [kcounts]'
        elif self.settings['focusing_optimizer'] == 'normalized_standard_deviation':
            ylabel = 'Image Normalized Standard Deviation [arb]'
        else:
            ylabel = self.settings['focusing_optimizer']

        axis_focus.set_ylabel(ylabel)
        axis_focus.set_title('Autofocusing Routine')
        axis_focus.legend()

    def _update_plot(self, axes_list):
        # fit the data and set piezo to focus spot

        axis_focus, axis_image = axes_list

        # if take image is running we take the data from there otherwise we use the scripts own image data
        if self._current_subscript_stage['current_subscript'] is self.scripts['take_image']:
            if 'image_data' in self.scripts['take_image'].data:
                current_image = self.scripts['take_image'].data['image_data']
            else:
                current_image = None
        elif self._current_subscript_stage['current_subscript'] is self.scripts['take_image_2']:
            if 'image_data' in self.scripts['take_image_2'].data:
                current_image = self.scripts['take_image_2'].data['image_data']
            else:
                current_image = None
        else:
            current_image = self.data['current_image']

        if current_image is not None:
            update_fluorescence(current_image, axis_image)

        axis_focus, axis_image = axes_list

        update_fluorescence(self.data['current_image'], axis_image)

        focus_data = self.data['focus_function_result']
        focus_data_2 = self.data['focus_function_result_2']
        sweep_voltages = self.data['sweep_voltages']
        if len(focus_data) > 0:
            axis_focus.clear() #ER 20181016 - axis.hold removed from old version of matplotlib
            axis_focus.plot(sweep_voltages[0:len(focus_data)], focus_data, 'r', label='Fluorescence')
   #         axis_focus.hold(True)
            axis_focus.plot(sweep_voltages[0:len(focus_data_2)], focus_data_2, 'g', label='Reflection')
            axis_focus.legend()
    #        axis_focus.hold(False)

        axis_focus.set_xlabel('Piezo Voltage [V]')

        if self.settings['focusing_optimizer'] == 'mean':
            ylabel = 'Image Mean [kcounts]'
        elif self.settings['focusing_optimizer'] == 'standard_deviation':
            ylabel = 'Image Standard Deviation [kcounts]'
        elif self.settings['focusing_optimizer'] == 'normalized_standard_deviation':
            ylabel = 'Image Normalized Standard Deviation [arb]'
        else:
            ylabel = self.settings['focusing_optimizer']

        axis_focus.set_ylabel(ylabel)
        axis_focus.set_title('Autofocusing Routine')

    def gaussian(self, x, noise, amp, center, width):
        return (noise + amp * np.exp(-1.0 * (np.square((x - center)) / (2 * (width ** 2)))))


class AutoFocusCameraSMC(AutoFocusGeneric):
    """
    Perform an autofocus, moving the objective with the SMC motor and taking a camera picture at every height
    """
    _INSTRUMENTS = {
        'z_driver': SMC100
    }

    _SCRIPTS = {
        'take_image': TakeImage
    }

    def __init__(self, scripts, instruments = None, name = None, settings = None, log_function = None, data_path = None):
        """
        Initializes the script
        Args:
            name (optional): name of script, if empty same as class name
            settings (optional): settings for this script, if empty same as default settings
        """
        self.scan_label = 'Motor Position [um]'
        Script.__init__(self, name, settings, instruments, scripts, log_function= log_function, data_path = data_path)

    def _step_piezo(self, position, wait_time):
        """
        steps the piezo.  Has to be overwritten specifically for each different hardware realization
        voltage: target piezo voltage
        wait_time: settle time after voltage step
        """
        z_driver = self.instruments['z_driver']['instance']
        # set the voltage on the piezo
        try:
            z_driver.position = float(position)
        except ValueError:
            raise
            self.log('requested value not permitted. Did not set value to {:0.3f} um'.format(position))
        time.sleep(wait_time)

class AutoFocusDaqOptotune(AutoFocusDAQ):
    _INSTRUMENTS = {
        'ELens': OptotuneLens
    }

    def __init__(self, scripts, instruments = None, name = None, settings = None, log_function = None, data_path = None):
        """
        Example of a script that emits a QT signal for the gui
        Args:
            name (optional): name of script, if empty same as class name
            settings (optional): settings for this script, if empty same as default settings
        """
        self.scan_label = 'ELens Current [mA]'
        Script.__init__(self, name, settings, instruments, scripts, log_function= log_function, data_path = data_path)

    def _step_piezo(self, position, wait_time):
        """
        steps the piezo.  Has to be overwritten specifically for each different hardware realization
        voltage: target piezo voltage
        wait_time: settle time after voltage step
        """
        z_driver = self.instruments['ELens']['instance']
        # set the voltage on the piezo
        try:
            z_driver.current = float(position)
        except ValueError:
            raise
            self.log('requested value not permitted. Did not set value to {:0.3f} mA'.format(position))
        time.sleep(wait_time)

    def _function(self):
        #update piezo settings
        if self.settings['use_current_z_axis_position']:
            self.settings['z_axis_center_position'] = self.instruments['ELens']['instance'].read_probes('current')
        AutoFocusGeneric._function(self)

if __name__ == '__main__':


    # from pylabcontrol.core.read_write_functions import load_b26_file
    #
    # in_data = load_b26_file('C:\\b26_tmp\\gui_settings.b26')
    #
    # instruments = in_data['instruments']
    # scripts = in_data['scripts']
    # probes = in_data['probes']
    #
    # instruments, failed = Instrument.load_and_append(instruments)
    # scripts, failed, instruments = Script.load_and_append(
    #     script_dict=scripts,
    #     instruments=instruments,
    #     data_path='c:\\')


    # scripts, loaded_failed, instruments = Script.load_and_append({"af": 'AutoFocusNIFPGA'})
    # print('===++++++===========++++++===========++++++========')
    # print(scripts)
    # print('===++++++===========++++++===========++++++========')
    # print(scripts['af'].scripts['take_image'].instruments['FPGA_GalvoScan'])
    # print(type(scripts['af'].scripts['take_image'].instruments['FPGA_GalvoScan']['settings']))
    # print(type(scripts['af'].scripts['take_image'].instruments['FPGA_GalvoScan']['instance']))
    #
    # self.scripts, failed, self.instruments = Script.load_and_append(
    #     script_dict=scripts,
    #     instruments=self.instruments,
    #     log_function=self.log,
    #     data_path=self.gui_settings['data_folder'])



    # ========================= test explicitely loading for DAQ ========================================
    # scripts, loaded_failed, instruments = Script.load_and_append({'take_image': 'GalvoScanDAQ'})
    # print('===++++++===========++++++===========++++++========')
    # print(scripts)
    # print('===++++++===========++++++===========++++++========')

    # af = AutoFocusNIFPGA(scripts=scripts)
    # print(af)
    #
    # # ========================= test explicitely loading for DAQ ========================================
    # scripts, loaded_failed, instruments = Script.load_and_append({'take_image': 'GalvoScanDAQ'})
    # print('===++++++===========++++++===========++++++========')
    # print(scripts)
    # print('===++++++===========++++++===========++++++========')
    #
    # af = AutoFocusNIFPGA(scripts=scripts)
    # print(af)
    pass
    # scripts, loaded_failed, instruments = Script.load_and_append({'test': AutoFocusTwoPointsFR})
    # print('===++++++===========++++++===========++++++========')
    # print(scripts)
    # print('===++++++===========++++++===========++++++========')<|MERGE_RESOLUTION|>--- conflicted
+++ resolved
@@ -22,13 +22,8 @@
 import numpy as np
 import scipy as sp
 from PyQt5.QtCore import pyqtSlot
-<<<<<<< HEAD
-from b26_toolkit.instruments import PiezoController, MaestroLightControl, OptotuneLens, PiezoControllerCold
-=======
 from b26_toolkit.instruments import PiezoController, MaestroLightControl, OptotuneLens, PiezoControllerCold, MDT693A
 from b26_toolkit.scripts import FindNV
-
->>>>>>> 7323437f
 
 try:
     from b26_toolkit.instruments import SMC100
@@ -570,8 +565,6 @@
             self.settings['z_axis_center_position'] = self.instruments['z_piezo']['instance'].read_probes('voltage')
         AutoFocusGeneric._function(self)
 
-<<<<<<< HEAD
-=======
 class AutoFocusDAQMax(AutoFocusDAQ):
     _INSTRUMENTS = {
         'z_piezo': MDT693A
@@ -594,7 +587,6 @@
         self._step_piezo(best_voltage, self.settings['wait_time'])
 
 
->>>>>>> 7323437f
 class AutoFocusDAQCold(AutoFocusDAQ):
     '''
 
@@ -604,10 +596,8 @@
     _INSTRUMENTS = {
         'z_piezo': PiezoControllerCold
     }
-<<<<<<< HEAD
-=======
-
->>>>>>> 7323437f
+
+
 class AutoFocusDaqSMC(AutoFocusDAQ):
     _INSTRUMENTS = {
         'z_driver': SMC100
