--- conflicted
+++ resolved
@@ -23,11 +23,7 @@
 from pylabcontrol.core import Parameter, Script
 from pylabcontrol.scripts import SelectPoints
 from b26_toolkit.data_processing.fit_functions import fit_exp_decay
-<<<<<<< HEAD
-from b26_toolkit.scripts import ESR, FindNV
-=======
-from b26_toolkit.scripts import Esr
->>>>>>> 0239d0a2
+from b26_toolkit.scripts import Esr, FindNv
 from .rabi import Rabi
 
 class T1(PulsedExperimentGeneric):  # ER 10.21.2017
@@ -42,16 +38,9 @@
             Parameter('pi_time', 30.0, float, 'pi time in ns')
         ]),
         Parameter('tau_times', [
-<<<<<<< HEAD
-            Parameter('min_time', 15, float, 'minimum time for T1 (in ns)'),
-            Parameter('max_time', 200, float, 'total time for T1 (in ns)'),
-            Parameter('time_step', 5, [5, 10, 20, 50, 100, 200, 500, 1000, 10000, 50000, 100000, 500000, 1000000, 5000000],
-                      'time step increment of readout pulse duration (in ns)')
-=======
             Parameter('min_time', 20, float, 'minimum time for T1 (in ns)'),
             Parameter('max_time', 200000, float, 'total time for T1 (in ns)'),
             Parameter('time_step', 1000, float, 'time step increment of readout pulse duration (in ns)')
->>>>>>> 0239d0a2
         ]),
         Parameter('read_out', [
             Parameter('nv_reset_time', 7000, int, 'time with laser on to reset state'),
@@ -67,7 +56,7 @@
 
     _INSTRUMENTS = {'NI6259': NI6259, 'NI9402': NI9402, 'PB': B26PulseBlaster, 'mw_gen': MicrowaveGenerator}
 
-    _SCRIPTS = {'find_nv': FindNV, 'esr': ESR}
+    _SCRIPTS = {'find_nv': FindNv, 'esr': Esr}
 
 
     def _function(self):
@@ -196,7 +185,6 @@
             axislist[0].set_title('Readout pulse width counts')
             axislist[0].legend(labels=('Ref Fluorescence', 'Pi pulse Data'), fontsize=8)
 
-<<<<<<< HEAD
 class T1Resonant(T1):
     _DEFAULT_SETTINGS = [
         Parameter('mw_pulse', [
@@ -283,11 +271,7 @@
         return pulse_sequences, tau_list, meas_time
 
 
-class T1SingleInit(PulsedExperimentBaseScript): # ER 5.25.2017
-=======
-
 class T1SingleInit(PulsedExperimentTracking): # ER 5.25.2017
->>>>>>> 0239d0a2
     """
     This script measures the T1 by measuring the decay of the ms = 0 population,into +/-1. To avoid needing a pi pulse we only do this once on ms = 0
     """
