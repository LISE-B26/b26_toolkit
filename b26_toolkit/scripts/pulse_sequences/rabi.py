"""
This file is part of b26_toolkit, a pylabcontrol add-on for experiments in Harvard LISE B26.
Copyright (C) <2016>  Arthur Safira, Jan Gieseler, Aaron Kabcenell

b26_toolkit is free software: you can redistribute it and/or modify
it under the terms of the GNU General Public License as published by
the Free Software Foundation, either version 3 of the License, or
(at your option) any later version.

b26_toolkit is distributed in the hope that it will be useful,
but WITHOUT ANY WARRANTY; without even the implied warranty of
MERCHANTABILITY or FITNESS FOR A PARTICULAR PURPOSE.  See the
GNU General Public License for more details.

You should have received a copy of the GNU General Public License
along with b26_toolkit.  If not, see <http://www.gnu.org/licenses/>.
"""

import numpy as np
from b26_toolkit.scripts.pulse_sequences.pulsed_experiment_generic import PulsedExperimentGeneric
from b26_toolkit.instruments import NI6259, NI9402, B26PulseBlaster, MicrowaveGenerator, Pulse, Commander
from b26_toolkit.plotting.plots_1d import plot_pulses, update_pulse_plot, plot_1d_simple_timetrace, update_1d_simple
from pylabcontrol.core import Parameter, Script
from b26_toolkit.data_processing.fit_functions import fit_rabi_decay, cose_with_decay
<<<<<<< HEAD
from b26_toolkit.scripts import FindNVPulsed, ESR
=======
>>>>>>> 0239d0a2


class Rabi(PulsedExperimentGeneric):
    """
    This script applies a microwave pulse at fixed power for varying durations to measure Rabi oscillations.
    Uses a double_init scheme
    """
    _DEFAULT_SETTINGS = [
        Parameter('mw_pulses', [
            Parameter('mw_power', -45.0, float, 'microwave power in dB'),
            Parameter('mw_frequency', 2.87e9, float, 'microwave frequency in Hz'),
            Parameter('microwave_channel', 'i', ['i', 'q'], 'Channel to use for mw pulses')
        ]),
        Parameter('tau_times', [
            Parameter('min_time', 20, float, 'minimum time for rabi oscillations (in ns)'),
            Parameter('max_time', 400, float, 'total time of rabi oscillations (in ns)'),
            Parameter('time_step', 20., [2.5, 4., 5., 10., 20., 50., 100., 200., 500., 1000., 10000., 100000., 500000.],
                  'time step increment of rabi pulse duration (in ns)')
        ]),
        Parameter('read_out', [
            Parameter('meas_time', 340, float, 'measurement time after rabi sequence (in ns)'),
            Parameter('nv_reset_time', 1750, int, 'time with laser on to reset state'),
            Parameter('laser_off_time', 1000, int,
                      'minimum laser off time before taking measurements (ns)'),
            Parameter('delay_mw_readout', 100, int, 'delay between mw and readout (in ns)'),
            Parameter('delay_readout', 30, int, 'delay between laser on and readout (given by spontaneous decay rate)')
        ]),
        Parameter('num_averages', 1000000, int, 'number of averages'),
    ]

    _INSTRUMENTS = {'NI6259': NI6259, 'NI9402': NI9402, 'PB': B26PulseBlaster, 'mw_gen': MicrowaveGenerator, 'commander': Commander}
<<<<<<< HEAD

    _SCRIPTS = {'find_nv': FindNVPulsed, 'esr': ESR}
=======
    #_SCRIPTS = {'find_nv': FindNV, 'esr': ESR}
>>>>>>> 0239d0a2

    def _function(self):
        #COMMENT_ME

        self.data['fits'] = None
        self.instruments['mw_gen']['instance'].update({'modulation_type': 'IQ'})
        self.instruments['mw_gen']['instance'].update({'enable_modulation': True})
        self.instruments['mw_gen']['instance'].update({'amplitude': self.settings['mw_pulses']['mw_power']})
        self.instruments['mw_gen']['instance'].update({'frequency': self.settings['mw_pulses']['mw_frequency']})
        self.instruments['PB']['instance'].update({'microwave_switch': {'status': False}})
        self.instruments['mw_gen']['instance'].update({'enable_output': True})
        super(Rabi, self)._function()

        if 'counts' in self.data.keys() and 'tau' in self.data.keys():
            counts = self.data['counts'][:, 1] / self.data['counts'][:, 0]
            tau = self.data['tau']

            try:
                fits = fit_rabi_decay(tau, counts, variable_phase=True)
                self.data['fits'] = fits
            except:
                self.data['fits'] = None
                self.log('rabi fit failed')

    def _create_pulse_sequences(self):
        """

        Returns: pulse_sequences, num_averages, tau_list, meas_time
            pulse_sequences: a list of pulse sequences, each corresponding to a different time 'tau' that is to be
            scanned over. Each pulse sequence is a list of pulse objects containing the desired pulses. Each pulse
            sequence must have the same number of daq read pulses
            num_averages: the number of times to repeat each pulse sequence
            tau_list: the list of times tau, with each value corresponding to a pulse sequence in pulse_sequences
            meas_time: the width (in ns) of the daq measurement

        """
        pulse_sequences = []
        # tau_list = range(int(max(15, self.settings['tau_times']['time_step'])), int(self.settings['tau_times']['max_time'] + 15),
        #                  self.settings['tau_times']['time_step'])
        # JG 16-08-25 changed (15ns min spacing is taken care of later):
       # tau_list = list(range(int(self.settings['tau_times']['min_time']),
                            #  int(self.settings['tau_times']['max_time']),
                            #  self.settings['tau_times']['time_step']))

        max_range = int(np.floor((self.settings['tau_times']['max_time']-self.settings['tau_times']['min_time'])/self.settings['tau_times']['time_step']))
        tau_list = np.array([self.settings['tau_times']['min_time'] + i*self.settings['tau_times']['time_step'] for i in range(max_range)])

        # ignore the sequence if the mw-pulse is shorter than 15ns (0 is ok because there is no mw pulse!)

        #MM: update 15 to min_pulse_duration
        min_pulse_dur = self.instruments['PB']['instance'].settings['min_pulse_dur']
        short_pulses = [x for x in tau_list if x < min_pulse_dur]
        print('Found short pulses: ', short_pulses)
        tau_list = [x for x in tau_list if x == 0 or x >= min_pulse_dur]


        nv_reset_time = self.settings['read_out']['nv_reset_time']
        delay_readout = self.settings['read_out']['delay_readout']
        microwave_channel = 'microwave_' + self.settings['mw_pulses']['microwave_channel']

        laser_off_time = self.settings['read_out']['laser_off_time']
        meas_time = self.settings['read_out']['meas_time']
        delay_mw_readout = self.settings['read_out']['delay_mw_readout']

        for tau in tau_list:
            pulse_sequence = [Pulse('laser', laser_off_time, nv_reset_time),
                              Pulse('apd_readout', laser_off_time + delay_readout, meas_time)]

            # if tau is 0 there is actually no mw pulse
            if tau > 0:
                pulse_sequence.append(Pulse(microwave_channel,
                                            laser_off_time + nv_reset_time + laser_off_time,
                                            tau))

            pulse_sequence.append(Pulse('laser',
                                        laser_off_time + nv_reset_time + laser_off_time + tau + delay_mw_readout,
                                        nv_reset_time))
            pulse_sequence.append(Pulse('apd_readout',
                                        laser_off_time + nv_reset_time + laser_off_time + tau + delay_mw_readout + delay_readout,
                                        meas_time))
            # ignore the sequence is the mw is shorter than 15ns (0 is ok because there is no mw pulse!)
            # if tau == 0 or tau>=15:
            pulse_sequences.append(pulse_sequence)

        return pulse_sequences, tau_list, meas_time

    def _plot(self, axislist, data = None):
        '''
        Plot 1: self.data['tau'], the list of times specified for a given experiment, verses self.data['counts'], the data
        received for each time
        Plot 2: the pulse sequence performed at the current time (or if plotted statically, the last pulse sequence
        performed

        Args:
            axes_list: list of axes to write plots to (uses first 2)
            data (optional) dataset to plot (dictionary that contains keys counts, tau, fits), if not provided use self.data
        '''

        if data is None:
            data = self.data

        if 'fits' in data.keys() and data['fits'] is not None:
            counts = data['counts'][:,1]/ data['counts'][:,0]
            tau = data['tau']
            fits = data['fits'] # amplitude, frequency, phase, offset

            axislist[0].plot(tau, counts, 'b')
            #axislist[0].hold(True) ER 20181012

            axislist[0].plot(tau, cose_with_decay(tau, *fits), 'k', lw=3)
            #pi_time = 2*np.pi / fits[1] / 2
            pi_time = (np.pi - fits[2])/fits[1]
            pi_half_time = (np.pi/2 - fits[2])/fits[1]
            three_pi_half_time = (3*np.pi/2 - fits[2])/fits[1]
            rabi_freq = 1000*fits[1]/(2*np.pi)
         #   axislist[0].set_title('Rabi mw-power:{:0.1f}dBm, mw_freq:{:0.3f} GHz, pi-time: {:2.1f}ns, pi-half-time: {:2.1f}ns, 3pi_half_time: {:2.1f}ns, Rabi freq: {2.1f}MHz'.format(self.settings['mw_pulses']['mw_power'], self.settings['mw_pulses']['mw_frequency']*1e-9, pi_time, pi_half_time, three_pi_half_time, rabi_freq))
            axislist[0].set_title('Rabi: {:0.1f}MHz, pi-half time: {:2.1f}ns, pi-time: {:2.1f}ns, 3pi-half time: {:2.1f}ns'.format(rabi_freq, pi_half_time, pi_time, three_pi_half_time))
        else:
            super(Rabi, self)._plot(axislist)
            axislist[0].set_title('Rabi mw-power:{:0.1f}dBm, mw_freq:{:0.3f} GHz'.format(self.settings['mw_pulses']['mw_power'], self.settings['mw_pulses']['mw_frequency']*1e-9))
            axislist[0].legend(labels=('Ref Fluorescence', 'Rabi Data'), fontsize=8)

class RabiResonant(Rabi):
    _DEFAULT_SETTINGS = [
        Parameter('mw_pulses', [
            Parameter('mw_power', -45.0, float, 'microwave power in dB'),
            Parameter('mw_frequency', 2.87e9, float, 'microwave frequency in Hz'),
            Parameter('microwave_channel', 'i', ['i', 'q'], 'Channel to use for mw pulses')
        ]),
        Parameter('tau_times', [
            Parameter('min_time', 15, float, 'minimum time for rabi oscillations (in ns)'),
            Parameter('max_time', 200, float, 'total time of rabi oscillations (in ns)'),
            Parameter('time_step', 5., [2.5, 4., 5., 10., 20., 50., 100., 200., 500., 1000., 10000., 100000., 500000.],
                  'time step increment of rabi pulse duration (in ns)')
        ]),
        Parameter('read_out', [
            Parameter('meas_time', 250, float, 'measurement time after rabi sequence (in ns)'),
            Parameter('nv_reset_time', 1750, int, 'time with laser on to reset state'),
            Parameter('laser_off_time', 1000, int,
                      'minimum laser off time before taking measurements (ns)'),
            Parameter('red_on_time', 1000, int, 'time that red laser is on'),
            Parameter('red_off_time', 1000, int, 'time that red laser is off'),
            Parameter('delay_mw_readout', 100, int, 'delay between mw and readout (in ns)'),
            Parameter('delay_readout', 30, int, 'delay between laser on and readout (given by spontaneous decay rate)')
        ]),
        Parameter('num_averages', 1000000, int, 'number of averages'),
        Parameter('measure_ref', True, bool, 'add sequence to measure ms=0 state as reference')
    ]

    def _create_pulse_sequences(self):
        """

        Returns: pulse_sequences, num_averages, tau_list, meas_time
            pulse_sequences: a list of pulse sequences, each corresponding to a different time 'tau' that is to be
            scanned over. Each pulse sequence is a list of pulse objects containing the desired pulses. Each pulse
            sequence must have the same number of daq read pulses
            num_averages: the number of times to repeat each pulse sequence
            tau_list: the list of times tau, with each value corresponding to a pulse sequence in pulse_sequences
            meas_time: the width (in ns) of the daq measurement

        """
        pulse_sequences = []

        max_range = int(np.floor((self.settings['tau_times']['max_time']-self.settings['tau_times']['min_time'])/self.settings['tau_times']['time_step']))
        tau_list = np.array([self.settings['tau_times']['min_time'] + i*self.settings['tau_times']['time_step'] for i in range(max_range)])

        # ignore the sequence if the mw-pulse is shorter than 15ns (0 is ok because there is no mw pulse!)

        #MM: update 15 to min_pulse_duration
        min_pulse_dur = self.instruments['PB']['instance'].settings['min_pulse_dur']
        short_pulses = [x for x in tau_list if x < min_pulse_dur]
        print('Found short pulses: ', short_pulses)
        tau_list = [x for x in tau_list if x == 0 or x >= min_pulse_dur]


        nv_reset_time = self.settings['read_out']['nv_reset_time']
        red_on_time = self.settings['read_out']['red_on_time']
        red_off_time = self.settings['read_out']['red_off_time']
        delay_readout = self.settings['read_out']['delay_readout']
        microwave_channel = 'microwave_' + self.settings['mw_pulses']['microwave_channel']

        laser_off_time = self.settings['read_out']['laser_off_time']
        meas_time = self.settings['read_out']['meas_time']
        delay_mw_readout = self.settings['read_out']['delay_mw_readout']

        for tau in tau_list:
            pulse_sequence = [Pulse('laser', red_off_time, nv_reset_time)]

            # if tau is 0 there is actually no mw pulse
            if tau > 0:
                pulse_sequence.append(Pulse(microwave_channel,
                                            red_off_time + nv_reset_time + laser_off_time,
                                            tau))

            pulse_sequence.append(Pulse('red_laser',
                                        red_off_time + nv_reset_time + laser_off_time + tau + delay_mw_readout,
                                        red_on_time))
            pulse_sequence.append(Pulse('apd_readout',
                                        red_off_time + nv_reset_time + laser_off_time + tau + delay_mw_readout + delay_readout,
                                        meas_time))

            if self.settings['measure_ref']:
                end_first_seq = red_off_time + nv_reset_time + laser_off_time + tau + delay_mw_readout + red_on_time + red_off_time
                pulse_sequence += [
                    Pulse('laser', end_first_seq, nv_reset_time),
                    Pulse('red_laser', end_first_seq + nv_reset_time + laser_off_time, red_on_time),
                    Pulse('apd_readout', end_first_seq + nv_reset_time + laser_off_time + delay_readout, meas_time)
                ]

            pulse_sequences.append(pulse_sequence)

        return pulse_sequences, tau_list, meas_time

class RabiDoublePi(Rabi):
    """
    Runs Rabi, but instead of sweeping the duration of a single MW pulse, sweeps the duration of two back to back MW
    pulses with same durations. Used to calibrate pulses such that two pi pulses bring the Bloch vector back to the
    original state
    """

    def _create_pulse_sequences(self):
        """

        Returns: pulse_sequences, num_averages, tau_list, meas_time
            pulse_sequences: a list of pulse sequences, each corresponding to a different time 'tau' that is to be
            scanned over. Each pulse sequence is a list of pulse objects containing the desired pulses. Each pulse
            sequence must have the same number of daq read pulses
            num_averages: the number of times to repeat each pulse sequence
            tau_list: the list of times tau, with each value corresponding to a pulse sequence in pulse_sequences
            meas_time: the width (in ns) of the daq measurement

        """
        pulse_sequences = []
        # tau_list = range(int(max(15, self.settings['tau_times']['time_step'])), int(self.settings['tau_times']['max_time'] + 15),
        #                  self.settings['tau_times']['time_step'])
        # JG 16-08-25 changed (15ns min spacing is taken care of later):
       # tau_list = list(range(int(self.settings['tau_times']['min_time']),
                            #  int(self.settings['tau_times']['max_time']),
                            #  self.settings['tau_times']['time_step']))

        max_range = int(np.floor((self.settings['tau_times']['max_time']-self.settings['tau_times']['min_time'])/self.settings['tau_times']['time_step']))
        tau_list = np.array([self.settings['tau_times']['min_time'] + i*self.settings['tau_times']['time_step'] for i in range(max_range)])

        # ignore the sequence if the mw-pulse is shorter than 15ns (0 is ok because there is no mw pulse!)

        #MM: update 15 to min_pulse_duration
        min_pulse_dur = self.instruments['PB']['instance'].settings['min_pulse_dur']
        short_pulses = [x for x in tau_list if x < min_pulse_dur]
        print('Found short pulses: ', short_pulses)
        tau_list = [x for x in tau_list if x == 0 or x >= min_pulse_dur]


        nv_reset_time = self.settings['read_out']['nv_reset_time']
        delay_readout = self.settings['read_out']['delay_readout']
        microwave_channel = 'microwave_' + self.settings['mw_pulses']['microwave_channel']

        laser_off_time = self.settings['read_out']['laser_off_time']
        meas_time = self.settings['read_out']['meas_time']
        delay_mw_readout = self.settings['read_out']['delay_mw_readout']

        for tau in tau_list:
            pulse_sequence = [Pulse('laser', laser_off_time + tau + 2*40, nv_reset_time),
                              Pulse('apd_readout', laser_off_time + tau + 2*40 + delay_readout, meas_time)]

            # if tau is 0 there is actually no mw pulse
            if tau > 0:
                pulse_sequence.append(Pulse(microwave_channel,
                                            laser_off_time + tau + 2*40 + nv_reset_time + laser_off_time,
                                            tau))
                pulse_sequence.append(Pulse(microwave_channel,
                                            laser_off_time + tau + 2 * 40 + nv_reset_time + laser_off_time + tau + 2*40,
                                            tau))

            pulse_sequence.append(Pulse('laser',
                                        laser_off_time + tau + 2*40 + nv_reset_time + laser_off_time + tau + 2*40 + tau + 2*40 + delay_mw_readout,
                                        nv_reset_time))
            pulse_sequence.append(Pulse('apd_readout',
                                        laser_off_time + tau + 2*40 + nv_reset_time + laser_off_time + tau + 2*40 + tau + 2*40 + delay_mw_readout + delay_readout,
                                        meas_time))
            # ignore the sequence is the mw is shorter than 15ns (0 is ok because there is no mw pulse!)
            # if tau == 0 or tau>=15:
            pulse_sequences.append(pulse_sequence)

        return pulse_sequences, tau_list, meas_time



class PiPulseTrain(Rabi):
    """
    Runs a MW pi-pulse train. Measures the contrast as we vary the number of pi-pulses.
    """

    _DEFAULT_SETTINGS = [
        Parameter('mw_pulses', [
            Parameter('mw_power', -45.0, float, 'microwave power in dB'),
            Parameter('mw_frequency', 2.82e9, float, 'frequency of hyperfine transition'),
            Parameter('microwave_channel', 'i', ['i', 'q', 'alternate i and q'], 'Channel to use for mw pulses'),
            Parameter('tau_mw', 80, float, 'the time duration of the microwaves in ns'),
            Parameter('spacing', 100, float, 'spacing in ns between consecutive pi-pulses')
        ]),
        Parameter('num_averages', 1000000, int, 'number of averages'),
        Parameter('n_start', 0, int, 'start num of pulses'),
        Parameter('n_stop', 5, int, 'end num of pulses'),
        Parameter('n_step', 1, int, 'step size for varying n'),
        Parameter('read_out', [
            Parameter('meas_time', 250, float, 'measurement time after rabi sequence (in ns)'),
            Parameter('nv_reset_time', 1750, int, 'time with laser on to reset electronic spin'),
            Parameter('laser_off_time', 1000, int,
                      'minimum laser off time before taking measurements (ns)'),
            Parameter('delay_mw_readout', 100, int, 'delay between mw and readout (in ns)'),
            Parameter('delay_readout', 30, int, 'delay between laser on and readout (given by spontaneous decay rate)')
        ]),
        Parameter('mw_generator_switching_time', .01, float, 'time wait after switching center frequencies on generator (s)')
    ]

    _INSTRUMENTS = {'NI6259': NI6259, 'NI9402': NI9402, 'PB': B26PulseBlaster, 'mw_gen': MicrowaveGenerator, 'commander': Commander}
    from b26_toolkit.scripts.find_nv import FindNvStrobe
    _SCRIPTS = {'find_nv': FindNvStrobe}

    def __init__(self, instruments, scripts, name=None, settings=None, log_function=None, data_path=None):
        """
        Standard script initialization
        Args:
            name (optional): name of script, if empty same as class name
            settings (optional): settings for this script, if empty same as default settings
        """
        from b26_toolkit.scripts.pulse_sequences.pulsed_experiment_generic import PulsedExperimentGeneric
        self._DEFAULT_SETTINGS += PulsedExperimentGeneric._DEFAULT_SETTINGS
        Script.__init__(self, name, settings=settings, scripts=scripts, instruments=instruments,
                        log_function=log_function, data_path=data_path)

        self.ref_index = 0

    def _create_pulse_sequences(self):

        """
        Returns: pulse_sequences, num_averages, tau_list
            pulse_sequences: a list of pulse sequences, each corresponding to a different time 'tau' that is to be
            scanned over. Each pulse sequence is a list of pulse objects containing the desired pulses. Each pulse
            sequence must have the same number of daq read pulses
            num_averages: the number of times to repeat each pulse sequence
            tau_list: the list of times tau, with each value corresponding to a pulse sequence in pulse_sequences
            meas_time: the width (in ns) of the daq measurement
        """

        nv_reset_time = self.settings['read_out']['nv_reset_time']
        delay_readout = self.settings['read_out']['delay_readout']
        mw_tau = self.settings['mw_pulses']['tau_mw']
        spacing = self.settings['mw_pulses']['spacing']

        if self.settings['mw_pulses']['microwave_channel'] == 'alternate i and q':
            alternate = True
            microwave_channel_1 = 'microwave_i'
            microwave_channel_2 = 'microwave_q'
        elif self.settings['mw_pulses']['microwave_channel'] == 'alternate i_2 and q_2':
            alternate = True
            microwave_channel_1 = 'microwave_i_2'
            microwave_channel_2 = 'microwave_q_2'
        else:
            alternate = False
            microwave_channel_1 = 'microwave_' + self.settings['mw_pulses']['microwave_channel']

        laser_off_time = self.settings['read_out']['laser_off_time']
        meas_time = self.settings['read_out']['meas_time']
        delay_mw_readout = self.settings['read_out']['delay_mw_readout']

        tau = self.settings['mw_pulses']['tau_mw']
        pulse_sequences = []

        if self.settings['n_start'] > self.settings['n_stop']:
            self.log('Error: end n must be larger than start n when range_type is start_stop.', flag='error')
            self._abort = True

        if self.settings['n_start'] < 0:
            self.log('Error: number of pulses cannot be negative', flag='error')
            self._abort = True

        n_list = np.arange(self.settings['n_start'], self.settings['n_stop'], self.settings['n_step'])

        n_list = np.array(n_list, dtype=int)

        for n in n_list:
            pulse_sequence = [Pulse('laser', laser_off_time + mw_tau, nv_reset_time),
                              Pulse('apd_readout', laser_off_time + mw_tau + delay_readout, meas_time)]

            current_time = laser_off_time + mw_tau + nv_reset_time + laser_off_time
            # if tau is 0 there is actually no mw pulse
            if tau > 0:
                for i in range(n):
                    if alternate and i % 2 == 1:  # Alternate to MW chan 2 for odd-numbered pulses
                        pulse_sequence.append(Pulse(microwave_channel_2, current_time, mw_tau))
                    else:
                        pulse_sequence.append(Pulse(microwave_channel_1, current_time, mw_tau))
                    current_time += mw_tau + spacing

            pulse_sequence.append(Pulse('laser', current_time, nv_reset_time))
            pulse_sequence.append(Pulse('apd_readout', current_time + delay_readout, meas_time))
            # ignore the sequence is the mw is shorter than 15ns (0 is ok because there is no mw pulse!)
            # if tau == 0 or tau>=15:
            pulse_sequences.append(pulse_sequence)
        return pulse_sequences, n_list, self.settings['read_out']['meas_time']

    def _plot(self, axislist, data = None):
        '''
        Plot 1: self.data['tau'], the list of times specified for a given experiment, verses self.data['counts'], the data
        received for each time
        Plot 2: the pulse sequence performed at the current time (or if plotted statically, the last pulse sequence
        performed

        Args:
            axes_list: list of axes to write plots to (uses first 2)
            data (optional) dataset to plot (dictionary that contains keys counts, tau, fits), if not provided use self.data
        '''

        if data is None:
            data = self.data

        super(PiPulseTrain, self)._plot(axislist)
        axislist[0].set_title('Pi-pulse train')
        axislist[0].set_xlabel('Number of pulses')
        axislist[0].legend(labels=('Ref Fluorescence', 'Signal Fluorescence'), fontsize=8)
# class RabiPowerSweepSingleTau(PulsedExperimentTracking):
#     """
#     This script applies a microwave pulse at fixed power for varying durations to measure Rabi Oscillations
#     todo(emma): (write as a double_init scheme)
#     """
#     _DEFAULT_SETTINGS = [
#         Parameter('min_mw_power', -45.0, float, 'minimum microwave power in dB'),
#         Parameter('max_mw_power', -45.0, float, 'maximum microwave power in dB'),
#         Parameter('mw_power_step', 1.0, float, 'power to step by in dB'),
#         Parameter('mw_frequency', 2.87e9, float, 'microwave frequency in Hz'),
#         Parameter('mw_time', 200, float, 'total time of rabi oscillations (in ns)'),
#         Parameter('meas_time', 300, float, 'measurement time after rabi sequence (in ns)'),
#         Parameter('num_averages', 1000000, int, 'number of averages'),
#         Parameter('reset_time', 10000, int, 'time with laser on at the beginning to reset state'),
#     ]
#
#     #_INSTRUMENTS = {'daq': NI6259, 'PB': B26PulseBlaster, 'mw_gen': MicrowaveGenerator}
#
#     def _function(self):
#         # COMMENT_ME
#         self.instruments['mw_gen']['instance'].update({'modulation_type': 'IQ'})
#         self.instruments['mw_gen']['instance'].update({'frequency': self.settings['mw_frequency']})
#         mw_power_values = np.arange(self.settings['min_mw_power'],
#                                     self.settings['max_mw_power'] + self.settings['mw_power_step'],
#                                     self.settings['mw_power_step'])
#
#      #   print(mw_power_values)
#         self.data = {'mw_power_values': mw_power_values, 'counts_for_mw': np.zeros(len(mw_power_values))}
#         for index, power in enumerate(mw_power_values):
#             self.instruments['mw_gen']['instance'].update({'amplitude': float(power)})
#             super(RabiPowerSweepSingleTau, self)._function(self.data)
#             self.data['counts_for_mw'][index] = self.data['counts'][0]
#
#     def _create_pulse_sequences(self):
#         '''
#
#         Returns: pulse_sequences, num_averages, tau_list
#             pulse_sequences: a list of pulse sequences, each corresponding to a different time 'tau' that is to be
#             scanned over. Each pulse sequence is a list of pulse objects containing the desired pulses. Each pulse
#             sequence must have the same number of daq read pulses
#             num_averages: the number of times to repeat each pulse sequence
#             tau_list: the list of times tau, with each value corresponding to a pulse sequence in pulse_sequences
#             meas_time: the width (in ns) of the daq measurement
#
#         '''
#         pulse_sequences = []
#         reset_time = self.settings['reset_time']
#         mw_time = self.settings['mw_time']
#         pulse_sequences.append([Pulse('laser', 0, reset_time),
#                                 Pulse('microwave_i', reset_time + 200, mw_time),
#                                 Pulse('laser', reset_time + mw_time + 300, self.settings['meas_time']),
#                                 Pulse('apd_readout', reset_time + mw_time + 300, self.settings['meas_time'])
#                                 ])
#
#         end_time_max = 0
#         for pulse_sequence in pulse_sequences:
#             for pulse in pulse_sequence:
#                 end_time_max = max(end_time_max, pulse.start_time + pulse.duration)
#         for pulse_sequence in pulse_sequences:
#             pulse_sequence.append(
#                 Pulse('laser', end_time_max + 1850, 15))  # Jan Feb 1st 2017: what is 1850??? Need to comment!
#
#         return pulse_sequences, [mw_time], self.settings['meas_time']
#
#     def _plot(self, axes_list, data=None):
#         '''
#         Plot 1: self.data['tau'], the list of times specified for a given experiment, verses self.data['counts'], the data
#         received for each time
#         Plot 2: the pulse sequence performed at the current time (or if plotted statically, the last pulse sequence
#         performed
#
#         Args:
#             axes_list: list of axes to write plots to (uses first 2)
#             data (optional) dataset to plot (dictionary that contains keys counts_for_mw, mw_power_values), if not provided use self.data
#         '''
#         if data is None:
#             data = self.data
#
#         counts = data['counts_for_mw']
#         x_data = data['mw_power_values']
#         axis1 = axes_list[0]
#         if not counts == []:
#             plot_1d_simple_timetrace_ns(axis1, x_data, [counts], x_label='microwave power (dBm)')
#         axis2 = axes_list[1]
#         plot_pulses(axis2, self.pulse_sequences[self.sequence_index])
#
#     def _update_plot(self, axes_list):
#         '''
#         Updates plots specified in _plot above
#         Args:
#             axes_list: list of axes to write plots to (uses first 2)
#
#         '''
#         counts = self.data['counts_for_mw']
#         x_data = self.data['mw_power_values']
#         axis1 = axes_list[0]
#         if not counts == []:
#             update_1d_simple(axis1, x_data, [counts])
#         axis2 = axes_list[1]
#         update_pulse_plot(axis2, self.pulse_sequences[self.sequence_index])<|MERGE_RESOLUTION|>--- conflicted
+++ resolved
@@ -22,11 +22,7 @@
 from b26_toolkit.plotting.plots_1d import plot_pulses, update_pulse_plot, plot_1d_simple_timetrace, update_1d_simple
 from pylabcontrol.core import Parameter, Script
 from b26_toolkit.data_processing.fit_functions import fit_rabi_decay, cose_with_decay
-<<<<<<< HEAD
-from b26_toolkit.scripts import FindNVPulsed, ESR
-=======
->>>>>>> 0239d0a2
-
+from b26_toolkit.scripts import FindNvPulsed, Esr
 
 class Rabi(PulsedExperimentGeneric):
     """
@@ -57,12 +53,7 @@
     ]
 
     _INSTRUMENTS = {'NI6259': NI6259, 'NI9402': NI9402, 'PB': B26PulseBlaster, 'mw_gen': MicrowaveGenerator, 'commander': Commander}
-<<<<<<< HEAD
-
-    _SCRIPTS = {'find_nv': FindNVPulsed, 'esr': ESR}
-=======
-    #_SCRIPTS = {'find_nv': FindNV, 'esr': ESR}
->>>>>>> 0239d0a2
+    _SCRIPTS = {'find_nv': FindNvPulsed, 'esr': Esr}
 
     def _function(self):
         #COMMENT_ME
