--- conflicted
+++ resolved
@@ -17,25 +17,11 @@
 """
 
 import numpy as np
-<<<<<<< HEAD
-from b26_toolkit.scripts.pulse_sequences.pulsed_experiment_base_script import PulsedExperimentBaseScript
-=======
 from b26_toolkit.scripts.pulse_sequences.pulsed_experiment_generic import PulsedExperimentGeneric
->>>>>>> 0239d0a2
 from b26_toolkit.instruments import NI6259, NI9402, NI9263_02, B26PulseBlaster, MicrowaveGenerator, Pulse, Commander
 from pylabcontrol.core import Parameter, Script
 from b26_toolkit.data_processing.fit_functions import fit_exp_decay, exp_offset
-<<<<<<< HEAD
-from b26_toolkit.plotting.plots_1d import plot_1d_simple_timetrace_ns, plot_pulses, update_pulse_plot, update_1d_simple
-from b26_toolkit.plotting.plots_2d import plot_fluorescence_new, update_fluorescence
-from b26_toolkit.scripts import ESR, FindNVPulsed
-from b26_toolkit.scripts.esr import ESR_tracking
-from .rabi import Rabi
-from b26_toolkit.scripts.autofocus import AutoFocusDAQ, AutoFocusDAQPulsed
-from scipy import signal
-import random
-=======
->>>>>>> 0239d0a2
+from b26_toolkit.scripts import FindNvPulsed, AutoFocusDAQPulsed
 
 
 class HahnEcho(PulsedExperimentGeneric):  # ER 5.25.2017
@@ -70,11 +56,6 @@
 
     #041619 MM added cDAQ
     _INSTRUMENTS = {'NI6259': NI6259, 'NI9402': NI9402, 'PB': B26PulseBlaster, 'mw_gen': MicrowaveGenerator, 'commander': Commander}
-<<<<<<< HEAD
-
-    _SCRIPTS = {'find_nv': FindNVPulsed, 'esr': ESR, 'autofocus': AutoFocusDAQPulsed}
-
-=======
     from b26_toolkit.scripts.find_nv import FindNvStrobe
     _SCRIPTS = {'find_nv': FindNvStrobe}
 
@@ -91,7 +72,6 @@
                         log_function=log_function, data_path=data_path)
 
         self.ref_index = 0
->>>>>>> 0239d0a2
 
     def _function(self):
         #COMMENT_ME
@@ -288,7 +268,6 @@
             axislist[0].set_title('Hahn Echo mw-power:{:0.1f}dBm, mw_freq:{:0.3f} GHz'.format(self.settings['mw_pulses']['mw_power'], self.settings['mw_pulses']['mw_frequency']*1e-9))
             axislist[0].legend(labels=('Ref Fluorescence', 'T2 Data'), fontsize=8)
 
-<<<<<<< HEAD
 class HahnEchoShort(HahnEcho):
     _DEFAULT_SETTINGS = [
         Parameter('mw_pulses', [
@@ -401,7 +380,7 @@
     ]
     _INSTRUMENTS = {'NI6259': NI6259, 'NI9402': NI9402, 'PB': B26PulseBlaster, 'mw_gen': MicrowaveGenerator, 'commander': Commander}
 
-    _SCRIPTS = {'find_nv': FindNVPulsed, 'esr': ESR, 'autofocus': AutoFocusDAQPulsed}
+    _SCRIPTS = {'find_nv': FindNvPulsed, 'esr': Esr, 'autofocus': AutoFocusDAQPulsed}
 
     def _create_pulse_sequences(self):
         '''
@@ -508,7 +487,7 @@
     ]
     _INSTRUMENTS = {'NI6259': NI6259, 'NI9402': NI9402, 'PB': B26PulseBlaster, 'mw_gen': MicrowaveGenerator}
 
-    _SCRIPTS = {'find_nv': FindNVPulsed, 'esr': ESR, 'autofocus': AutoFocusDAQ}
+    _SCRIPTS = {'find_nv': FindNvPulsed, 'esr': Esr, 'autofocus': AutoFocusDAQPulsed}
 
     def _create_pulse_sequences(self):
         '''
@@ -574,10 +553,7 @@
 
         return pulse_sequences, tau_list, meas_time
 
-class HahnEcho_AttoTrig_GARBAGE(HahnEcho):
-=======
 class XY8k(HahnEcho): # ER 5.25.2017
->>>>>>> 0239d0a2
     """
     Frankie's version of XY8k; the original one by Emma seems to have a mistake right before the last pi/2 or 3pi/2 pulse.
     """
