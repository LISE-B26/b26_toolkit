"""
    This file is part of b26_toolkit, a pylabcontrol add-on for experiments in Harvard LISE B26.
    Copyright (C) <2016>  Arthur Safira, Jan Gieseler, Aaron Kabcenell

    b26_toolkit is free software: you can redistribute it and/or modify
    it under the terms of the GNU General Public License as published by
    the Free Software Foundation, either version 3 of the License, or
    (at your option) any later version.

    b26_toolkit is distributed in the hope that it will be useful,
    but WITHOUT ANY WARRANTY; without even the implied warranty of
    MERCHANTABILITY or FITNESS FOR A PARTICULAR PURPOSE.  See the
    GNU General Public License for more details.

    You should have received a copy of the GNU General Public License
    along with b26_toolkit.  If not, see <http://www.gnu.org/licenses/>.
"""

import numpy as np
from b26_toolkit.scripts.pulse_sequences.pulsed_experiment_base_script import PulsedExperimentBaseScript
from b26_toolkit.instruments import NI6259, NI9402, NI9263_02, B26PulseBlaster, MicrowaveGenerator, Pulse
from pylabcontrol.core import Parameter, Script
from pylabcontrol.scripts import SelectPoints
from b26_toolkit.data_processing.fit_functions import fit_exp_decay, exp_offset
from b26_toolkit.plotting.plots_1d import plot_1d_simple_timetrace_ns, plot_pulses, update_pulse_plot, update_1d_simple
from b26_toolkit.plotting.plots_2d import plot_fluorescence_new, update_fluorescence
from b26_toolkit.scripts import ESR
from b26_toolkit.scripts.esr import ESR_tracking
from .rabi import Rabi
from b26_toolkit.scripts.autofocus import AutoFocusDAQ
from scipy import signal
import random


class HahnEcho(PulsedExperimentBaseScript): # ER 5.25.2017
    """
This script runs a Hahn echo on the NV to find the Hahn echo T2. To symmetrize the sequence between the 0 and +/-1 state we reinitialize every time
    """
    _DEFAULT_SETTINGS = [
        Parameter('mw_pulses', [
            Parameter('mw_power', -45.0, float, 'microwave power in dB'),
            Parameter('mw_frequency', 2.87e9, float, 'microwave frequency in Hz'),
            Parameter('microwave_channel', 'i', ['i', 'q'], 'Channel to use for mw pulses'),
            Parameter('pi_pulse_time', 50.0, float, 'time duration of a pi pulse (in ns)'),
            Parameter('pi_half_pulse_time', 25.0, float, 'time duration of a pi/2 pulse (in ns)'),
            Parameter('3pi_half_pulse_time', 75.0, float, 'time duration of a 3pi/2 pulse (in ns)')
        ]),
        Parameter('tau_times', [
            Parameter('min_time', 500, float, 'minimum time between pi pulses'),
            Parameter('max_time', 10000, float, 'maximum time between pi pulses'),
<<<<<<< HEAD
            Parameter('time_step', 5., [2.5, 5., 10., 20., 40., 50., 100., 200., 500., 1000., 2000., 5000., 10000., 100000., 500000.],
=======
            Parameter('time_step', 5, float,
>>>>>>> e4d8808a
                  'time step increment of time between pi pulses (in ns)')
        ]),
        Parameter('read_out', [
            Parameter('meas_time', 250, float, 'measurement time after rabi sequence (in ns)'),
            Parameter('nv_reset_time', 1750, int, 'time with laser on to reset state'),
            Parameter('laser_off_time', 1000, int,
                      'minimum laser off time before taking measurements (ns)'),
            Parameter('delay_mw_readout', 1000, int, 'delay between mw and readout (in ns)'),
            Parameter('delay_readout', 30, int, 'delay between laser on and readout (given by spontaneous decay rate)')
        ]),
        Parameter('num_averages', 100000, int, 'number of averages')
    ]

    #041619 MM added cDAQ
    _INSTRUMENTS = {'NI6259': NI6259, 'NI9402': NI9402, 'PB': B26PulseBlaster, 'mw_gen': MicrowaveGenerator}

    def _function(self):
        #COMMENT_ME

        self.data['fits'] = None
        self.instruments['mw_gen']['instance'].update({'modulation_type': 'IQ'})
        self.instruments['mw_gen']['instance'].update({'enable_modulation': True}) # ER 20181018
        self.instruments['mw_gen']['instance'].update({'amplitude': self.settings['mw_pulses']['mw_power']})
        self.instruments['mw_gen']['instance'].update({'frequency': self.settings['mw_pulses']['mw_frequency']})
        super(HahnEcho, self)._function(self.data)

        counts = (- self.data['counts'][:, 1] + self.data['counts'][:,0]) / (self.data['counts'][:,1] + self.data['counts'][:, 0])
        tau = self.data['tau']

        try:
            fits = fit_exp_decay(tau, counts, offset = True, verbose = True)
            self.data['fits'] = fits
        except:
            self.data['fits'] = None
            self.log('t2 fit failed')

    def _create_pulse_sequences(self):
        '''

        Returns: pulse_sequences, num_averages, tau_list, meas_time
            pulse_sequences: a list of pulse sequences, each corresponding to a different time 'tau' that is to be
            scanned over. Each pulse sequence is a list of pulse objects containing the desired pulses. Each pulse
            sequence must have the same number of daq read pulses
            num_averages: the number of times to repeat each pulse sequence
            tau_list: the list of times tau, with each value corresponding to a pulse sequence in pulse_sequences
            meas_time: the width (in ns) of the daq measurement

        '''
        pulse_sequences = []
        # tau_list = range(int(max(15, self.settings['tau_times']['time_step'])), int(self.settings['tau_times']['max_time'] + 15),
        #                  self.settings['tau_times']['time_step'])
        # JG 16-08-25 changed (15ns min spacing is taken care of later):
        tau_list = np.arange(self.settings['tau_times']['min_time'], self.settings['tau_times']['max_time'],self.settings['tau_times']['time_step'])
        tau_list = np.ndarray.tolist(tau_list) # 20180731 ER convert to list

        # ignore the sequence if the mw-pulse is shorter than 15ns (0 is ok because there is no mw pulse!)
        # MM: updated to min_pulse_dur
        min_pulse_dur = self.instruments['PB']['instance'].settings['min_pulse_dur']
        tau_list = [x for x in tau_list if x == 0 or x >= min_pulse_dur]

        nv_reset_time = self.settings['read_out']['nv_reset_time']
        delay_readout = self.settings['read_out']['delay_readout']
        microwave_channel = 'microwave_' + self.settings['mw_pulses']['microwave_channel']
        pi_time = self.settings['mw_pulses']['pi_pulse_time']
        pi_half_time = self.settings['mw_pulses']['pi_half_pulse_time']
        three_pi_half_time = self.settings['mw_pulses']['3pi_half_pulse_time']

        laser_off_time = self.settings['read_out']['laser_off_time']
        meas_time = self.settings['read_out']['meas_time']
        delay_mw_readout = self.settings['read_out']['delay_mw_readout']

        for tau in tau_list:
            pulse_sequence = \
            [
                Pulse(microwave_channel, laser_off_time, pi_half_time),
                Pulse(microwave_channel, laser_off_time + pi_half_time + tau, pi_time),
                Pulse(microwave_channel, laser_off_time + pi_half_time + tau + pi_time + tau, pi_half_time)
            ]

            end_of_first_HE = laser_off_time + pi_half_time + tau + pi_time + tau + pi_half_time

            pulse_sequence += [
                 Pulse('laser', end_of_first_HE + delay_mw_readout, nv_reset_time),
                 Pulse('apd_readout', end_of_first_HE + delay_mw_readout + delay_readout, meas_time),
                 ]

            start_of_second_HE = end_of_first_HE + delay_mw_readout + nv_reset_time + laser_off_time

            pulse_sequence += \
            [
                Pulse(microwave_channel, start_of_second_HE, pi_half_time),
                Pulse(microwave_channel, start_of_second_HE + pi_half_time + tau, pi_time),
                Pulse(microwave_channel, start_of_second_HE + pi_half_time + tau + pi_time + tau, three_pi_half_time)
            ]

            #end_of_second_HE = start_of_second_HE + pi_half_time / 2. + tau + tau - pi_half_time / 2. + pi_half_time
            end_of_second_HE = start_of_second_HE + pi_half_time + tau + pi_time + tau + three_pi_half_time

            pulse_sequence += [
                Pulse('laser', end_of_second_HE + delay_mw_readout, nv_reset_time),
                Pulse('apd_readout', end_of_second_HE + delay_mw_readout + delay_readout, meas_time)
            ]
            # ignore the sequence is the mw is shorter than 15ns (0 is ok because there is no mw pulse!)
            # if tau == 0 or tau>=15:
            pulse_sequences.append(pulse_sequence)

        return pulse_sequences, tau_list, meas_time

    def _create_pulse_sequences_old(self):
        '''
        The old sequence where tau is counted from the middle of the pulse
        Returns: pulse_sequences, num_averages, tau_list, meas_time
            pulse_sequences: a list of pulse sequences, each corresponding to a different time 'tau' that is to be
            scanned over. Each pulse sequence is a list of pulse objects containing the desired pulses. Each pulse
            sequence must have the same number of daq read pulses
            num_averages: the number of times to repeat each pulse sequence
            tau_list: the list of times tau, with each value corresponding to a pulse sequence in pulse_sequences
            meas_time: the width (in ns) of the daq measurement

        '''
        pulse_sequences = []
        # tau_list = range(int(max(15, self.settings['tau_times']['time_step'])), int(self.settings['tau_times']['max_time'] + 15),
        #                  self.settings['tau_times']['time_step'])
        # JG 16-08-25 changed (15ns min spacing is taken care of later):
        tau_list = np.arange(self.settings['tau_times']['min_time'], self.settings['tau_times']['max_time'],self.settings['tau_times']['time_step'])
        tau_list = np.ndarray.tolist(tau_list) # 20180731 ER convert to list

        # ignore the sequence if the mw-pulse is shorter than 15ns (0 is ok because there is no mw pulse!)
        # MM: updated to min_pulse_dur
        min_pulse_dur = self.instruments['PB']['instance'].settings['min_pulse_dur']
        tau_list = [x for x in tau_list if x == 0 or x >= min_pulse_dur]

        nv_reset_time = self.settings['read_out']['nv_reset_time']
        delay_readout = self.settings['read_out']['delay_readout']
        microwave_channel = 'microwave_' + self.settings['mw_pulses']['microwave_channel']
        pi_time = self.settings['mw_pulses']['pi_pulse_time']
        pi_half_time = self.settings['mw_pulses']['pi_half_pulse_time']
        three_pi_half_time = self.settings['mw_pulses']['3pi_half_pulse_time']

        laser_off_time = self.settings['read_out']['laser_off_time']
        meas_time = self.settings['read_out']['meas_time']
        delay_mw_readout = self.settings['read_out']['delay_mw_readout']

        for tau in tau_list:
            pulse_sequence = \
            [
                Pulse(microwave_channel, laser_off_time, pi_half_time),
                Pulse(microwave_channel, laser_off_time + pi_half_time/2. + tau - pi_time/2., pi_time),
                Pulse(microwave_channel, laser_off_time + pi_half_time/2. + tau + tau - pi_half_time/2., pi_half_time)
            ]

            end_of_first_HE = laser_off_time + pi_half_time/2. + tau + tau - pi_half_time/2. + pi_half_time

            pulse_sequence += [
                 Pulse('laser', end_of_first_HE + delay_mw_readout, nv_reset_time),
                 Pulse('apd_readout', end_of_first_HE + delay_mw_readout + delay_readout, meas_time),
                 ]

            start_of_second_HE = end_of_first_HE + delay_mw_readout + nv_reset_time + laser_off_time

            pulse_sequence += \
            [
                Pulse(microwave_channel, start_of_second_HE, pi_half_time),
                Pulse(microwave_channel, start_of_second_HE + pi_half_time/2. + tau - pi_time/2., pi_time),
                Pulse(microwave_channel, start_of_second_HE + pi_half_time/2. + tau + tau - pi_half_time/2., three_pi_half_time)
            ]

            #end_of_second_HE = start_of_second_HE + pi_half_time / 2. + tau + tau - pi_half_time / 2. + pi_half_time
            end_of_second_HE = start_of_second_HE + pi_half_time / 2. + tau + tau - pi_half_time / 2. + three_pi_half_time

            pulse_sequence += [
                Pulse('laser', end_of_second_HE + delay_mw_readout, nv_reset_time),
                Pulse('apd_readout', end_of_second_HE + delay_mw_readout + delay_readout, meas_time)
            ]
            # ignore the sequence is the mw is shorter than 15ns (0 is ok because there is no mw pulse!)
            # if tau == 0 or tau>=15:
            pulse_sequences.append(pulse_sequence)

        return pulse_sequences, tau_list, meas_time


    def _plot(self, axislist, data = None):
        '''
        Plot 1: self.data['tau'], the list of times specified for a given experiment, verses self.data['counts'], the data
        received for each time
        Plot 2: the pulse sequence performed at the current time (or if plotted statically, the last pulse sequence
        performed

        Args:
            axes_list: list of axes to write plots to (uses first 2)
            data (optional) dataset to plot (dictionary that contains keys counts, tau, fits), if not provided use self.data
        '''

        if data is None:
            data = self.data

        if data['fits'] is not None:
            counts = (-data['counts'][:,1] + data['counts'][:,0])/ (data['counts'][:,0] + data['counts'][:,1])
            tau = data['tau']
            fits = data['fits']

            axislist[0].plot(tau, counts, 'b')
           # axislist[0].hold(True)

            axislist[0].plot(tau, exp_offset(tau, fits[0], fits[1], fits[2]))
            axislist[0].set_title('T2 decay time (simple exponential, p = 1): {:2.1f} ns'.format(fits[1]))
        else:
            super(HahnEcho, self)._plot(axislist)
            axislist[0].set_title('Hahn Echo mw-power:{:0.1f}dBm, mw_freq:{:0.3f} GHz'.format(self.settings['mw_pulses']['mw_power'], self.settings['mw_pulses']['mw_frequency']*1e-9))
            axislist[0].legend(labels=('Ref Fluorescence', 'T2 Data'), fontsize=8)

class HahnEcho_AttoTrig_GARBAGE(HahnEcho):
    """
This script runs a Hahn echo on the NV to find the Hahn echo T2. To symmetrize the sequence between the 0 and +/-1 state
we reinitialize every time. Additionally, immediately after the first pi/2 pulse, it sends a trigger pulse to a function
generator which moves the Attocube.

This script was written on 20220707 by FF for measuring the NV T2 while a magnet is moved away from it, to see if the T2 is
preserved during movement in a high magnetic field gradient.

We never took (or tried to) good data with this, so this hasn't been tested well. Please delete after the first strings paper
    """
    _DEFAULT_SETTINGS = [
        Parameter('mw_pulses', [
            Parameter('mw_power', -45.0, float, 'microwave power (pulsed) in dBm'),
            Parameter('mw_frequency', 2.87e9, float, 'microwave frequency in Hz'),
            Parameter('microwave_channel', 'i', ['i', 'q'], 'Channel to use for mw pulses'),
            Parameter('pi_pulse_time', 50.0, float, 'time duration of a pi pulse (in ns)'),
            Parameter('pi_half_pulse_time', 25.0, float, 'time duration of a pi/2 pulse (in ns)'),
            Parameter('3pi_half_pulse_time', 75.0, float, 'time duration of a 3pi/2 pulse (in ns)')
        ]),
        Parameter('tau_times', [
            Parameter('min_time', 500, float, 'minimum time between pi pulses'),
            Parameter('max_time', 10000, float, 'maximum time between pi pulses'),
            Parameter('time_step', 5, float,
                      'time step increment of time between pi pulses (in ns)')
        ]),
        Parameter('read_out', [
            Parameter('meas_time', 250, float, 'measurement time after rabi sequence (in ns)'),
            Parameter('nv_reset_time', 1750, int, 'time with laser on to reset state'),
            Parameter('laser_off_time', 1000, int,
                      'minimum laser off time before taking measurements (ns)'),
            Parameter('delay_mw_readout', 1000, int, 'delay between mw and readout (in ns)'),
            Parameter('delay_readout', 30, int, 'delay between laser on and readout (given by spontaneous decay rate)')
        ]),
        Parameter('atto_trig', [
            Parameter('trig_duration', 200, float,
                      'length of trigger pulse to send to function generator controlling attocube')
        ]),
        Parameter('num_averages', 100000, int, 'number of averages')
    ]

    _INSTRUMENTS = {'NI6259': NI6259, 'NI9402': NI9402, 'PB': B26PulseBlaster, 'mw_gen': MicrowaveGenerator}

    def _create_pulse_sequences(self):
        '''

        Returns: pulse_sequences, num_averages, tau_list, meas_time
            pulse_sequences: a list of pulse sequences, each corresponding to a different time 'tau' that is to be
            scanned over. Each pulse sequence is a list of pulse objects containing the desired pulses. Each pulse
            sequence must have the same number of daq read pulses
            num_averages: the number of times to repeat each pulse sequence
            tau_list: the list of times tau, with each value corresponding to a pulse sequence in pulse_sequences
            meas_time: the width (in ns) of the daq measurement

        '''
        pulse_sequences = []
        # tau_list = range(int(max(15, self.settings['tau_times']['time_step'])), int(self.settings['tau_times']['max_time'] + 15),
        #                  self.settings['tau_times']['time_step'])
        # JG 16-08-25 changed (15ns min spacing is taken care of later):
        tau_list = np.arange(self.settings['tau_times']['min_time'], self.settings['tau_times']['max_time'],
                             self.settings['tau_times']['time_step'])
        tau_list = np.ndarray.tolist(tau_list)  # 20180731 ER convert to list

        # ignore the sequence if the mw-pulse is shorter than 15ns (0 is ok because there is no mw pulse!)
        # MM: updated to min_pulse_dur
        min_pulse_dur = self.instruments['PB']['instance'].settings['min_pulse_dur']
        tau_list = [x for x in tau_list if x == 0 or x >= min_pulse_dur]

        nv_reset_time = self.settings['read_out']['nv_reset_time']
        delay_readout = self.settings['read_out']['delay_readout']
        microwave_channel = 'microwave_' + self.settings['mw_pulses']['microwave_channel']
        pi_time = self.settings['mw_pulses']['pi_pulse_time']
        pi_half_time = self.settings['mw_pulses']['pi_half_pulse_time']
        three_pi_half_time = self.settings['mw_pulses']['3pi_half_pulse_time']

        laser_off_time = self.settings['read_out']['laser_off_time']
        meas_time = self.settings['read_out']['meas_time']
        delay_mw_readout = self.settings['read_out']['delay_mw_readout']

        atto_trig_duration = self.settings['atto_trig']['trig_duration']

        for tau in tau_list:
            pulse_sequence = \
                [
                    Pulse(microwave_channel, laser_off_time, pi_half_time),
                    Pulse(microwave_channel, laser_off_time + pi_half_time / 2. + tau - pi_time / 2., pi_time),
                    Pulse(microwave_channel, laser_off_time + pi_half_time / 2. + tau + tau - pi_half_time / 2.,
                          pi_half_time),
                    Pulse('atto_trig', laser_off_time + pi_half_time, atto_trig_duration)
                ]

            end_of_first_HE = laser_off_time + pi_half_time / 2. + tau + tau - pi_half_time / 2. + pi_half_time

            pulse_sequence += [
                Pulse('laser', end_of_first_HE + delay_mw_readout, nv_reset_time),
                Pulse('apd_readout', end_of_first_HE + delay_mw_readout + delay_readout, meas_time),
            ]

            start_of_second_HE = end_of_first_HE + delay_mw_readout + nv_reset_time + laser_off_time

            if start_of_second_HE < 100000:
                start_of_second_HE = 100000

            pulse_sequence += \
                [
                    Pulse(microwave_channel, start_of_second_HE, pi_half_time),
                    Pulse(microwave_channel, start_of_second_HE + pi_half_time / 2. + tau - pi_time / 2., pi_time),
                    Pulse(microwave_channel, start_of_second_HE + pi_half_time / 2. + tau + tau - pi_half_time / 2.,
                          three_pi_half_time),
                    Pulse('atto_trig', start_of_second_HE + pi_half_time, atto_trig_duration)
                ]

            end_of_second_HE = start_of_second_HE + pi_half_time / 2. + tau + tau - pi_half_time / 2. + pi_half_time

            pulse_sequence += [
                Pulse('laser', end_of_second_HE + delay_mw_readout, nv_reset_time),
                Pulse('apd_readout', end_of_second_HE + delay_mw_readout + delay_readout, meas_time)
            ]
            # ignore the sequence is the mw is shorter than 15ns (0 is ok because there is no mw pulse!)
            # if tau == 0 or tau>=15:
            pulse_sequences.append(pulse_sequence)

        return pulse_sequences, tau_list, meas_time

class FieldProfile_Pulsed_GARBAGE(HahnEcho_AttoTrig_GARBAGE):
    """
    This script initializes the NV, then moves the Attocube for a certain time by sending a trigger pulse to the Attocube
    controller. At tau during the Attocube's path, a MW pi pulse is sent. If the NV transition at this point in time
    coincides with the MW frequency, the NV will flip its state, and less so if it's off resonant.

    Essentially this is doing pulsed ODMR at various times during a triggered movement sequence.
    """

    _DEFAULT_SETTINGS = [
        Parameter('mw_pulses', [
            Parameter('mw_power', -45.0, float, 'microwave power in dB'),
            Parameter('mw_frequency', 2.87e9, float, 'microwave frequency in Hz'),
            Parameter('microwave_channel', 'i', ['i', 'q'], 'Channel to use for mw pulses'),
            Parameter('pi_pulse_time', 50.0, float, 'time duration of a pi pulse (in ns)'),
        ]),
        Parameter('tau_times', [
            Parameter('min_time', 500, float, 'minimum time between pi pulses'),
            Parameter('max_time', 10000, float, 'maximum time between pi pulses'),
            Parameter('time_step', 5, [2.5, 5, 10, 20, 40, 50, 100, 200, 500, 1000, 2000, 5000, 10000, 20000, 30000,
                                       50000, 100000, 500000],
                      'time step increment of time between pi pulses (in ns)')
        ]),
        Parameter('read_out', [
            Parameter('meas_time', 250, float, 'measurement time after rabi sequence (in ns)'),
            Parameter('nv_reset_time', 1750, int, 'time with laser on to reset state'),
            Parameter('laser_off_time', 1000, int,
                      'minimum laser off time before taking measurements (ns)'),
            Parameter('delay_mw_readout', 1000, int, 'delay between mw and readout (in ns)'),
            Parameter('delay_readout', 30, int, 'delay between laser on and readout (given by spontaneous decay rate)')
        ]),
        Parameter('atto_trig', [
            Parameter('trig_duration', 200, float,
                      'length of trigger pulse in ns to send to function generator controlling attocube'),
            Parameter('settle_time', 200000, float,
                      'time in ns to wait before moving Attocube again')
        ]),
        Parameter('num_averages', 100000, int, 'number of averages')
    ]

    _INSTRUMENTS = {'NI6259': NI6259, 'NI9402': NI9402, 'NI9263_02': NI9263_02, 'PB': B26PulseBlaster, 'mw_gen': MicrowaveGenerator}

    def _function(self):
        # Same as default Hahn echo, but we also setup the trigger for a function generator connected to a high-power piezo controller

        self.data['fits'] = None
        self.instruments['mw_gen']['instance'].update({'modulation_type': 'IQ'})
        self.instruments['mw_gen']['instance'].update({'enable_modulation': True}) # ER 20181018
        self.instruments['mw_gen']['instance'].update({'amplitude': self.settings['mw_pulses']['mw_power']})
        self.instruments['mw_gen']['instance'].update({'frequency': self.settings['mw_pulses']['mw_frequency']})

        """
        sample_rate = 100000  # Use max sampling rate
        daq_out = self.instruments['NI9263_02']['instance']
        daq_out.settings['analog_output']['ao0']['sample_rate'] = sample_rate  # hard-coded for now for testing
        trig_source = ('/cDAQ1Mod2/PFI2').encode('ascii')  # hard-coded for now for testing

        amplitude_daq = self.settings['waveform']['amplitude'] / self.settings['waveform']['amplification_factor']
        ao_task = daq_out.setup_AO_triggered(channels=['ao0'],
                                             waveform=self.triangular_waveform(sample_rate, amplitude_daq,
                                                                               self.settings['waveform'][
                                                                                   'total_duration']),
                                             clk_source="", trig_source=trig_source)
        daq_out.run(ao_task)
        """

        super(HahnEcho, self)._function(self.data)

        counts = (- self.data['counts'][:, 1] + self.data['counts'][:,0]) / (self.data['counts'][:,1] + self.data['counts'][:, 0])
        tau = self.data['tau']

        try:
            fits = fit_exp_decay(tau, counts, offset = True, verbose = True)
            self.data['fits'] = fits
        except:
            self.data['fits'] = None
            self.log('t2 fit failed')

    def triangular_waveform(self, sample_rate, amplitude, period):
        """
        Returns a single period of a triangular wave
        Args:
            sample_rate: sample rate of analog output
            amplitude: max voltage of triangular wave (min is 0)
            period: time in ns for voltage to ramp from 0 to max and then back to 0

        Returns: a single period of a triangular wave

        """
        period = period * 1e-9
        t_end = period
        t_array = np.linspace(0, t_end, int(t_end * sample_rate))
        waveform = amplitude * (signal.sawtooth(2 * np.pi * t_array / period, 0.5) + 1)
        print(waveform)

        return waveform

    def _create_pulse_sequences(self):
        '''

        Returns: pulse_sequences, num_averages, tau_list, meas_time
            pulse_sequences: a list of pulse sequences, each corresponding to a different time 'tau' that is to be
            scanned over. Each pulse sequence is a list of pulse objects containing the desired pulses. Each pulse
            sequence must have the same number of daq read pulses
            num_averages: the number of times to repeat each pulse sequence
            tau_list: the list of times tau, with each value corresponding to a pulse sequence in pulse_sequences
            meas_time: the width (in ns) of the daq measurement

        '''
        pulse_sequences = []
        # tau_list = range(int(max(15, self.settings['tau_times']['time_step'])), int(self.settings['tau_times']['max_time'] + 15),
        #                  self.settings['tau_times']['time_step'])
        # JG 16-08-25 changed (15ns min spacing is taken care of later):
        tau_list = np.arange(self.settings['tau_times']['min_time'], self.settings['tau_times']['max_time'],
                             self.settings['tau_times']['time_step'])
        tau_list = np.ndarray.tolist(tau_list)  # 20180731 ER convert to list

        # ignore the sequence if the mw-pulse is shorter than 15ns (0 is ok because there is no mw pulse!)
        # MM: updated to min_pulse_dur
        min_pulse_dur = self.instruments['PB']['instance'].settings['min_pulse_dur']
        tau_list = [x for x in tau_list if x == 0 or x >= min_pulse_dur]

        nv_reset_time = self.settings['read_out']['nv_reset_time']
        delay_readout = self.settings['read_out']['delay_readout']
        microwave_channel = 'microwave_' + self.settings['mw_pulses']['microwave_channel']
        pi_time = self.settings['mw_pulses']['pi_pulse_time']

        laser_off_time = self.settings['read_out']['laser_off_time']
        meas_time = self.settings['read_out']['meas_time']
        delay_mw_readout = self.settings['read_out']['delay_mw_readout']

        atto_trig_duration = self.settings['atto_trig']['trig_duration']
        atto_movement_time = self.settings['atto_trig']['settle_time']
        for tau in tau_list:
            pulse_sequence = \
                [Pulse('laser', atto_movement_time + laser_off_time, nv_reset_time),
                 Pulse('apd_readout', atto_movement_time + laser_off_time + delay_readout, meas_time),
                 Pulse('atto_trig', atto_movement_time + laser_off_time + nv_reset_time + laser_off_time, atto_trig_duration)
                 ]
            # if tau is 0 there is actually no mw pulse
            if tau > 0:
                pulse_sequence += [Pulse(microwave_channel, atto_movement_time + laser_off_time + nv_reset_time + laser_off_time + tau, pi_time)]

            pulse_sequence += [
                Pulse('laser', atto_movement_time + laser_off_time + nv_reset_time + laser_off_time + delay_mw_readout + tau, nv_reset_time),
                Pulse('apd_readout', atto_movement_time + laser_off_time + nv_reset_time + laser_off_time + delay_mw_readout + delay_readout + tau, meas_time)
            ]
            # ignore the sequence is the mw is shorter than 15ns (0 is ok because there is no mw pulse!)
            # if tau == 0 or tau>=15:
            pulse_sequences.append(pulse_sequence)

        return pulse_sequences, tau_list, meas_time

class FieldProfile_CW(PulsedExperimentBaseScript):
    """
    This script initializes the NV, then moves the Attocube for a certain time by sending a trigger pulse to the Attocube
    controller. At tau during the Attocube's path, a MW pi pulse is sent. If the NV transition at this point in time
    coincides with the MW frequency, the NV will flip its state, and less so if it's off resonant.

    Essentially this is doing pulsed ODMR at various times during a triggered movement sequence.
    """

    _DEFAULT_SETTINGS = [
        Parameter('mw_pulses', [
            Parameter('mw_power', -45.0, float, 'microwave power in dB')]),
        Parameter('freq_start', 2.82e9, float, 'start frequency of scan'),
        Parameter('freq_stop', 2.92e9, float, 'end frequency of scan'),
        Parameter('range_type', 'start_stop', ['start_stop', 'center_range'],
                  'start_stop: freq. range from freq_start to freq_stop. center_range: centered at freq_start and width freq_stop'),
        Parameter('freq_points', 10, int, 'number of frequencies in scan'),
        Parameter('tau_times', [
            Parameter('min_time', 500, float, 'beginning of first readout window'),
            Parameter('max_time', 10000, float, 'beginning of last readout window'),
            Parameter('time_step', 1000, [20, 50, 80, 100, 200, 1000, 2000, 5000, 10000, 20000, 40000, 50000, 100000, 200000],
                      'time step between beginning of readout windows')
        ]),
        Parameter('read_out', [
            Parameter('meas_time', 1000, float, 'measurement time after rabi sequence (in ns)'),
        ]),
        Parameter('atto_trig', [
            Parameter('trig_duration', 250, float,
                      'length of trigger pulse in ns to send to function generator controlling attocube'),
            Parameter('trig_delay', 5000, float, 'trigger motion after this delay; if 0 trigger motion at the beginning of each pulse sequence'),
            Parameter('settle_time', 200000, float,
                      'time in ns to wait between each pulse sequence')
        ]),
        Parameter('num_averages', 100000, int, 'number of averages')
    ]

    _INSTRUMENTS = {'NI6259': NI6259, 'NI9402': NI9402, 'NI9263_02': NI9263_02, 'PB': B26PulseBlaster,
                    'mw_gen': MicrowaveGenerator}


    def _function(self, in_data=None):
        """
        This is the core loop in which the desired experiment specified by the inheriting script's pulse sequence
        is performed.

        in_data: input data dictionary, caution 'tau' and 'counts' will be overwritten here!

        Poststate: self.data contains two key/value pairs, 'tau' and 'counts'
            'tau': a list of the times tau that are scanned over for the relative experiment (ex wait times between pulses)
             'counts': the counts received from the experiment. This is a len('tau') list, with each element being a list
             of length 1, 2, or 3 corresponding to the sum over all trials for a single tau time. In this sublist, the
             first value is the signal, the second (optional) value is counts in the |0> state (the maximum counts for
             normalization), and the third (optional) value is the counts in the |1> state (the minimum counts for
             normalization)

        """
        self.MAX_AVERAGES_PER_SCAN = self.settings['averaging_block_size']
        # retrieve initial mw carrier frequency to protect against bad fits in NV ESR tracking
        last_mw = self.scripts['esr'].instruments['microwave_generator']['instance'].frequency
        pulse_ampl = self.scripts['esr'].instruments['microwave_generator']['instance'].amplitude
        mod_flag = self.scripts['esr'].instruments['microwave_generator']['instance'].enable_modulation

        # Keeps track of index of current pulse sequence for plotting
        self.sequence_index = 0

        # self.is_valid and create pulses
        self.pulse_sequences, self.tau_list, self.measurement_gate_width = self.create_pulse_sequences()
        self.num_averages = self.settings['num_averages']

        if in_data is None:
            in_data = {}

        # calculates the number of daq reads per loop requested in the pulse sequence by asking how many apd reads are
        # called for. if this is not calculated properly, daq will either end too early (number too low) or hang since it
        # never receives the rest of the counts (number too high)
        num_daq_reads = 0

        for pulse in self.pulse_sequences[0]:
            if pulse.channel_id == 'apd_readout':
                num_daq_reads += 1
        self._initialize_data(num_daq_reads, in_data)

        self.freq_values, self.freq_range = self.get_freq_array()

        self.instruments['mw_gen']['instance'].update({'enable_modulation': False})
        self.instruments['mw_gen']['instance'].update({'amplitude': self.settings['mw_pulses']['mw_power']})
        self.instruments['mw_gen']['instance'].update({'enable_output': True})

        # divides the total number of averages requested into a number of slices of MAX_AVERAGES_PER_SCAN and a remainder.
        # This is required because the pulseblaster won't accept more than ~4E6 loops (22 bits available to store loop
        # number) so need to break it up into smaller chunks (use 1E6 so initial results display faster)
        (num_1E5_avg_pb_programs, remainder) = divmod(self.num_averages, self.MAX_AVERAGES_PER_SCAN)


        self.log("Averaging over {0} blocks of 1e5".format(num_1E5_avg_pb_programs))
        for average_loop in range(int(num_1E5_avg_pb_programs)):
            self.log("Running average block {0} of {1}".format(average_loop+1, int(num_1E5_avg_pb_programs)))

            # run find_nv if tracking is on, at the beginning of each averaging block
            if self.settings['Tracking']['on/off']:
                self.scripts['find_nv'].run()
                if self.scripts['find_nv'].data['fluorescence'] == 0.0:  # if it doesn't find an NV, abort the experiment
                    self.log('Could not find an NV in FindNV.')
                    self._abort = True
                    return  # exit function in case no NV is found


            if self._abort:
                print('aborting!!')
                # ER 20200828 stop the pulseblaster
                if self.instruments['PB']['instance'].settings['PB_type'] == 'USB':
                    print('stopping pulse seq: abort!! ')
                    self.instruments['PB']['instance'].stop_pulse_seq()

                self.instruments['PB']['instance'].update({'microwave_switch': {'status': False}})

                self.log('Aborted pulseblaster script during loop')
                break

            if self.settings['ESR_Tracking']['on/off'] and average_loop % self.settings['ESR_Tracking']['track_every_N']==0:
                self.scripts['esr'].run()

                # retrieve the new mw frequency: if there are two frequencies in the fit, pick the one closest to the old frequency
                fit_params = self.scripts['esr'].data['fit_params']

                # default update flag to false
                update_mw = False

                if fit_params is not None and len(fit_params) and fit_params[0] != -1:  # check if fit valid
                    if len(fit_params) == 4:
                        # single peak
                        if (fit_params[2] - last_mw)**2 < (self.settings['ESR_Tracking']['allowed_delta_freq']*1e6)**2: # check if new value is within range allowed
                            update_mw = True
                        new_mw = fit_params[2]
                    elif len(fit_params) == 6:
                        # double peak, don't update the frequency - the fit may be bad
                        update_mw = False

                if update_mw:
                    #self.instruments['mw_gen'].update({'frequency': new_mw})
                    self.scripts['esr'].instruments['microwave_generator']['instance'].update({'frequency': float(new_mw)})
                    self.log('Updated mw carrier frequency to: {}'.format(new_mw))
                    self.scripts['esr'].instruments['microwave_generator']['instance'].update({'amplitude': float(pulse_ampl)})
                    self.scripts['esr'].instruments['microwave_generator']['instance'].update({'enable_modulation': bool(mod_flag)})

                    last_mw = new_mw
                else:
                    #self.instruments['mw_gen'].update({'frequency': last_mw})
                    self.scripts['esr'].instruments['microwave_generator']['instance'].update({'frequency': float(last_mw)})
                    self.log('Not updating the mw carrier frequency. SRS carrier frequency kept at {0} Hz'.format(last_mw))
                    self.scripts['esr'].instruments['microwave_generator']['instance'].update({'amplitude': float(pulse_ampl)})
                    self.scripts['esr'].instruments['microwave_generator']['instance'].update({'enable_modulation': bool(mod_flag)})

            self.current_averages = (average_loop + 1) * self.MAX_AVERAGES_PER_SCAN

            self._run_sweep(self.pulse_sequences, self.MAX_AVERAGES_PER_SCAN, num_daq_reads)

        if remainder != 0 and not self._abort:
            self.current_averages = self.num_averages
            self._run_sweep(self.pulse_sequences, remainder, num_daq_reads)

        if (len(self.data['counts'][0]) == 1) and not self._abort:
            self.data['counts'] = np.array([item for sublist in self.data['counts'] for item in sublist])

        # save data on the fly so that we can start to analyze it while the experiment is running!
        if self.settings['save']:
        #     self.save_b26()
            self.save_data()
        #     self.save_log()
        #     self.save_image_to_disk()

    def _initialize_data(self, num_daq_reads, in_data):
        super(FieldProfile_CW, self)._initialize_data(num_daq_reads, in_data)
        self.data['mw_frequencies'] = self.freq_values

    def get_freq_array(self):
        return ESR.get_freq_array(self)

    def _run_sweep(self, pulse_sequences, num_loops_sweep, num_daq_reads, verbose=False):
        """
        Each pulse sequence specified in pulse_sequences is run num_loops_sweep consecutive times.

        Args:
            pulse_sequences: a list of pulse sequences to run, each corresponding to a different value of tau. Each
                             sequence is a list of Pulse objects specifying a given pulse sequence
            num_loops_sweep: number of times to repeat each sequence before moving on to the next one
            num_daq_reads: number of times the daq must read for each sequence (generally 1, 2, or 3)

        Poststate: self.data['counts'] is updated with the acquired data

        """

        rand_indexes = list(range(len(pulse_sequences)))

        if self.settings['randomize']:
            # Randomizing order w/ which to run signal and normalizing sequences'
            random.shuffle(rand_indexes)

        if verbose:
            print(('_run_sweep number of pulse sequences', len(pulse_sequences)))

        for index, sequence in enumerate(pulse_sequences):
            print(('_run_sweep index', index, len(pulse_sequences)))
            if verbose:
                print(('_run_sweep index', index, len(pulse_sequences)))

            rand_index = rand_indexes[index]
            if self._abort:
                print('aborting in run sweep!!')

                if self.instruments['PB']['instance'].settings['PB_type'] == 'USB':
                    print('stopping pulse seq in run sweep: abort!! ')
                    self.instruments['PB']['instance'].stop_pulse_seq()

                break


            self.instruments['mw_gen']['instance'].update({'frequency': float(self.freq_values[rand_index])})
            result = self._run_single_sequence(pulse_sequences[rand_index], num_loops_sweep,
                                               num_daq_reads)  # keep entire array
            # self.result_current is added here for pulsed_esr. In a usual pulse sequence (e.g. Rabi), there are 2
            # loops: tau and averaging blocks. In pulsed_esr, there are 3 loops: MW frequency, tau (with 1 value), and
            # averaging blocks. Because of this different structure I added self.result_current so that I can do the
            # averaging in _function()
            self.result_current = self._normalize_to_kCounts(np.array(result), self.measurement_gate_width,
                                                             num_loops_sweep)

            # self.result_current = np.array(result)

            # for tracking ER 20210331
            counts_to_check = self._normalize_to_kCounts(np.array(result), self.measurement_gate_width,
                                                         num_loops_sweep)
            # ER 20210331
            if self.settings['save_full']:
                self.data['full_contrast'][int(self.current_averages / self.MAX_AVERAGES_PER_SCAN) - 1][rand_index] = \
                    (counts_to_check[1] - counts_to_check[0]) / np.mean(counts_to_check)

            if self.settings['normalize_block']:

                result = [1, result[1] / result[0]]

                # do the averaging with existing data
                self.count_data[rand_index] = (self.count_data[rand_index] * self.current_averages + np.array(
                    result) * num_loops_sweep) \
                                              / (self.current_averages + num_loops_sweep)
                self.data['counts'][rand_index] = self.count_data[rand_index]

            else:
                self.count_data[rand_index] = self.count_data[rand_index] + result
                self.data['counts'][rand_index] = self._normalize_to_kCounts(self.count_data[rand_index],
                                                                             self.measurement_gate_width,
                                                                             self.current_averages)

            print('Measurement gate width: %.2e'%self.measurement_gate_width)

            self.sequence_index = rand_index
            counts_temp = counts_to_check[0]

            """
            # track to the NV if necessary ER 5/31/17
            if self.settings['Tracking']['on/off']:
                if (1 + (1 - self.settings['Tracking']['threshold'])) * self.settings['Tracking'][
                    'init_fluor'] < counts_temp or \
                        self.settings['Tracking']['threshold'] * self.settings['Tracking']['init_fluor'] > counts_temp:
                    if verbose:
                        print('TRACKING TO NV...')
                    self.scripts['find_nv'].run()
                    self.scripts['find_nv'].settings['initial_point'] = self.scripts['find_nv'].data[
                        'maximum_point']
            """

                    # MM 20190621
            #                    self.scripts['autofocus'].scripts['take_image'].settings['point_a'] = self.scripts['find_nv'].data['maximum_point']
            self.updateProgress.emit(self._calc_progress(index))

    def _create_pulse_sequences(self):
        '''

        Returns: pulse_sequence, num_averages, tau_list, meas_time
            pulse_sequences: a single pulse sequences, with daq reads at specified taus
            num_averages: the number of times to repeat each pulse sequence

        '''

        if self.settings['read_out']['meas_time'] > self.settings['tau_times']['time_step']:
            self.log('Readout window must be shorter between spacing between beginning of readout windows!')
            raise AttributeError

        tau_list = np.arange(self.settings['tau_times']['min_time'], self.settings['tau_times']['max_time'],
                             self.settings['tau_times']['time_step'])
        tau_list = np.ndarray.tolist(tau_list)  # 20180731 ER convert to list

        min_pulse_dur = self.instruments['PB']['instance'].settings['min_pulse_dur']
        tau_list = [x for x in tau_list if x == 0 or x >= min_pulse_dur]

        meas_time = self.settings['read_out']['meas_time']

        atto_trig_duration = self.settings['atto_trig']['trig_duration']
        atto_settle_time = self.settings['atto_trig']['settle_time']
        atto_trig_delay = self.settings['atto_trig']['trig_delay']

        pulse_sequence = [Pulse('atto_trig', atto_settle_time + atto_trig_delay, atto_trig_duration)]
        pulse_sequence += [Pulse('laser', 0, atto_settle_time + tau_list[-1] + meas_time)]
        pulse_sequence += [Pulse('microwave_switch', 0, atto_settle_time + tau_list[-1] + meas_time)]


        for tau in tau_list:
            # if tau is 0 there is actually no mw pulse
            if tau > 0:
                pulse_sequence += [Pulse('apd_readout', atto_settle_time + tau, meas_time)]

        self.log('Total length of pulse sequence (including settling time): %i' % (atto_settle_time + tau + meas_time))
        self.tau_list = tau_list

        pulse_sequences = []

        self.freq_values, self.freq_range = self.get_freq_array()
        for freq in self.freq_values:
            pulse_sequences.append(pulse_sequence)

        return pulse_sequences, tau_list, meas_time

    def create_pulse_sequences(self, logging=True):
        """
        A function to create the pulse sequence.

        NOTE THAT this is different from _create_pulse_sequences(), which must be overwritten in scripts inheriting from this script
        in contrast this function here takes the output from _create_pulse_sequences() and cleans it up!

        Returns:
            pulse_sequences: a list of pulse sequences to be run
            tau_list: the list of tau times we vary
            measurement_gate_width: measurement window time
        """

        pulse_sequences, tau_list, measurement_gate_width = self._create_pulse_sequences()

        # Adding microwave switch
        if self.settings['mw_switch']['add']:
            if logging:
                self.log('Adding microwave switch to pulse sequences')
            pulse_sequences = self._add_mw_switch_to_sequences(pulse_sequences)
        if 'rf_switch' in self.settings and self.settings['rf_switch']['add']:
            if logging:
                self.log('Adding rf switch to pulse sequences')
            pulse_sequences = self._add_rf_switch_to_sequences(pulse_sequences)

        # look for bad pulses, i.e. that don't comply with the requirements, e.g. given the pulse-blaster specs or
        # requiring that pulses don't overlap

        valid_pulse_sequences = []
        for pulse_sequence in pulse_sequences:
            if not self._is_bad_pulse_sequence(pulse_sequence):
                valid_pulse_sequences.append(pulse_sequence)
            else:
                print('invalid sequence is: ', pulse_sequence)

        if logging:
            if valid_pulse_sequences:
                self.log("All generated pulse sequences are valid. No tau times will be skipped.")
            else:
                self.log("The pulse sequences is invalid")

        return valid_pulse_sequences, tau_list, measurement_gate_width

    def _plot(self, axes_list, data=None):
        """
        Plot 1: self.data['tau'], the list of times specified for a given experiment, verses self.data['counts'], the data
        received for each time
        Plot 2: the pulse sequence performed at the current time (or if plotted statically, the last pulse sequence
        performed

        Args:
            axes_list: list of axes to write plots to (uses first 2)
            data (optional) dataset to plot (dictionary that contains keys counts, tau), if not provided use self.data
        """

        #        if self.scripts['find_nv'].is_running: #self.scripts['find_nv'].data['maximum_point']:
        #            # self.scripts['find_nv'].plot(axes_list)
        #             self.scripts['find_nv']._plot(axes_list)
        #             self._plot_refresh = True
        #        else:
        if data is None:
            data = self.data

        if 'counts' in data.keys():
            plot_pulses(axes_list[1], self.pulse_sequences[self.sequence_index])
            counts = np.array(self.data['counts'])
            if len(data['counts']) == 2:
                #plot_1d_simple_timetrace_ns(axes_list[0], data['tau'], [counts[0]/counts[1]], y_label= 'Normalized kcounts/s')
                plot_1d_simple_timetrace_ns(axes_list[0], data['tau'], counts)
            elif len(data['counts']) == 1:
                plot_1d_simple_timetrace_ns(axes_list[0], data['tau'], counts)
                plot_pulses(axes_list[1], self.pulse_sequences[self.sequence_index])
            else:
                label = ['CW ESR while moving', 'time', 'freq', 'kcounts/s']
                extent = data['tau'][0], data['tau'][-1], self.freq_values[-1], self.freq_values[0]
                aspect = np.abs((extent[1]-extent[0])/(extent[3]-extent[2]))
                plot_fluorescence_new(counts, extent, axes_list[0], max_counts=-1, labels=label, aspect=aspect)


    def _update_plot(self, axes_list):
        '''
        Updates plots specified in _plot above
        Args:
            axes_list: list of axes to write plots to (uses first 2)

        '''
        #        if self.scripts['find_nv'].is_running:
        #            self.scripts['find_nv']._update_plot(axes_list)
        #        else:
        counts = np.array(self.data['counts'])
        x_data = self.data['tau']
        axis1 = axes_list[0]
        if not counts == []:
            if len(counts) == 2:
                #update_1d_simple(axis1, x_data, [counts[0]/counts[1]])
                update_1d_simple(axis1, x_data, counts)
            elif len(counts) == 1:
                update_1d_simple(axis1, x_data, counts)
            else:
                update_fluorescence(counts, axes_list[0], -1)
        axis2 = axes_list[1]
        update_pulse_plot(axis2, self.pulse_sequences[self.sequence_index])

class FieldProfile_Pulsed(FieldProfile_CW):
    _DEFAULT_SETTINGS = [
        Parameter('mw_pulses', [
            Parameter('mw_power', -45.0, float, 'microwave power in dB'),
            Parameter('microwave_channel', 'i', ['i', 'q'], 'Channel to use for mw pulses'),
            Parameter('pi_pulse_time', 50.0, float, 'time duration of a pi pulse (in ns)')]),
        Parameter('freq_start', 2.82e9, float, 'start frequency of scan'),
        Parameter('freq_stop', 2.92e9, float, 'end frequency of scan'),
        Parameter('range_type', 'start_stop', ['start_stop', 'center_range'],
                  'start_stop: freq. range from freq_start to freq_stop. center_range: centered at freq_start and width freq_stop'),
        Parameter('freq_points', 10, int, 'number of frequencies in scan'),
        Parameter('tau_times', [
            Parameter('min_time', 500, float, 'beginning of first readout window'),
            Parameter('max_time', 10000, float, 'beginning of last readout window'),
            Parameter('time_step', 1000, [1000, 2000, 5000, 10000, 20000, 40000, 50000, 100000, 200000],
                      'time step between beginning of readout windows')
        ]),
        Parameter('read_out', [
            Parameter('meas_time', 1000, float, 'measurement time after rabi sequence (in ns)'),
            Parameter('nv_reset_time', 1750, int, 'time with laser on to reset state'),
            Parameter('laser_off_time', 1000, int,
                      'minimum laser off time before taking measurements (ns)'),
            Parameter('delay_mw_readout', 1000, int, 'delay between mw and readout (in ns)'),
            Parameter('delay_readout', 30, int, 'delay between laser on and readout (given by spontaneous decay rate)')
        ]),
        Parameter('atto_trig', [
            Parameter('trig_duration', 200, float,
                      'length of trigger pulse in ns to send to function generator controlling attocube'),
            Parameter('trig_delay', 5000, float, 'trigger motion after this delay; if 0 trigger motion at the beginning of each pulse sequence'),
            Parameter('settle_time', 200000, float,
                      'time in ns to wait between each pulse sequence')
        ]),
        Parameter('num_averages', 100000, int, 'number of averages')
    ]


    def _function_GARBAGE(self, in_data=None):
        """
        This is the core loop in which the desired experiment specified by the inheriting script's pulse sequence
        is performed.

        in_data: input data dictionary, caution 'tau' and 'counts' will be overwritten here!

        Poststate: self.data contains two key/value pairs, 'tau' and 'counts'
            'tau': a list of the times tau that are scanned over for the relative experiment (ex wait times between pulses)
             'counts': the counts received from the experiment. This is a len('tau') list, with each element being a list
             of length 1, 2, or 3 corresponding to the sum over all trials for a single tau time. In this sublist, the
             first value is the signal, the second (optional) value is counts in the |0> state (the maximum counts for
             normalization), and the third (optional) value is the counts in the |1> state (the minimum counts for
             normalization)

        """
        self.MAX_AVERAGES_PER_SCAN = self.settings['averaging_block']
        # retrieve initial mw carrier frequency to protect against bad fits in NV ESR tracking
        last_mw = self.scripts['esr'].instruments['microwave_generator']['instance'].frequency
        pulse_ampl = self.scripts['esr'].instruments['microwave_generator']['instance'].amplitude
        mod_flag = self.scripts['esr'].instruments['microwave_generator']['instance'].enable_modulation

        # Keeps track of index of current pulse sequence for plotting
        self.sequence_index = 0

        # self.is_valid and create pulses
        self.pulse_sequences, self.tau_list, self.measurement_gate_width = self.create_pulse_sequences()
        self.num_averages = self.settings['num_averages']

        if in_data is None:
            in_data = {}

        # calculates the number of daq reads per loop requested in the pulse sequence by asking how many apd reads are
        # called for. if this is not calculated properly, daq will either end too early (number too low) or hang since it
        # never receives the rest of the counts (number too high)
        num_daq_reads = 0

        for pulse in self.pulse_sequences[0]:
            if pulse.channel_id == 'apd_readout':
                num_daq_reads += 1
        self._initialize_data(num_daq_reads, in_data)

        self.freq_values, self.freq_range = self.get_freq_array()

        self.instruments['mw_gen']['instance'].update({'modulation_type': 'IQ'})
        self.instruments['mw_gen']['instance'].update({'enable_modulation': True})
        self.instruments['mw_gen']['instance'].update({'amplitude': self.settings['mw_pulses']['mw_power']})
        self.instruments['mw_gen']['instance'].update({'enable_output': True})

        # divides the total number of averages requested into a number of slices of MAX_AVERAGES_PER_SCAN and a remainder.
        # This is required because the pulseblaster won't accept more than ~4E6 loops (22 bits available to store loop
        # number) so need to break it up into smaller chunks (use 1E6 so initial results display faster)
        (num_1E5_avg_pb_programs, remainder) = divmod(self.num_averages, self.MAX_AVERAGES_PER_SCAN)
        # run find_nv if tracking is on ER 5/30/2017
        if self.settings['Tracking']['on/off']:
            self.scripts['find_nv'].run()
            if self.scripts['find_nv'].data['fluorescence'] == 0.0: # if it doesn't find an NV, abort the experiment
                self.log('Could not find an NV in FindNV.')
                self._abort = True
                return  # exit function in case no NV is found

        self.log("Averaging over {0} blocks of 1e5".format(num_1E5_avg_pb_programs))
        for average_loop in range(int(num_1E5_avg_pb_programs)):
            self.log("Running average block {0} of {1}".format(average_loop+1, int(num_1E5_avg_pb_programs)))
            if self._abort:
                print('aborting!!')
                # ER 20200828 stop the pulseblaster
                if self.instruments['PB']['instance'].settings['PB_type'] == 'USB':
                    print('stopping pulse seq: abort!! ')
                    self.instruments['PB']['instance'].stop_pulse_seq()

                self.instruments['PB']['instance'].update({'microwave_switch': {'status': False}})

                self.log('Aborted pulseblaster script during loop')
                break

            if self.settings['ESR_Tracking']['on/off'] and average_loop % self.settings['ESR_Tracking']['track_every_N']==0:
                self.scripts['esr'].run()

                # retrieve the new mw frequency: if there are two frequencies in the fit, pick the one closest to the old frequency
                fit_params = self.scripts['esr'].data['fit_params']

                # default update flag to false
                update_mw = False

                if fit_params is not None and len(fit_params) and fit_params[0] != -1:  # check if fit valid
                    if len(fit_params) == 4:
                        # single peak
                        if (fit_params[2] - last_mw)**2 < (self.settings['ESR_Tracking']['allowed_delta_freq']*1e6)**2: # check if new value is within range allowed
                            update_mw = True
                        new_mw = fit_params[2]
                    elif len(fit_params) == 6:
                        # double peak, don't update the frequency - the fit may be bad
                        update_mw = False

                if update_mw:
                    #self.instruments['mw_gen'].update({'frequency': new_mw})
                    self.scripts['esr'].instruments['microwave_generator']['instance'].update({'frequency': float(new_mw)})
                    self.log('Updated mw carrier frequency to: {}'.format(new_mw))
                    self.scripts['esr'].instruments['microwave_generator']['instance'].update({'amplitude': float(pulse_ampl)})
                    self.scripts['esr'].instruments['microwave_generator']['instance'].update({'enable_modulation': bool(mod_flag)})

                    last_mw = new_mw
                else:
                    #self.instruments['mw_gen'].update({'frequency': last_mw})
                    self.scripts['esr'].instruments['microwave_generator']['instance'].update({'frequency': float(last_mw)})
                    self.log('Not updating the mw carrier frequency. SRS carrier frequency kept at {0} Hz'.format(last_mw))
                    self.scripts['esr'].instruments['microwave_generator']['instance'].update({'amplitude': float(pulse_ampl)})
                    self.scripts['esr'].instruments['microwave_generator']['instance'].update({'enable_modulation': bool(mod_flag)})

            self.current_averages = (average_loop + 1) * self.MAX_AVERAGES_PER_SCAN

            self._run_sweep(self.pulse_sequences, self.MAX_AVERAGES_PER_SCAN, num_daq_reads)

        if remainder != 0 and not self._abort:
            self.current_averages = self.num_averages
            self._run_sweep(self.pulse_sequences, remainder, num_daq_reads)

        if (len(self.data['counts'][0]) == 1) and not self._abort:
            self.data['counts'] = np.array([item for sublist in self.data['counts'] for item in sublist])

        # save data on the fly so that we can start to analyze it while the experiment is running!
        if self.settings['save']:
        #     self.save_b26()
            self.save_data()
        #     self.save_log()
        #     self.save_image_to_disk()

    def _create_pulse_sequences(self):
        '''

        Returns: pulse_sequence, num_averages, tau_list, meas_time
            pulse_sequences: a single pulse sequences, with daq reads at specified taus
            num_averages: the number of times to repeat each pulse sequence

        '''

        if self.settings['read_out']['meas_time'] > self.settings['tau_times']['time_step']:
            self.log('Readout window must be shorter between spacing between beginning of readout windows!')
            raise AttributeError

        tau_list = np.arange(self.settings['tau_times']['min_time'], self.settings['tau_times']['max_time'],
                             self.settings['tau_times']['time_step'])
        tau_list = np.ndarray.tolist(tau_list)  # 20180731 ER convert to list

        min_pulse_dur = self.instruments['PB']['instance'].settings['min_pulse_dur']
        tau_list = [x for x in tau_list if x == 0 or x >= min_pulse_dur]

        nv_reset_time = self.settings['read_out']['nv_reset_time']
        delay_readout = self.settings['read_out']['delay_readout']
        microwave_channel = 'microwave_' + self.settings['mw_pulses']['microwave_channel']
        pi_time = self.settings['mw_pulses']['pi_pulse_time']
        laser_off_time = self.settings['read_out']['laser_off_time']
        meas_time = self.settings['read_out']['meas_time']
        delay_mw_readout = self.settings['read_out']['delay_mw_readout']

        atto_trig_duration = self.settings['atto_trig']['trig_duration']
        atto_settle_time = self.settings['atto_trig']['settle_time']
        atto_trig_delay = self.settings['atto_trig']['trig_delay']


        pulse_sequence = [Pulse('atto_trig', atto_settle_time + atto_trig_delay, atto_trig_duration)]
        #pulse_sequence += [Pulse('laser', 0, atto_settle_time + tau_list[-1] + meas_time)]
        #pulse_sequence += [Pulse('microwave_switch', 0, atto_settle_time + tau_list[-1] + meas_time)]

        for tau in tau_list:
            # if tau is 0 there is actually no mw pulse
            if tau > 0:
                block_beginning = atto_settle_time + tau
                pulse_sequence += [Pulse(microwave_channel, block_beginning - 30, pi_time + 30 * 2)]
                pulse_sequence += [Pulse('microwave_switch', block_beginning, pi_time)]
                pulse_sequence += [Pulse('laser', block_beginning + pi_time + delay_mw_readout, meas_time + nv_reset_time)]
                pulse_sequence += [Pulse('apd_readout', block_beginning + pi_time + delay_mw_readout + delay_readout, meas_time)]

        self.log('Total length of pulse sequence (including settling time): %i' % (block_beginning + pi_time + delay_mw_readout + delay_readout + meas_time))
        self.tau_list = tau_list

        pulse_sequences = []

        self.freq_values, self.freq_range = self.get_freq_array()
        for freq in self.freq_values:
            pulse_sequences.append(pulse_sequence)

        return pulse_sequences, tau_list, meas_time

class HahnEcho_bothIQ(PulsedExperimentBaseScript): # ER 20181013
    """
This script runs a Hahn echo on the NV to find the Hahn echo T2. To symmetrize the sequence between the 0 and +/-1 state we reinitialize every time.
The difference between this script and HahnEcho is that the phases of the pulses should be xyx, instead of xxx; i.e., we use BOTH IQ channels now.
The channel 'microwave_channel' in the settings corresponds to the pi/2 and 3pi/2 pulses. The other one the user chooses will be for the pi pulse.
We do this to check if we can extend T2 with something like this, which may help mitigate pulse errors.

    """
    _DEFAULT_SETTINGS = [
        Parameter('mw_pulses', [
            Parameter('mw_power', -45.0, float, 'microwave power in dB'),
            Parameter('mw_frequency', 2.87e9, float, 'microwave frequency in Hz'),
            Parameter('microwave_channel', 'i', ['i', 'q'], 'Channel to use for mw pi/2 pulses (other one will be for the pi pulses)'),
            Parameter('pi_pulse_time', 50.0, float, 'time duration of a pi pulse (in ns)'),
            Parameter('pi_half_pulse_time', 25.0, float, 'time duration of a pi/2 pulse (in ns)'),
            Parameter('3pi_half_pulse_time', 75.0, float, 'time duration of a 3pi/2 pulse (in ns)')
        ]),
        Parameter('tau_times', [
            Parameter('min_time', 500, float, 'minimum time between pi pulses'),
            Parameter('max_time', 10000, float, 'maximum time between pi pulses'),
            Parameter('time_step', 5, [2.5, 5, 10, 20, 50, 100, 200, 500, 1000, 10000, 100000, 500000],
                  'time step increment of time between pi pulses (in ns)')
        ]),
        Parameter('read_out', [
            Parameter('meas_time', 250, float, 'measurement time after rabi sequence (in ns)'),
            Parameter('nv_reset_time', 1750, int, 'time with laser on to reset state'),
            Parameter('laser_off_time', 1000, int,
                      'minimum laser off time before taking measurements (ns)'),
            Parameter('delay_mw_readout', 1000, int, 'delay between mw and readout (in ns)'),
            Parameter('delay_readout', 30, int, 'delay between laser on and readout (given by spontaneous decay rate)')
        ]),
        Parameter('num_averages', 100000, int, 'number of averages'),
    ]

    _INSTRUMENTS = {'NI6259': NI6259, 'PB': B26PulseBlaster, 'mw_gen': MicrowaveGenerator}

    def _function(self):
        #COMMENT_ME

        self.data['fits'] = None
        self.instruments['mw_gen']['instance'].update({'modulation_type': 'IQ'})
        self.instruments['mw_gen']['instance'].update({'enable_modulation': True})
        self.instruments['mw_gen']['instance'].update({'amplitude': self.settings['mw_pulses']['mw_power']})
        self.instruments['mw_gen']['instance'].update({'frequency': self.settings['mw_pulses']['mw_frequency']})
        super(HahnEcho_bothIQ, self)._function(self.data)

        counts = (- self.data['counts'][:, 1] + self.data['counts'][:,0]) / (self.data['counts'][:,1] + self.data['counts'][:, 0])
        tau = self.data['tau']

        try:
            fits = fit_exp_decay(tau, counts, offset = True, verbose = True)
            self.data['fits'] = fits
        except:
            self.data['fits'] = None
            self.log('t2 fit failed')

    def _create_pulse_sequences(self):
        '''

        Returns: pulse_sequences, num_averages, tau_list, meas_time
            pulse_sequences: a list of pulse sequences, each corresponding to a different time 'tau' that is to be
            scanned over. Each pulse sequence is a list of pulse objects containing the desired pulses. Each pulse
            sequence must have the same number of daq read pulses
            num_averages: the number of times to repeat each pulse sequence
            tau_list: the list of times tau, with each value corresponding to a pulse sequence in pulse_sequences
            meas_time: the width (in ns) of the daq measurement

        '''
        pulse_sequences = []
        # tau_list = range(int(max(15, self.settings['tau_times']['time_step'])), int(self.settings['tau_times']['max_time'] + 15),
        #                  self.settings['tau_times']['time_step'])
        # JG 16-08-25 changed (15ns min spacing is taken care of later):
        tau_list = np.arange(self.settings['tau_times']['min_time'], self.settings['tau_times']['max_time'],self.settings['tau_times']['time_step'])
        tau_list = np.ndarray.tolist(tau_list) # 20180731 ER convert to list

        # ignore the sequence if the mw-pulse is shorter than 15ns (0 is ok because there is no mw pulse!)

        tau_list = [x for x in tau_list if x == 0 or x >= 15]

        nv_reset_time = self.settings['read_out']['nv_reset_time']
        delay_readout = self.settings['read_out']['delay_readout']
        microwave_channel = 'microwave_' + self.settings['mw_pulses']['microwave_channel']
        if self.settings['mw_pulses']['microwave_channel'] == 'i':
            mw_chan_pi = 'q'
        else:
            mw_chan_pi = 'i'
        microwave_channel_pi = 'microwave_' + mw_chan_pi
        pi_time = self.settings['mw_pulses']['pi_pulse_time']
        pi_half_time = self.settings['mw_pulses']['pi_half_pulse_time']
        three_pi_half_time = self.settings['mw_pulses']['3pi_half_pulse_time']

        laser_off_time = self.settings['read_out']['laser_off_time']
        meas_time = self.settings['read_out']['meas_time']
        delay_mw_readout = self.settings['read_out']['delay_mw_readout']

        for tau in tau_list:
            pulse_sequence = \
            [
                Pulse(microwave_channel, laser_off_time, pi_half_time),
                Pulse(microwave_channel_pi, laser_off_time + pi_half_time + tau - pi_time/2., pi_time),
                Pulse(microwave_channel, laser_off_time + pi_half_time + tau + tau, pi_half_time)
            ]

            end_of_first_HE = laser_off_time + pi_half_time + tau + tau + pi_half_time

            pulse_sequence += [
                 Pulse('laser', end_of_first_HE + delay_mw_readout, nv_reset_time),
                 Pulse('apd_readout', end_of_first_HE + delay_mw_readout + delay_readout, meas_time),
                 ]

            start_of_second_HE = end_of_first_HE + delay_mw_readout + nv_reset_time + laser_off_time

            pulse_sequence += \
            [
                Pulse(microwave_channel, start_of_second_HE, pi_half_time),
                Pulse(microwave_channel_pi, start_of_second_HE + pi_half_time + tau - pi_time/2., pi_time),
                Pulse(microwave_channel, start_of_second_HE + pi_half_time + tau + tau, three_pi_half_time)
            ]

            end_of_second_HE = start_of_second_HE + pi_half_time + tau + tau + three_pi_half_time

            pulse_sequence += [
                Pulse('laser', end_of_second_HE + delay_mw_readout, nv_reset_time),
                Pulse('apd_readout', end_of_second_HE + delay_mw_readout + delay_readout, meas_time)
            ]
            # ignore the sequence is the mw is shorter than 15ns (0 is ok because there is no mw pulse!)
            # if tau == 0 or tau>=15:
            pulse_sequences.append(pulse_sequence)

        return pulse_sequences, tau_list, meas_time

class HahnEchoManyNVs(Script):
    '''
    Assumes tracking in all subscripts.
    '''
    #Updated 072919 MM: for various clockspeeds, using ESR w/ find_nv tracking.
    _DEFAULT_SETTINGS = [
        Parameter('esr_peak', 'upper', ['upper', 'lower', 'both'], 'if ESR fits two peaks, defines which one to use'),
        Parameter('default_mw_frequency', 2.87e9, float, 'microwave frequency in Hz to use if no peak found on ESR'),
        Parameter('use_autofocus', False, bool, 'run autofocus in between every nv'),
        Parameter('default_continuum', 15, float, 'continuum counts in kcounts/sec to use if esr fit fails'),
        Parameter('rabi_attempts', 3, int, 'number of times to attempt Rabi fit before making rough guess.')
    ]
    _INSTRUMENTS = {}
    _SCRIPTS = {'select_NVs': SelectPoints, 'ESR': ESR_tracking, 'Rabi': Rabi, 'HE': HahnEcho, 'autofocus': AutoFocusDAQ}

    def _function(self):
        #To keep track of overall shift in galvoscan position between nvs.
        shift_x = 0
        shift_y = 0
        for num, nv_loc in enumerate(self.scripts['select_NVs'].data['nv_locations']):
            if self._abort:
                break


            #Update position to NV location + galvoscan shift; autofocus.
            self.scripts['ESR'].settings['tag'] = 'esr_NV' + str(num)
            find_NV_ESR = self.scripts['ESR'].scripts['find_nv']
            find_NV_ESR.settings['initial_point']['x'] = nv_loc[0] + shift_x
            find_NV_ESR.settings['initial_point']['y'] = nv_loc[1] + shift_y
            find_NV_ESR.run()
            if self.settings['use_autofocus']:
                autofocus = self.scripts['autofocus']
                autofocus.scripts['take_image'].settings['point_a'] = find_NV_ESR.data['maximum_point']
                autofocus.run()

            #ESR section: run, and extract frequency peaks from fit params.
            #Note: ESR starts by running find_nv, so no need to re-run before ESR called.
            #Making sure mw switch is turned on:
            self.scripts['Rabi'].instruments['PB']['instance'].update({'microwave_switch': {'status': True}})
            self.scripts['ESR'].run()
            fit_params = self.scripts['ESR'].data['fit_params']
            if fit_params is None:
                freqs = [self.settings['default_mw_frequency']]
                continuum = self.settings['default_continuum']
            elif len(fit_params) == 4:
                freqs = [fit_params[2]]
                continuum = self.settings['default_continuum']
            elif len(fit_params == 6):
                continuum = fit_params[0]
                if self.settings['esr_peak'] == 'lower':
                    freqs = [fit_params[4]]
                elif self.settings['esr_peak'] == 'upper':
                    freqs = [fit_params[5]]
                elif self.settings['esr_peak'] == 'both':
                    freqs = [fit_params[4], fit_params[5]]
            for freq in freqs:
                if self._abort:
                    break

                #Rabi section:

                #Update Rabi location and run findnv
                good_rabi = False
                tries_remaining = self.settings['rabi_attempts']
                find_NV_rabi = self.scripts['Rabi'].scripts['find_nv']
                find_NV_rabi.settings['initial_point'] = self.scripts['ESR'].scripts['find_nv'].data['maximum_point']

                #Try rabi fit 3 times.
                while (not good_rabi) and (tries_remaining > 0):
                    find_NV_rabi.run()
                    #Run Rabi and extract pulse durations:
                    print('running rabi')
                    rabi = self.scripts['Rabi']
                    rabi.settings['tag'] = 'rabi_NV' + str(num)
                    rabi.settings['mw_pulses']['mw_frequency'] = float(freq)
                    rabi.settings['Tracking']['init_fluor'] = continuum
                    print('about to run rabi')
                    rabi.run()
                    fits = rabi.data['fits']
                    tries_remaining -= 1
                    if fits is not None:
                        clockspeed = rabi.instruments['PB']['instance'].settings['clock_speed']
                        pb_round = 1 / clockspeed * 1e3
                        # Start w/ raw pi_time, pi/2 time, and round s.t. diff is divisible by 2 clock periods
                        pi_time = round((np.pi - fits[2]) / fits[1] / pb_round) * pb_round
                        pi_half_time = (np.pi / 2 - fits[2]) / fits[1]
                        pi_half_diff = round((pi_time - pi_half_time) / (2 * pb_round)) * 2 * pb_round
                        pi_half_time = pi_time - pi_half_diff
                        # Rounding 3/2 pi time:
                        three_pi_half_time = round((3 * np.pi / 2 - fits[2]) / fits[1] / pb_round) * pb_round
                        if pi_half_time > 12:
                            good_rabi = True
                        elif tries_remaining == 0:
                            norm_counts = rabi.data['counts'][:, 1] / rabi.data['counts'][:, 0]
                            tau = rabi.data['tau']

                            from scipy.signal import argrelmin
                            from scipy.optimize import curve_fit

                            #Find initial guess
                            min_ix = argrelmin(norm_counts)[0][0]
                            A_guess = (1 - norm_counts[min_ix]) / 2
                            p0 = [A_guess, np.pi / tau[min_ix], 0, 1 - A_guess]

                            #Fit
                            cos_fxn = lambda t, A, w, phi, c: A * np.cos(w * t + phi) + c
                            lb = [0, 0, 0, 0]
                            ub = [1, np.inf, np.pi, 1]
                            popt, pcov = curve_fit(cos_fxn, tau, norm_counts, p0=p0, bounds=(lb, ub))

                            #Extract pi time info
                            clockspeed = rabi.instruments['PB']['instance'].settings['clock_speed']
                            pb_round = 1 / clockspeed * 1e3

                            pi_time = round((np.pi - popt[2]) / popt[1] / pb_round)*pb_round
                            pi_half_time = (np.pi - 2 * popt[2]) / (2 * popt[1])
                            pi_half_diff = round((pi_time - pi_half_time) / (2 * pb_round)) * 2 * pb_round
                            pi_half_time = pi_time - pi_half_diff
                            three_pi_half_time = round((3 * np.pi - 2 * popt[2]) / (2 * popt[1])/pb_round)*pb_round

                            if pi_half_time > 12:
                                good_rabi = True

                if good_rabi:
                    #If successful Rabi fit, proceed to HE
                    #HE section:
                    find_NV_HE = self.scripts['HE'].scripts['find_nv']
                    find_NV_HE.settings['initial_point'] = find_NV_rabi.data['maximum_point']
                    find_NV_HE.run()
                    HE = self.scripts['HE']
                    HE.settings['mw_pulses']['mw_frequency'] = float(freq)
                    HE.settings['mw_pulses']['pi_pulse_time'] = float(pi_time)
                    HE.settings['mw_pulses']['pi_half_pulse_time'] = float(pi_half_time)
                    HE.settings['mw_pulses']['3pi_half_pulse_time'] = float(three_pi_half_time)
                    HE.settings['tag'] = 'HE' + '_NV' + str(num)
                    HE.settings['Tracking']['init_fluor'] = continuum
                    HE.run()

                    #update shifts to track long-term galvo drift
                    shift_x = find_NV_HE.data['maximum_point']['x'] - nv_loc[0]
                    shift_y = find_NV_HE.data['maximum_point']['y'] - nv_loc[1]
    def plot(self, figure_list):
        if self._current_subscript_stage is not None:
            if self._current_subscript_stage['current_subscript'] is not None:
                self._current_subscript_stage['current_subscript'].plot(figure_list)


    def skip_next(self):
        for script in self.scripts.values():
            script.stop()<|MERGE_RESOLUTION|>--- conflicted
+++ resolved
@@ -48,11 +48,7 @@
         Parameter('tau_times', [
             Parameter('min_time', 500, float, 'minimum time between pi pulses'),
             Parameter('max_time', 10000, float, 'maximum time between pi pulses'),
-<<<<<<< HEAD
-            Parameter('time_step', 5., [2.5, 5., 10., 20., 40., 50., 100., 200., 500., 1000., 2000., 5000., 10000., 100000., 500000.],
-=======
             Parameter('time_step', 5, float,
->>>>>>> e4d8808a
                   'time step increment of time between pi pulses (in ns)')
         ]),
         Parameter('read_out', [
