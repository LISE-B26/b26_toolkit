--- conflicted
+++ resolved
@@ -18,11 +18,7 @@
 
 import numpy as np
 from b26_toolkit.scripts.pulse_sequences.pulsed_experiment_base_script import PulsedExperimentBaseScript
-<<<<<<< HEAD
-from b26_toolkit.instruments import NI6259, NI9402, B26PulseBlaster, MicrowaveGenerator, Pulse
-=======
 from b26_toolkit.instruments import NI6259, NI9402, NI9263_02, B26PulseBlaster, MicrowaveGenerator, Pulse
->>>>>>> 7323437f
 from pylabcontrol.core import Parameter, Script
 from pylabcontrol.scripts import SelectPoints
 from b26_toolkit.data_processing.fit_functions import fit_exp_decay, exp_offset
@@ -66,14 +62,8 @@
         Parameter('num_averages', 100000, int, 'number of averages')
     ]
 
-<<<<<<< HEAD
-  #  _INSTRUMENTS = {'daq': NI6259, 'PB': B26PulseBlaster, 'mw_gen': MicrowaveGenerator}
-    _INSTRUMENTS = {'NI6259': NI6259, 'NI9402': NI9402, 'PB': B26PulseBlaster, 'mw_gen': MicrowaveGenerator}
-
-=======
     #041619 MM added cDAQ
     _INSTRUMENTS = {'NI6259': NI6259, 'NI9402': NI9402, 'PB': B26PulseBlaster, 'mw_gen': MicrowaveGenerator}
->>>>>>> 7323437f
 
     def _function(self):
         #COMMENT_ME
@@ -434,12 +424,7 @@
         Parameter('num_averages', 100000, int, 'number of averages')
     ]
 
-<<<<<<< HEAD
-  #  _INSTRUMENTS = {'daq': NI6259, 'PB': B26PulseBlaster, 'mw_gen': MicrowaveGenerator}
-    _INSTRUMENTS = {'NI6259': NI6259, 'NI9402': NI9402, 'PB': B26PulseBlaster, 'mw_gen': MicrowaveGenerator}
-=======
     _INSTRUMENTS = {'NI6259': NI6259, 'NI9402': NI9402, 'NI9263_02': NI9263_02, 'PB': B26PulseBlaster, 'mw_gen': MicrowaveGenerator}
->>>>>>> 7323437f
 
     def _function(self):
         # Same as default Hahn echo, but we also setup the trigger for a function generator connected to a high-power piezo controller
