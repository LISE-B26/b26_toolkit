"""
This file is part of b26_toolkit, a pylabcontrol add-on for experiments in Harvard LISE B26.
Copyright (C) <2016>  Arthur Safira, Jan Gieseler, Aaron Kabcenell

b26_toolkit is free software: you can redistribute it and/or modify
it under the terms of the GNU General Public License as published by
the Free Software Foundation, either version 3 of the License, or
(at your option) any later version.

b26_toolkit is distributed in the hope that it will be useful,
but WITHOUT ANY WARRANTY; without even the implied warranty of
MERCHANTABILITY or FITNESS FOR A PARTICULAR PURPOSE.  See the
GNU General Public License for more details.

You should have received a copy of the GNU General Public License
along with b26_toolkit.  If not, see <http://www.gnu.org/licenses/>.
"""

import numpy as np
from b26_toolkit.scripts.pulse_sequences.pulsed_experiment_generic import PulsedExperimentGeneric
from b26_toolkit.instruments import NI6259, NI9402, B26PulseBlaster, MicrowaveGenerator, Pulse
from pylabcontrol.core import Parameter
from b26_toolkit.data_processing.fit_functions import cose_with_decay, fit_exp_decay
from b26_toolkit.plotting.plots_1d import plot_1d_simple_timetrace, plot_pulses


class ReadoutStartTime(PulsedExperimentGeneric):  # ER 10.21.2017
    """
    This script sweeps the start time of the APD readout window, using a fixed-duration readout pulse.
    The goal is to figure out when to turn on the readout window to maximize SNR.
    To maximize sensitivity and protect against laser power drift noise, we use the 'double-init' scheme.
    """
    _DEFAULT_SETTINGS = [
        Parameter('mw_pulse', [
            Parameter('mw_power', -45.0, float, 'microwave power in dBm'),
            Parameter('mw_frequency', 2.87e9, float, 'microwave frequency in Hz'),
            Parameter('microwave_channel', '+i', ['+i', '-i', '+q', '-q'], 'Channel to use for mw pulses'),
            Parameter('pi_time', 30.0, float, 'pi time in ns')
        ]),
        Parameter('tau_times', [
            Parameter('min_time', 15, float, 'minimum time for rabi oscillations (in ns)'),
            Parameter('max_time', 200, float, 'total time of rabi oscillations (in ns)'),
            Parameter('time_step', 5, [5, 10, 20, 50, 100, 200, 500, 1000, 10000, 100000, 500000],
                      'time step increment of readout pulse duration (in ns)')
        ]),
        Parameter('read_out', [
            Parameter('nv_reset_time', 1750, int, 'time with laser on to reset state'),
            Parameter('laser_off_time', 1000, int,
                      'minimum laser off time before taking measurements (ns)'),
            Parameter('delay_mw_readout', 100, int, 'delay between mw and readout (in ns)'),
            Parameter('delay_readout', 30, int, 'delay between laser on and readout (given by spontaneous decay rate)'),
            Parameter('readout_window', 300, int, 'length of readout window')
        ]),
        Parameter('num_averages', 100000, int, 'number of averages'),
    ]

    _INSTRUMENTS = {'NI6259': NI6259, 'NI9402': NI9402, 'PB': B26PulseBlaster, 'mw_gen': MicrowaveGenerator}

    def _function(self):
        # COMMENT_ME

        self.data['fits'] = None
        self.instruments['mw_gen']['instance'].update({'modulation_type': 'IQ'})
        self.instruments['mw_gen']['instance'].update({'amplitude': self.settings['mw_pulse']['mw_power']})
        self.instruments['mw_gen']['instance'].update({'frequency': self.settings['mw_pulse']['mw_frequency']})
        super(ReadoutStartTime, self)._function(self.data)


        counts = self.data['counts'][:, 1] # / self.data['counts'][:, 0]
        tau = self.data['tau']

        try:
            fits = fit_exp_decay(tau, counts, varibale_phase=True)
            self.data['fits'] = fits
        except:
            self.data['fits'] = None
            self.log('fit failed')

    def _create_pulse_sequences(self):
        '''

        Returns: pulse_sequences, num_averages, tau_list, meas_time
            pulse_sequences: a list of pulse sequences, each corresponding to a different time 'tau' that is to be
            scanned over. Each pulse sequence is a list of pulse objects containing the desired pulses. Each pulse
            sequence must have the same number of daq read pulses
            num_averages: the number of times to repeat each pulse sequence
            tau_list: the list of times tau, with each value corresponding to a pulse sequence in pulse_sequences
            meas_time: the width (in ns) of the daq measurement

        '''
        pulse_sequences = []
        # tau_list = range(int(max(15, self.settings['tau_times']['time_step'])), int(self.settings['tau_times']['max_time'] + 15),
        #                  self.settings['tau_times']['time_step'])
        # JG 16-08-25 changed (15ns min spacing is taken care of later):
        tau_list = list(range(int(self.settings['tau_times']['min_time']), int(self.settings['tau_times']['max_time']),
                         self.settings['tau_times']['time_step']))

        # ignore the sequence if the mw-pulse is shorter than 15ns (0 is ok because there is no mw pulse!)
        tau_list = [x for x in tau_list if x == 0 or x >= 15]
        nv_reset_time = self.settings['read_out']['nv_reset_time']
        delay_readout = self.settings['read_out']['delay_readout']
        microwave_channel = 'microwave_' + self.settings['mw_pulse']['microwave_channel']

        laser_off_time = self.settings['read_out']['laser_off_time']
        delay_mw_readout = self.settings['read_out']['delay_mw_readout']
        pi_time = self.settings['mw_pulse']['pi_time']
        meas_time = self.settings['read_out']['readout_window']


        for tau in tau_list:
            pulse_sequence = \
                [Pulse('laser', laser_off_time, nv_reset_time),
                 Pulse('apd_readout', laser_off_time+ delay_readout + tau, meas_time),
                 ]


            pulse_sequence += [Pulse(microwave_channel, laser_off_time + nv_reset_time + laser_off_time, pi_time)]

            pulse_sequence += [
                Pulse('laser', laser_off_time + nv_reset_time + laser_off_time + pi_time + delay_mw_readout, nv_reset_time),
                Pulse('apd_readout', laser_off_time + nv_reset_time + laser_off_time + pi_time + delay_mw_readout + delay_readout + tau, meas_time)
            ]
            # ignore the sequence is the mw is shorter than 15ns (0 is ok because there is no mw pulse!)
            # if tau == 0 or tau>=15:
            pulse_sequences.append(pulse_sequence)

        return pulse_sequences, tau_list, meas_time

    def _plot(self, axislist, data=None):
        '''
        Plot 1: self.data['tau'], the list of times specified for a given experiment, verses self.data['counts'], the data
        received for each time
        Plot 2: the pulse sequence performed at the current time (or if plotted statically, the last pulse sequence
        performed

        Args:
            axes_list: list of axes to write plots to (uses first 2)
            data (optional) dataset to plot (dictionary that contains keys counts, tau, fits), if not provided use self.data
        '''

        if data is None:
            data = self.data

        if data['fits'] is not None:
            counts = data['counts'][:, 1] / data['counts'][:, 0]
            tau = data['tau']
            fits = data['fits']  # amplitude, frequency, phase, offset

            axislist[0].plot(tau, counts, 'b')
            axislist[0].hold(True)

            axislist[0].plot(tau, cose_with_decay(tau, *fits), 'k', lw=3)
            # pi_time = 2*np.pi / fits[1] / 2
            pi_time = (np.pi - fits[2]) / fits[1]
            pi_half_time = (np.pi / 2 - fits[2]) / fits[1]
            three_pi_half_time = (3 * np.pi / 2 - fits[2]) / fits[1]
            rabi_freq = 1000 * fits[1] / (2 * np.pi)
            #   axislist[0].set_title('Rabi mw-power:{:0.1f}dBm, mw_freq:{:0.3f} GHz, pi-time: {:2.1f}ns, pi-half-time: {:2.1f}ns, 3pi_half_time: {:2.1f}ns, Rabi freq: {2.1f}MHz'.format(self.settings['mw_pulses']['mw_power'], self.settings['mw_pulses']['mw_frequency']*1e-9, pi_time, pi_half_time, three_pi_half_time, rabi_freq))
            axislist[0].set_title('Readout pulse width counts')
        else:
            super(ReadoutStartTime, self)._plot(axislist)
            axislist[0].set_title('Readout pulse width counts')
            axislist[0].legend(labels=('Ref Fluorescence', 'Pi pulse Data'), fontsize=8)

class ReadoutDuration(PulsedExperimentGeneric):
    """
  This script sweeps the readout pulse duration. To symmetrize the sequence between the 0 and +/-1 state we reinitialize every time
      """
    _DEFAULT_SETTINGS = [
        Parameter('mw_pulse', [
            Parameter('mw_power', -45.0, float, 'microwave power in dBm'),
            Parameter('mw_frequency', 2.87e9, float, 'microwave frequency in Hz'),
            Parameter('microwave_channel', 'i', ['i', 'q'], 'Channel to use for mw pulses'),
            Parameter('pi_time', 30.0, float, 'pi time in ns')
        ]),
        Parameter('tau_times', [
            Parameter('min_time', 15, float, 'minimum time for rabi oscillations (in ns)'),
            Parameter('max_time', 200, float, 'total time of rabi oscillations (in ns)'),
            Parameter('time_step', 5, [5, 10, 20, 50, 100, 200, 500, 1000, 10000, 100000, 500000],
                      'time step increment of readout pulse duration (in ns)')
        ]),
        Parameter('read_out', [
            Parameter('nv_reset_time', 1750, int, 'time with laser on to reset state'),
            Parameter('laser_off_time', 1000, int,
                      'minimum laser off time before taking measurements (ns)'),
            Parameter('delay_mw_readout', 100, int, 'delay between mw and readout (in ns)'),
            Parameter('delay_readout', 30, int, 'delay between laser on and readout (given by spontaneous decay rate)')
        ]),
        Parameter('num_averages', 100000, int, 'number of averages'),
    ]

    _INSTRUMENTS = {'NI6259': NI6259, 'NI9402': NI9402, 'PB': B26PulseBlaster, 'mw_gen': MicrowaveGenerator}

    def _function(self):
        # COMMENT_ME

        self.data['fits'] = None
        self.instruments['mw_gen']['instance'].update({'modulation_type': 'IQ'})
        self.instruments['mw_gen']['instance'].update({'amplitude': self.settings['mw_pulse']['mw_power']})
        self.instruments['mw_gen']['instance'].update({'frequency': self.settings['mw_pulse']['mw_frequency']})
        super(ReadoutDuration, self)._function(self.data)

        counts = self.data['counts'][:, 1]  # / self.data['counts'][:, 0]
        tau = self.data['tau']

        try:
            fits = fit_exp_decay(tau, counts, varibale_phase=True)
            self.data['fits'] = fits
        except:
            self.data['fits'] = None
            self.log('fit failed')

    def _create_pulse_sequences(self):
        '''
        Returns: pulse_sequences, num_averages, tau_list, meas_time
            pulse_sequences: a list of pulse sequences, each corresponding to a different time 'tau' that is to be
            scanned over. Each pulse sequence is a list of pulse objects containing the desired pulses. Each pulse
            sequence must have the same number of daq read pulses
            num_averages: the number of times to repeat each pulse sequence
            tau_list: the list of times tau, with each value corresponding to a pulse sequence in pulse_sequences
            meas_time: the width (in ns) of the daq measurement
        '''
        pulse_sequences = []
        # tau_list = range(int(max(15, self.settings['tau_times']['time_step'])), int(self.settings['tau_times']['max_time'] + 15),
        #                  self.settings['tau_times']['time_step'])
        # JG 16-08-25 changed (15ns min spacing is taken care of later):
        tau_list = range(int(self.settings['tau_times']['min_time']), int(self.settings['tau_times']['max_time']),
                         self.settings['tau_times']['time_step'])

        # ignore the sequence if the mw-pulse is shorter than 15ns (0 is ok because there is no mw pulse!)
        tau_list = [x for x in tau_list if x == 0 or x >= 15]

        nv_reset_time = self.settings['read_out']['nv_reset_time']
        delay_readout = self.settings['read_out']['delay_readout']
        microwave_channel = 'microwave_' + self.settings['mw_pulse']['microwave_channel']

        laser_off_time = self.settings['read_out']['laser_off_time']
        delay_mw_readout = self.settings['read_out']['delay_mw_readout']
        pi_time = self.settings['mw_pulse']['pi_time']
        meas_time = 100 # Placeholder

        for tau in tau_list:
            pulse_sequence = \
                [Pulse('laser', laser_off_time, nv_reset_time),
                 Pulse('apd_readout', laser_off_time + delay_readout, tau),
                 ]

            pulse_sequence += [Pulse(microwave_channel, laser_off_time + nv_reset_time + laser_off_time, pi_time)]

            pulse_sequence += [
                Pulse('laser', laser_off_time + nv_reset_time + laser_off_time + pi_time + delay_mw_readout, nv_reset_time),
                Pulse('apd_readout', laser_off_time + nv_reset_time + laser_off_time + pi_time + delay_mw_readout + delay_readout,
                      tau)
            ]
            # ignore the sequence is the mw is shorter than 15ns (0 is ok because there is no mw pulse!)
            # if tau == 0 or tau>=15:
            pulse_sequences.append(pulse_sequence)

        return pulse_sequences, tau_list, meas_time

    def _plot(self, axislist, data=None):
        """
        Plot 1: self.data['tau'], the list of times specified for a given experiment, verses self.data['counts'], the data
        received for each time
        Plot 2: the pulse sequence performed at the current time (or if plotted statically, the last pulse sequence
        performed
        Args:
            axes_list: list of axes to write plots to (uses first 2)
            data (optional) dataset to plot (dictionary that contains keys counts, tau, fits), if not provided use self.data
        """

        if data is None:
            data = self.data

        if data['fits'] is not None:
            counts = data['counts'][:, 1] / data['counts'][:, 0]
            tau = data['tau']
            fits = data['fits']  # amplitude, frequency, phase, offset

            axislist[0].plot(tau, counts, 'b')
            axislist[0].hold(True)

            axislist[0].plot(tau, cose_with_decay(tau, *fits), 'k', lw=3)
            # pi_time = 2*np.pi / fits[1] / 2
            pi_time = (np.pi - fits[2]) / fits[1]
            pi_half_time = (np.pi / 2 - fits[2]) / fits[1]
            three_pi_half_time = (3 * np.pi / 2 - fits[2]) / fits[1]
            rabi_freq = 1000 * fits[1] / (2 * np.pi)
            #   axislist[0].set_title('Rabi mw-power:{:0.1f}dBm, mw_freq:{:0.3f} GHz, pi-time: {:2.1f}ns, pi-half-time: {:2.1f}ns, 3pi_half_time: {:2.1f}ns, Rabi freq: {2.1f}MHz'.format(self.settings['mw_pulses']['mw_power'], self.settings['mw_pulses']['mw_frequency']*1e-9, pi_time, pi_half_time, three_pi_half_time, rabi_freq))
            axislist[0].set_title('Readout pulse width counts')
        else:
            super(ReadoutDuration, self)._plot(axislist)
            axislist[0].set_title('Readout pulse width counts')
            axislist[0].legend(labels=('Ref Fluorescence', 'Pi pulse Data'), fontsize=8)

class ChoppedInit(PulsedExperimentGeneric):
    """
  This script sweeps the number of chopped laser pulses to find the optimum for initialization.
      """
    _DEFAULT_SETTINGS = [
        Parameter('mw_pulse', [
            Parameter('mw_power', -45.0, float, 'microwave power in dBm'),
            Parameter('mw_frequency', 2.87e9, float, 'microwave frequency in Hz'),
            Parameter('microwave_channel', '+i', ['+i', '-i', '+q', '-q'], 'Channel to use for mw pulses'),
            Parameter('pi_time', 30.0, float, 'pi time in ns')
        ]),
        Parameter('initialization_laser', [
            Parameter('pulse_duration', 80, float, 'duration of each chopped laser pulse'),
            Parameter('wait_duration', 80, float, 'spacing between each chopped laser pulse'),
            Parameter('min_n', 1, int, 'min num of initialization laser pulses'),
            Parameter('max_n', 20, int, 'max num of initialization laser pulses'),
            Parameter('n_step', 1, int, 'step increment of number of initialization laser pulses')
        ]),
        Parameter('compare_to_square_pulse', False, bool, 'compare to initialization with square, continuous pulses'),
        Parameter('read_out', [
            Parameter('meas_time', 300, int, 'measurement time after initialization sequence'),
            Parameter('nv_reset_time', 1750, int, 'time with CW laser on to reset state'),
            Parameter('laser_off_time', 1000, int,
                      'minimum laser off time before taking measurements (ns)'),
            Parameter('delay_mw_readout', 100, int, 'delay between mw and readout (in ns)'),
            Parameter('delay_readout', 30, int, 'delay between laser on and readout (given by spontaneous decay rate)')
        ]),
        Parameter('num_averages', 100000, int, 'number of averages'),
    ]

    _INSTRUMENTS = {'NI6259': NI6259, 'NI9402': NI9402, 'PB': B26PulseBlaster, 'mw_gen': MicrowaveGenerator}

    def _function(self):
        # COMMENT_ME
        self.data['fits'] = None

        self.instruments['mw_gen']['instance'].update({'modulation_type': 'IQ'})
        self.instruments['mw_gen']['instance'].update({'enable_modulation': True})
        self.instruments['mw_gen']['instance'].update({'amplitude': self.settings['mw_pulse']['mw_power']})
        self.instruments['mw_gen']['instance'].update({'frequency': self.settings['mw_pulse']['mw_frequency']})
        self.instruments['PB']['instance'].update({'microwave_switch': {'status': False}})
        self.instruments['mw_gen']['instance'].update({'enable_output': True})
        super(ChoppedInit, self)._function(self.data)

        counts = self.data['counts'][:, 1]  # / self.data['counts'][:, 0]
        tau = self.data['tau']

        try:
            fits = fit_exp_decay(tau, counts, varibale_phase=True)
            self.data['fits'] = fits
        except:
            self.data['fits'] = None
            self.log('fit failed')

    def _create_pulse_sequences(self):
        '''
        Returns: pulse_sequences, num_averages, tau_list, meas_time
            pulse_sequences: a list of pulse sequences, each corresponding to a different time 'tau' that is to be
            scanned over. Each pulse sequence is a list of pulse objects containing the desired pulses. Each pulse
            sequence must have the same number of daq read pulses
            num_averages: the number of times to repeat each pulse sequence
            tau_list: the list of times tau, with each value corresponding to a pulse sequence in pulse_sequences
            meas_time: the width (in ns) of the daq measurement
        '''
        pulse_sequences = []

        tau_list = range(int(self.settings['initialization_laser']['min_n']),
                         int(self.settings['initialization_laser']['max_n']),
                         int(self.settings['initialization_laser']['n_step']))
        n_list = tau_list

        nv_reset_time = self.settings['read_out']['nv_reset_time']
        nv_reset_time_pulsed = self.settings['initialization_laser']['pulse_duration']
        nv_reset_time_wait = self.settings['initialization_laser']['wait_duration']
        delay_readout = self.settings['read_out']['delay_readout']
        microwave_channel = 'microwave_' + self.settings['mw_pulse']['microwave_channel']

        laser_off_time = self.settings['read_out']['laser_off_time']
        delay_mw_readout = self.settings['read_out']['delay_mw_readout']
        pi_time = self.settings['mw_pulse']['pi_time']
        meas_time = self.settings['read_out']['meas_time']

        for n in list(n_list):
            pulse_sequence = []
            current_time = laser_off_time
            for i in range(int(n)):
                pulse_sequence.append(Pulse('laser', current_time, nv_reset_time_pulsed))
                current_time = current_time + nv_reset_time_pulsed + nv_reset_time_wait

            pulse_sequence += [
                Pulse('laser', current_time + laser_off_time, nv_reset_time),
                Pulse('apd_readout', current_time + laser_off_time + delay_readout, meas_time)]

            pulse_sequence += [Pulse(microwave_channel, current_time + laser_off_time + nv_reset_time + laser_off_time, pi_time)]

            current_time = current_time + laser_off_time + nv_reset_time + laser_off_time + pi_time + delay_mw_readout
            for i in range(int(n)):
                pulse_sequence.append(Pulse('laser', current_time, nv_reset_time_pulsed))
                current_time = current_time + nv_reset_time_pulsed + nv_reset_time_wait

            pulse_sequence += [
                Pulse('laser', current_time + laser_off_time, nv_reset_time),
                Pulse('apd_readout', current_time + laser_off_time + delay_readout, meas_time)]

            if self.settings['compare_to_square_pulse']:
                current_time = current_time + laser_off_time + nv_reset_time + laser_off_time
                if n > 0:
                    pulse_sequence.append(Pulse('laser', current_time, nv_reset_time_pulsed*n))
                current_time = current_time + nv_reset_time_pulsed*n

                pulse_sequence += [
                    Pulse('laser', current_time + laser_off_time, nv_reset_time),
                    Pulse('apd_readout', current_time + laser_off_time + delay_readout, meas_time)]

                pulse_sequence += [Pulse(microwave_channel, current_time + laser_off_time + nv_reset_time + laser_off_time, pi_time)]

                current_time = current_time + laser_off_time + nv_reset_time + laser_off_time + pi_time + delay_mw_readout
                if n > 0:
                    pulse_sequence.append(Pulse('laser', current_time, nv_reset_time_pulsed*n))
                current_time = current_time + nv_reset_time_pulsed*n

                pulse_sequence += [
                    Pulse('laser', current_time + laser_off_time, nv_reset_time),
                    Pulse('apd_readout', current_time + laser_off_time + delay_readout, meas_time)]




            pulse_sequences.append(pulse_sequence)

        return pulse_sequences, tau_list, meas_time

    def _plot(self, axislist, data=None):
        """
        Plot 1: self.data['tau'], the list of times specified for a given experiment, verses self.data['counts'], the data
        received for each time
        Plot 2: the pulse sequence performed at the current time (or if plotted statically, the last pulse sequence
        performed
        Args:
            axes_list: list of axes to write plots to (uses first 2)
            data (optional) dataset to plot (dictionary that contains keys counts, tau, fits), if not provided use self.data
        """

        if data is None:
            data = self.data

        if data['fits'] is not None:
            counts = data['counts'][:, 1] / data['counts'][:, 0]
            tau = data['tau']
            fits = data['fits']  # amplitude, frequency, phase, offset

            axislist[0].plot(tau, counts, 'b')
            axislist[0].hold(True)

            axislist[0].plot(tau, cose_with_decay(tau, *fits), 'k', lw=3)
            # pi_time = 2*np.pi / fits[1] / 2
            pi_time = (np.pi - fits[2]) / fits[1]
            pi_half_time = (np.pi / 2 - fits[2]) / fits[1]
            three_pi_half_time = (3 * np.pi / 2 - fits[2]) / fits[1]
            rabi_freq = 1000 * fits[1] / (2 * np.pi)
            #   axislist[0].set_title('Rabi mw-power:{:0.1f}dBm, mw_freq:{:0.3f} GHz, pi-time: {:2.1f}ns, pi-half-time: {:2.1f}ns, 3pi_half_time: {:2.1f}ns, Rabi freq: {2.1f}MHz'.format(self.settings['mw_pulses']['mw_power'], self.settings['mw_pulses']['mw_frequency']*1e-9, pi_time, pi_half_time, three_pi_half_time, rabi_freq))
            axislist[0].set_title('Readout pulse width counts')
        else:
            super(ChoppedInit, self)._plot(axislist)
            axislist[0].set_title('Readout pulse width counts')
            axislist[0].legend(labels=('Ref Fluorescence', 'Pi pulse Data'), fontsize=8)

class ReadoutStartTimeWithoutMW(PulsedExperimentGeneric):
    """

    This script sweeps the start time of the APD readout window, using a fixed-duration readout pulse.
    The goal is to figure out when to turn on the readout window to maximize SNR.
    Does not include a MW pulse (so no double-init scheme)

    """
    _DEFAULT_SETTINGS = [
        Parameter('count_source_pulse_width', 10000, int, 'How long to pulse the count source (in ns)'),
        Parameter('measurement_gate_pulse_width', 15, int, 'How long to have the DAQ acquire data (in ns)'),
        Parameter('min_delay', 0, int, 'minimum delay over which to scan'),
        Parameter('max_delay', 1000, int, 'maximum delay over which to scan'),
        Parameter('delay_interval_step_size', 15, int, 'Amount delay is increased for each new run'),
        Parameter('num_averages', 1000, int, 'number of times to average for each delay'),
        Parameter('reset_time', 10000, int, 'How long to wait for laser to turn off and reach steady state'),
    ]

<<<<<<< HEAD
=======
    _SCRIPTS = {'find_nv': FindNvPulsed, 'esr': Esr}

>>>>>>> df8c13d9
    def _create_pulse_sequences(self):
        '''
        Creates a pulse sequence with no pulses for a reset time, then the laser on for a count_source_pulse_width time.
        The daq measurement window is then swept across the laser pulse window to measure counts from min_delay
        (can be negative) to max_delay, which are both defined with the laser on at 0.

        Returns: pulse_sequences, num_averages, tau_list, measurement_gate_width
            pulse_sequences: a list of pulse sequences, each corresponding to a different time 'tau' that is to be
            scanned over. Each pulse sequence is a list of pulse objects containing the desired pulses. Each pulse
            sequence must have the same number of daq read pulses
            num_averages: the number of times to repeat each pulse sequence
            tau_list: the list of times tau, with each value corresponding to a pulse sequence in pulse_sequences
            measurement_gate_width: the width (in ns) of the daq measurement


        '''
        pulse_sequences = []
        gate_delays = list(range(self.settings['min_delay'], self.settings['max_delay'], self.settings['delay_interval_step_size']))
        reset_time = self.settings['reset_time']
        for delay in gate_delays:
            pulse_sequences.append([Pulse('laser', reset_time, self.settings['count_source_pulse_width']),
                                    Pulse('apd_readout', delay + reset_time,
                                           self.settings['measurement_gate_pulse_width'])
                                    ])
        return pulse_sequences, gate_delays, self.settings['measurement_gate_pulse_width']

    def _plot(self, axes_list, data=None):
        """
        Very similar to plot for PulseBlasterBaseScript but here deals with case where first plot has counts=[], using
        PulseBlasterBaseScript plot leads to errors
        Plot 1: self.data['tau'], the list of times specified for a given experiment, verses self.data['counts'], the data
        received for each time
        Plot 2: the pulse sequence performed at the current time (or if plotted statically, the last pulse sequence
        performed

        Args:
            axes_list: list of axes to write plots to (uses first 2)
            data (optional) dataset to plot (dictionary that contains keys counts, tau), if not provided use self.data
        """
        if data is None:
            data = self.data

        counts = data['counts']
        x_data = data['tau']
        axis1 = axes_list[0]
        plot_1d_simple_timetrace(axis1, x_data, [counts])
        axis2 = axes_list[1]
        plot_pulses(axis2, self.pulse_sequences[self.sequence_index])

if __name__ == '__main__':

    from pylabcontrol.core.scripts import Script # import script, AS and ER 20180426

    script = {}
    instr = {}
    script, failed, instr = Script.load_and_append({'PulseDelays': 'PulseDelays'}, script, instr)

    print(script)
    print(('failed', failed))
    print(instr)
<|MERGE_RESOLUTION|>--- conflicted
+++ resolved
@@ -18,6 +18,7 @@
 
 import numpy as np
 from b26_toolkit.scripts.pulse_sequences.pulsed_experiment_generic import PulsedExperimentGeneric
+from b26_toolkit.scripts import FindNvPulsed, Esr
 from b26_toolkit.instruments import NI6259, NI9402, B26PulseBlaster, MicrowaveGenerator, Pulse
 from pylabcontrol.core import Parameter
 from b26_toolkit.data_processing.fit_functions import cose_with_decay, fit_exp_decay
@@ -478,11 +479,7 @@
         Parameter('reset_time', 10000, int, 'How long to wait for laser to turn off and reach steady state'),
     ]
 
-<<<<<<< HEAD
-=======
     _SCRIPTS = {'find_nv': FindNvPulsed, 'esr': Esr}
-
->>>>>>> df8c13d9
     def _create_pulse_sequences(self):
         '''
         Creates a pulse sequence with no pulses for a reset time, then the laser on for a count_source_pulse_width time.
@@ -532,14 +529,14 @@
         axis2 = axes_list[1]
         plot_pulses(axis2, self.pulse_sequences[self.sequence_index])
 
-if __name__ == '__main__':
-
-    from pylabcontrol.core.scripts import Script # import script, AS and ER 20180426
-
-    script = {}
-    instr = {}
-    script, failed, instr = Script.load_and_append({'PulseDelays': 'PulseDelays'}, script, instr)
-
-    print(script)
-    print(('failed', failed))
-    print(instr)
+# if __name__ == '__main__':
+
+    # from pylabcontrol.core.scripts import Script # import script, AS and ER 20180426
+    #
+    # script = {}
+    # instr = {}
+    # script, failed, instr = Script.load_and_append({'PulseDelays': 'PulseDelays'}, script, instr)
+    #
+    # print(script)
+    # print(('failed', failed))
+    # print(instr)
