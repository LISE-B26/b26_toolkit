--- conflicted
+++ resolved
@@ -21,13 +21,8 @@
 from b26_toolkit.instruments import NI6259, NI9402, B26PulseBlaster, MicrowaveGenerator, Pulse
 from pylabcontrol.core import Parameter
 from b26_toolkit.data_processing.fit_functions import cose_with_decay, fit_exp_decay
-<<<<<<< HEAD
-from b26_toolkit.plotting.plots_1d import plot_1d_simple_timetrace_ns, plot_pulses
-from b26_toolkit.scripts import FindNV, ESR
-
-=======
 from b26_toolkit.plotting.plots_1d import plot_1d_simple_timetrace, plot_pulses
->>>>>>> 0239d0a2
+from b26_toolkit.scripts import FindNvPulsed, Esr
 
 
 class ReadoutStartTime(PulsedExperimentGeneric):  # ER 10.21.2017
@@ -62,7 +57,7 @@
 
     _INSTRUMENTS = {'NI6259': NI6259, 'NI9402': NI9402, 'PB': B26PulseBlaster, 'mw_gen': MicrowaveGenerator}
 
-    _SCRIPTS = {'find_nv': FindNV, 'esr': ESR}
+    _SCRIPTS = {'find_nv': FindNvPulsed, 'esr': Esr}
 
     def _function(self):
         # COMMENT_ME
@@ -125,13 +120,8 @@
             pulse_sequence += [Pulse(microwave_channel, laser_off_time + nv_reset_time + laser_off_time, pi_time)]
 
             pulse_sequence += [
-<<<<<<< HEAD
-                Pulse('laser', laser_off_time + nv_reset_time + laser_off_time + delay_mw_readout + pi_time, nv_reset_time),
-                Pulse('apd_readout', laser_off_time + nv_reset_time + laser_off_time + delay_mw_readout + pi_time + delay_readout + tau, meas_time)
-=======
                 Pulse('laser', laser_off_time + nv_reset_time + laser_off_time + pi_time + delay_mw_readout, nv_reset_time),
                 Pulse('apd_readout', laser_off_time + nv_reset_time + laser_off_time + pi_time + delay_mw_readout + delay_readout + tau, meas_time)
->>>>>>> 0239d0a2
             ]
             # ignore the sequence is the mw is shorter than 15ns (0 is ok because there is no mw pulse!)
             # if tau == 0 or tau>=15:
@@ -175,7 +165,6 @@
             axislist[0].set_title('Readout pulse width counts')
             axislist[0].legend(labels=('Ref Fluorescence', 'Pi pulse Data'), fontsize=8)
 
-<<<<<<< HEAD
 class ReadoutStartTimeResonant(ReadoutStartTime):
     _DEFAULT_SETTINGS = [
         Parameter('mw_pulse', [
@@ -286,10 +275,7 @@
         axislist[0].set_title('Readout pulse width counts')
         axislist[0].legend(labels=('Ref Fluorescence', 'Pi pulse Data'), fontsize=8)
 
-class ReadoutDuration(PulsedExperimentBaseScript):
-=======
 class ReadoutDuration(PulsedExperimentGeneric):
->>>>>>> 0239d0a2
     """
   This script sweeps the readout pulse duration. To symmetrize the sequence between the 0 and +/-1 state we reinitialize every time
       """
@@ -318,7 +304,7 @@
 
     _INSTRUMENTS = {'NI6259': NI6259, 'NI9402': NI9402, 'PB': B26PulseBlaster, 'mw_gen': MicrowaveGenerator}
 
-    _SCRIPTS = {'find_nv': FindNV, 'esr': ESR}
+    _SCRIPTS = {'find_nv': FindNvPulsed, 'esr': Esr}
 
     def _function(self):
         # COMMENT_ME
@@ -378,12 +364,8 @@
 
             pulse_sequence += [
                 Pulse('laser', laser_off_time + nv_reset_time + laser_off_time + pi_time + delay_mw_readout, nv_reset_time),
-<<<<<<< HEAD
-                Pulse('apd_readout', laser_off_time + nv_reset_time + laser_off_time + pi_time + delay_mw_readout + delay_readout, tau)
-=======
                 Pulse('apd_readout', laser_off_time + nv_reset_time + laser_off_time + pi_time + delay_mw_readout + delay_readout,
                       tau)
->>>>>>> 0239d0a2
             ]
             # ignore the sequence is the mw is shorter than 15ns (0 is ok because there is no mw pulse!)
             # if tau == 0 or tau>=15:
@@ -430,7 +412,7 @@
             # if counts != []:
             #     plot_1d_simple_timetrace_ns(axes_list[0], data['tau'], [data['cousants'])
             #  print('plotting with tau values: ', data['tau'])
-            plot_1d_simple_timetrace_ns(axislist[0], data['tau'], [np.array(data['counts'])[:, 0] * data['tau'][0] / np.array(data['tau']),
+            plot_1d_simple_timetrace(axislist[0], data['tau'], [np.array(data['counts'])[:, 0] * data['tau'][0] / np.array(data['tau']),
                                                                     np.array(data['counts'])[:, 1] * data['tau'][0] / np.array(data['tau'])])
             plot_pulses(axislist[1], self.pulse_sequences[self.sequence_index])
         axislist[0].set_title('Readout pulse width counts')
@@ -671,7 +653,7 @@
 
 if __name__ == '__main__':
 
-    from pylabcontrol.core.scripts import Script # import script, AS and ER 20180426
+    from pylabcontrol.core import Script # import script, AS and ER 20180426
 
     script = {}
     instr = {}
