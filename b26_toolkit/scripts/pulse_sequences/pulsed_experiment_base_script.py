"""
    This file is part of b26_toolkit, a pylabcontrol add-on for experiments in Harvard LISE B26.
    Copyright (C) <2016>  Arthur Safira, Jan Gieseler, Aaron Kabcenell

    pylabcontrol is free software: you can redistribute it and/or modify
    it under the terms of the GNU General Public License as published by
    the Free Software Foundation, either version 3 of the License, or
    (at your option) any later version.

    pylabcontrol is distributed in the hope that it will be useful,
    but WITHOUT ANY WARRANTY; without even the implied warranty of
    MERCHANTABILITY or FITNESS FOR A PARTICULAR PURPOSE.  See the
    GNU General Public License for more details.

    You should have received a copy of the GNU General Public License
    along with pylabcontrol.  If not, see <http://www.gnu.org/licenses/>.
"""

import itertools
from copy import deepcopy

import numpy as np

<<<<<<< HEAD
from b26_toolkit.scripts import FindNV, ESR
from b26_toolkit.instruments import NI6259, B26PulseBlaster, Pulse, MicrowaveGenerator
=======
from b26_toolkit.scripts import FindNV
from b26_toolkit.instruments import NI6259, B26PulseBlaster, Pulse, NI9402
>>>>>>> c91407d4
from b26_toolkit.plotting.plots_1d import plot_1d_simple_timetrace_ns, plot_pulses, update_pulse_plot, update_1d_simple
from pylabcontrol.core import Script, Parameter
import random

MAX_AVERAGES_PER_SCAN = 100000  # 1E5, the max number of loops per point allowed at one time (true max is ~4E6 since
                                 #pulseblaster stores this value in 22 bits in its register


class PulsedExperimentBaseScript(Script):
    """
This class is a base class that should be inherited by all classes that utilize the pulseblaster for experiments. The
_function part of this class takes care of high-level interaction with the pulseblaster for experiment control and optionally
the daq for reading counter input (usually from the APD). It also provides all of the functionality needed to run a
standard Script such as plotting.
To use this class, the inheriting class need only overwrite _create_pulse_sequences to create the proper pulse sequence
for a given experiment
    """
    _DEFAULT_SETTINGS = [
        Parameter('Tracking', [
            Parameter('on/off', True, bool, 'used to turn on tracking'),
            Parameter('threshold', 0.85, float, 'threshold for tracking'),
            Parameter('init_fluor', 20., float, 'initial fluorescence of the NV to compare to, in kcps')
        ]),
        Parameter('ESR_Tracking', [
            Parameter('on/off', False, bool, 'turn on to track NV ESR'),
            Parameter('track_every_N', 10, int, 'track every N averages of the relevant sequence'),
            Parameter('allowed_delta_freq', 2., float, 'do not change the mw carrier frequency if the new ESR is different by more than this amount (MHz) (protects against bad fits)')
        ]),
        Parameter('randomize', True, bool, 'check to randomize runs of the pulse sequence'),
        Parameter('mw_switch', [
            Parameter('add', True, bool,  'check to add mw switch to every i and q pulse and to use switch to carve out pulses. note that iq pulses become longer by 2*extra-time'),
            Parameter('extra_time', 50, int, 'extra time that is added before and after the time of the i/q pulses in ns'),
            Parameter('gating', 'mw_switch', ['mw_switch', 'mw_iq'],'determines if mw pulses are carved out by mw-switch or by i and q channels of mw source '),
            Parameter('no_iq_overlap', True, bool,'Toggle to check for overlapping i q output. In general i and q channels should not be on simultaneously.')
        ]),
        Parameter('daq_type', 'PCI', ['PCI', 'cDAQ'], 'Type of daq to use for scan')
    ]
    _INSTRUMENTS = {'NI6259': NI6259, 'NI9402': NI9402, 'PB': B26PulseBlaster}

    _SCRIPTS = {'find_nv': FindNV, 'esr': ESR}

    def __init__(self, instruments, scripts, name=None, settings=None, log_function=None, data_path=None):
        """
        Standard script initialization
        Args:
            name (optional): name of script, if empty same as class name
            settings (optional): settings for this script, if empty same as default settings
        """
        self._DEFAULT_SETTINGS += PulsedExperimentBaseScript._DEFAULT_SETTINGS

        Script.__init__(self, name, settings=settings, scripts=scripts, instruments=instruments,
                        log_function=log_function, data_path=data_path)

        device_list = NI6259.get_connected_devices()
        if not (self.instruments['NI6259']['instance'].settings['device'] in device_list):
            self.settings['daq_type'] = 'cDAQ'

    def _calc_progress(self, index):
        # progress of inner loop (in _run_sweep)
        progress_inner = index / len(self.pulse_sequences)

        # progress of outer loop (in _function)
        if self.current_averages >= MAX_AVERAGES_PER_SCAN:
            progress = (self.current_averages + (1.0 - progress_inner) * MAX_AVERAGES_PER_SCAN) / self.num_averages
        else:
            # if self.current_averages < MAX_AVERAGES_PER_SCAN, there is only a single run and
            # therefore the progress of the inner loop equals the outer loop
            progress = progress_inner

        self.progress = 100.0 * progress
        return int(round(self.progress))

    def _function(self, in_data=None):
        """
        This is the core loop in which the desired experiment specified by the inheriting script's pulse sequence
        is performed.

        in_data: input data dictionary, caution 'tau' and 'counts' will be overwritten here!

        Poststate: self.data contains two key/value pairs, 'tau' and 'counts'
            'tau': a list of the times tau that are scanned over for the relative experiment (ex wait times between pulses)
             'counts': the counts received from the experiment. This is a len('tau') list, with each element being a list
             of length 1, 2, or 3 corresponding to the sum over all trials for a single tau time. In this sublist, the
             first value is the signal, the second (optional) value is counts in the |0> state (the maximum counts for
             normalization), and the third (optional) value is the counts in the |1> state (the minimum counts for
             normalization)

        """

<<<<<<< HEAD
        # make sure the microwave_switch is turned off so that we don't burn any steel cables. ER 20181017
        self.instruments['PB']['instance'].update({'microwave_switch': {'status': False}})

        # retrieve initial mw carrier frequency to protect against bad fits in NV ESR tracking
        last_mw = self.scripts['esr'].instruments['microwave_generator']['instance'].frequency
        pulse_ampl = self.scripts['esr'].instruments['microwave_generator']['instance'].amplitude
=======
        # defines which daqs contain the input and output based on user selection of daq interface
        if self.settings['daq_type'] == 'PCI':
            self.daq = self.instruments['NI6259']['instance']
        elif self.settings['daq_type'] == 'cDAQ':
            self.daq = self.instruments['NI9402']['instance']

        # checks that requested daqs are actually physically present in the system
        device_list = NI6259.get_connected_devices()
        if not (self.daq.settings['device'] in device_list):
            self.log('The requested daq ' + self.daq.settings[
                'device'] + ' is not connected to this computer. Possible daqs are '
                     + str(device_list) + '. Please choose one of these and try again.')
            raise AttributeError
>>>>>>> c91407d4

        # Keeps track of index of current pulse sequence for plotting
        self.sequence_index = 0

        # self.is_valid and create pulses
        self.pulse_sequences, self.tau_list, self.measurement_gate_width = self.create_pulse_sequences()
        self.num_averages = self.settings['num_averages']

        if in_data is None:
            in_data = {}

        # calculates the number of daq reads per loop requested in the pulse sequence by asking how many apd reads are
        # called for. if this is not calculated properly, daq will either end too early (number too low) or hang since it
        # never receives the rest of the counts (number too high)
        num_daq_reads = 0

        for pulse in self.pulse_sequences[0]:
            if pulse.channel_id == 'apd_readout':
                num_daq_reads += 1
        signal = [0.0]
        norms = np.repeat([0.0], (num_daq_reads - 1))
        self.count_data = np.repeat([np.append(signal, norms)], len(self.pulse_sequences), axis=0)
        self.data = in_data
        self.data['tau'] = np.array(self.tau_list)
        self.data['counts'] = deepcopy(self.count_data)

        # divides the total number of averages requested into a number of slices of MAX_AVERAGES_PER_SCAN and a remainder.
        # This is required because the pulseblaster won't accept more than ~4E6 loops (22 bits available to store loop
        # number) so need to break it up into smaller chunks (use 1E6 so initial results display faster)
        (num_1E5_avg_pb_programs, remainder) = divmod(self.num_averages, MAX_AVERAGES_PER_SCAN)
        # run find_nv if tracking is on ER 5/30/2017
        if self.settings['Tracking']['on/off']:
            self.scripts['find_nv'].run()
            if self.scripts['find_nv'].data['fluorescence'] == 0.0: # if it doesn't find an NV, abort the experiment
                self.log('Could not find an NV in FindNV.')
                self._abort = True
                return  # exit function in case no NV is found

        self.log("Averaging over {0} blocks of 1e5".format(num_1E5_avg_pb_programs))
        for average_loop in range(int(num_1E5_avg_pb_programs)):
            self.log("Running average block {0} of {1}".format(average_loop+1, int(num_1E5_avg_pb_programs)))
            if self._abort:
                self.instruments['PB']['instance'].update({'microwave_switch': {'status': False}})
                self.log('aborted pulseblaster script during loop')
                break

            # ER 20181028
            if self.settings['ESR_Tracking']['on/off'] and average_loop % self.settings['ESR_Tracking']['track_every_N']==0:
                self.scripts['esr'].run()

                # retrieve the new mw frequency: if there are two frequencies in the fit, pick the one closest to the old frequency
                fit_params = self.scripts['esr'].data['fit_params']

                # default update flag to false
                update_mw = False

                if fit_params is not None and len(fit_params) and fit_params[0] != -1:  # check if fit valid
                    if len(fit_params) == 4:
                        # single peak
                        if (fit_params[2] - last_mw)**2 < (self.settings['ESR_Tracking']['allowed_delta_freq']*1e6)**2: # check if new value is within range allowed
                            update_mw = True
                        new_mw = fit_params[2]
                    elif len(fit_params) == 6:
                        # double peak, don't update the frequency - the fit may be bad
                        update_mw = False

                if update_mw:
                    #self.instruments['mw_gen'].update({'frequency': new_mw})
                    self.scripts['esr'].instruments['microwave_generator']['instance'].update({'frequency': float(new_mw)})
                    self.log('updated mw carrier frequency to: {}'.format(new_mw))
                    self.scripts['esr'].instruments['microwave_generator']['instance'].update({'amplitude': float(pulse_ampl)})
                    last_mw = new_mw
                else:
                    #self.instruments['mw_gen'].update({'frequency': last_mw})
                    self.scripts['esr'].instruments['microwave_generator']['instance'].update({'frequency': float(last_mw)})
                    self.log('not updating the mw carrier frequency. SRS carrier frequency kept at {0} Hz'.format(last_mw))
                    self.scripts['esr'].instruments['microwave_generator']['instance'].update({'amplitude': float(pulse_ampl)})

            self.current_averages = (average_loop + 1) * MAX_AVERAGES_PER_SCAN
            print('tau sequences running: ', self.tau_list)
            self._run_sweep(self.pulse_sequences, MAX_AVERAGES_PER_SCAN, num_daq_reads)
        if remainder != 0 and not self._abort:
            self.current_averages = self.num_averages
            self._run_sweep(self.pulse_sequences, remainder, num_daq_reads)

        if (len(self.data['counts'][0]) == 1) and not self._abort:
            self.data['counts'] = np.array([item for sublist in self.data['counts'] for item in sublist])

        # save data on the fly so that we can start to analyze it while the experiment is running!
        if self.settings['save']:
        #     self.save_b26()
            self.save_data()
        #     self.save_log()
        #     self.save_image_to_disk()

    def _plot(self, axes_list, data=None):
        """
        Plot 1: self.data['tau'], the list of times specified for a given experiment, verses self.data['counts'], the data
        received for each time
        Plot 2: the pulse sequence performed at the current time (or if plotted statically, the last pulse sequence
        performed

        Args:
            axes_list: list of axes to write plots to (uses first 2)
            data (optional) dataset to plot (dictionary that contains keys counts, tau), if not provided use self.data
        """

#        if self.scripts['find_nv'].is_running: #self.scripts['find_nv'].data['maximum_point']:
#            # self.scripts['find_nv'].plot(axes_list)
#             self.scripts['find_nv']._plot(axes_list)
#             self._plot_refresh = True
#        else:
        if data is None:
            data = self.data

        if 'counts' in data.keys():
            # The following does not work for pulsedelays; you need to comment out the 'if' for it to work.
            # if counts != []:
            #     plot_1d_simple_timetrace_ns(axes_list[0], data['tau'], [data['counts'])
            print('plotting with tau values: ', data['tau'])
            plot_1d_simple_timetrace_ns(axes_list[0], data['tau'], [data['counts']])
            plot_pulses(axes_list[1], self.pulse_sequences[self.sequence_index])

    def _update_plot(self, axes_list):
        '''
        Updates plots specified in _plot above
        Args:
            axes_list: list of axes to write plots to (uses first 2)

        '''
#        if self.scripts['find_nv'].is_running:
#            self.scripts['find_nv']._update_plot(axes_list)
#        else:
        counts = self.data['counts']
        x_data = self.data['tau']
        axis1 = axes_list[0]
        if not counts == []:
            update_1d_simple(axis1, x_data, [counts])
        axis2 = axes_list[1]
        update_pulse_plot(axis2, self.pulse_sequences[self.sequence_index])

    def _run_sweep(self, pulse_sequences, num_loops_sweep, num_daq_reads, verbose=True):
        """
        Each pulse sequence specified in pulse_sequences is run num_loops_sweep consecutive times.

        Args:
            pulse_sequences: a list of pulse sequences to run, each corresponding to a different value of tau. Each
                             sequence is a list of Pulse objects specifying a given pulse sequence
            num_loops_sweep: number of times to repeat each sequence before moving on to the next one
            num_daq_reads: number of times the daq must read for each sequence (generally 1, 2, or 3)

        Poststate: self.data['counts'] is updated with the acquired data

        """
        print('AKHERE')
        # ER 20180731 set init_fluor to zero
     #   self.data['init_fluor'] = 0.

        rand_indexes = list(range(len(pulse_sequences)))
        random.shuffle(rand_indexes)
        if verbose:
            print(('_run_sweep number of pulse sequences', len(pulse_sequences)))

        for index, sequence in enumerate(pulse_sequences):
            if verbose:
                print(('_run_sweep index', index, len(pulse_sequences)))

            rand_index = rand_indexes[index]
            if self._abort:
                self.instruments['PB']['instance'].update({'microwave_switch': {'status': False}})
                break
            result = self._run_single_sequence(pulse_sequences[rand_index], num_loops_sweep, num_daq_reads)  # keep entire array
            self.count_data[rand_index] = self.count_data[rand_index] + result

            counts_to_check = self._normalize_to_kCounts(np.array(result), self.measurement_gate_width, num_loops_sweep)
            self.data['counts'][rand_index] = self._normalize_to_kCounts(self.count_data[rand_index], self.measurement_gate_width,
                                                                    self.current_averages)

            self.sequence_index = index
            counts_temp = counts_to_check[0]
            # track to the NV if necessary ER 5/31/17
            if self.settings['Tracking']['on/off']:
             #   if not self.data['init_fluor']: # check if there's an initial fluorescence value, and if not run find_nv
             #       self.log('Warning: running find_nv first to get initial fluorescence')
             #       self.scripts['find_nv'].run()
             #       self.data['init_fluor'] = deepcopy(self.scripts['find_nv'].data['fluorescence'])
             #       print('self.data[init_fluor] = ', self.data['init_fluor'])
            #    if self.settings['Tracking']['threshold']*self.data['init_fluor'][0] > counts_temp: #or \
                       # self.data['init_fluor'][0]*(1-self.settings['Tracking']['threshold']+1) < counts_temp:
                print('init fluor in self.settings: ', self.settings['Tracking']['init_fluor'])
                print('counts to check: ', counts_temp)
                if (1+(1-self.settings['Tracking']['threshold']))*self.settings['Tracking']['init_fluor'] < counts_temp or \
                        self.settings['Tracking']['threshold']*self.settings['Tracking']['init_fluor'] > counts_temp:
                    if verbose:
                        print('TRACKING TO NV...')
                    self.scripts['find_nv'].run()
                    self.scripts['find_nv'].settings['initial_point'] = self.scripts['find_nv'].data['maximum_point']
            self.updateProgress.emit(self._calc_progress(index))

    def _run_single_sequence(self, pulse_sequence, num_loops, num_daq_reads):
        '''
        Runs a single pulse sequence, num_loops consecutive times
        Args:
            pulse_sequence: a list of Pulse objects specifying a pulse sequence
            num_loops: number of times to repeat the pulse sequence
            num_daq_reads: number of times sequence requires that the

        Returns: a list containing, 1, 2, or 3 values depending on the pulse sequence
        counts, the second is the number of

        '''
        self.instruments['PB']['instance'].program_pb(pulse_sequence, num_loops=num_loops)
        # TODO(AK): figure out if timeout is actually needed
        timeout = 2 * self.instruments['PB']['instance'].estimated_runtime

        if num_daq_reads != 0:
            task = self.daq.setup_gated_counter('ctr0', int(num_loops * num_daq_reads))
            self.daq.run(task)


        self.instruments['PB']['instance'].start_pulse_seq()
        result = []
        if num_daq_reads != 0:
            result_array, _ = self.daq.read(task)  # thread waits on DAQ getting the right number of gates
            for i in range(num_daq_reads):
                result.append(sum(itertools.islice(result_array, i, None, num_daq_reads)))
        # clean up APD tasks
        if num_daq_reads != 0:
            self.daq.stop(task)

        if(self.instruments['PB']['instance'].settings['PB_type'] == 'USB'):
            self.instruments['PB']['instance'].stop_pulse_seq()

        return result

    # MUST BE IMPLEMENTED IN INHERITING SCRIPT
    def _create_pulse_sequences(self):
        '''
        A function to create the pulse sequence. This must be overwritten in scripts inheriting from this script

        The pulse sequences are pulse-blaster friendly opposed to the settings which are human-readable!!

        Returns: pulse_sequences, num_averages, tau_list
            pulse_sequences: a list of pulse sequences, each corresponding to a different time 'tau' that is to be
            scanned over. Each pulse sequence is a list of pulse objects containing the desired pulses. Each pulse
            sequence must have the same number of daq read pulses
            num_averages: the number of times to repeat each pulse sequence
            tau_list: the list of times tau, with each value corresponding to a pulse sequence in pulse_sequences


        '''
        raise NotImplementedError

    def _normalize(self, signal, baseline_max=0, baseline_min=0):
        """
        Normalizes the signal values given a maximum value (counts in |0>) and optionally minimum value (counts in |1>,
        set to 0 if none provided). If no maximum given, returns the bare signal.
        Args:
            signal:
            baseline_max:
            baseline_min:

        Returns:

        """
        if baseline_max == 0:
            return signal
        else:
            return (signal - baseline_min) / (baseline_max - baseline_min)

    def _normalize_to_kCounts(self, signal, gate_width=1, num_averages=1):
        """
        Converts the signal from counts/gate_width as returned by the PB to kcounts/s
        Args:
            signal: data to normalize
            gate_width: length of each bin
            num_averages: number of times each bin is read

        Returns:

        """
        return signal * 1E6 / (gate_width * num_averages)  # 1E6 is to convert from ns to ms

    def is_valid(self, pulse_sequences=None, verbose=True):
        """
        Checks if a pulse blaster script is valid

        Args:
            create_pulse: is true creates the pulses first before validation
            verbose: print more stuff if true

        Returns:

        """

        # make sure that we have the pulse sequences that correspond to the current settings

        if pulse_sequences is None:
            pulse_sequences, __, __ = self.create_pulse_sequences()

        for pulse_sequence in pulse_sequences:
            if self._is_bad_pulse_sequence(pulse_sequence):
                return False

        return True

    def _get_overlapping_pulses(self, pulse_sequence, verbose=True):
        """
        Finds and returns a list of ordered pairs of pulses from pulse_sequence that currently overlap, thus likely
        not being the pulse sequence that was intended. (It would be strange to hope for this)
        Args:
            pulse_sequence:
            verbose: if True, calls extra print() statements during execution, helpful for debugging.

        Returns:
            (list) a list of pairs of overlapping pulses in pulse_sequence

        """
        if self.settings['mw_switch']['no_iq_overlap']:
            overlapping_pulses = B26PulseBlaster.find_overlapping_pulses(pulse_sequence,
                                                                         combine_channels=['microwave_i',
                                                                                           'microwave_q'])
        else:
            overlapping_pulses = B26PulseBlaster.find_overlapping_pulses(pulse_sequence)

        if verbose and overlapping_pulses:
                print('Found overlapping pulses:', overlapping_pulses)

        return overlapping_pulses

    def _get_commands_that_are_too_short(self, pulse_sequence, verbose=True):
        """
        Finds if the current pulse sequence would compile to commands that have intervals of less than 15 ns between
        them, which it not supported by the pulse blaster as it is currently implemented.

        Args:
            pulse_sequence(list): list of pulses to check for commands that are too close
            verbose: if True, calls extra print() statements during execution, helpful for debugging.

        Returns:
            (list) A list of pulseblaster commands resulting from pulse_sequence that are too short

        """
        pulse_blaster = self.instruments['PB']['instance']

        delayed_pulse_collection = pulse_blaster.create_physical_pulse_seq(pulse_sequence)

        pb_state_changes = pulse_blaster.generate_pb_sequence(delayed_pulse_collection)
        pb_commands = pulse_blaster.create_commands(pb_state_changes, self.settings['num_averages'])
<<<<<<< HEAD
        short_pulses = [command for command in pb_commands if command.duration < 15]
=======

        short_pulses = [command for command in pb_commands if command.duration < pulse_blaster.settings['min_pulse_dur']]
>>>>>>> c91407d4

        if verbose and short_pulses:
            print('Found short pulses: ', short_pulses)

        return short_pulses

    def _has_pulses_with_bad_start_time(self, pulse_sequence, verbose=True):
        """
        Checks for pulses that have a start_time between 0 and 1 (exclusive), indicating that the user may have
        used the wrong units for the pulses in the pulse sequence.

        Args:
            pulse_sequence(list): list of pulses to check for bad start_times
            verbose(bool): if True, calls extra print() statements during execution, helpful for debugging.

        Returns:
            (bool) True if the pulse sequence contains a pulse with start time between 0 and 1, else False.
        """
        for pulse in pulse_sequence:
            if 0 < pulse.start_time < 1:
                if verbose:
                    print('Found pulse with start time between 0 and 1 -- remember that the units are nanoseconds.')
                return True

            if np.mod(pulse.start_time, 1.e9/(1.0e6*self.instruments['PB']['instance'].settings['clock_speed'])) != 0:
                print('bad start time!!: ', pulse.start_time)
                return True
            if np.mod(pulse.start_time + pulse.duration, 1.e9/(1.0e6*self.instruments['PB']['instance'].settings['clock_speed'])) != 0:
                print('bad end time!!: ', pulse.start_time + pulse.duration)
                return True

        return False

    def _compiles_to_too_many_commands_for_pb(self, pulse_sequence, verbose=True):
        """
        Checks to see if the current pulse sequence would result in more than 4096 commands to the pulseblaster,
        which is too much for it to handle.

        Args:
            pulse_sequence: A list of pulse objects to check for compilation issue
            verbose(bool): if True, calls extra print() statements during execution, helpful for debugging.

        Returns:
            (bool) True if the pulse sequence results into too many (4096) commands, else False

        """
        pulse_blaster = self.instruments['PB']['instance']
        delayed_pulse_collection = pulse_blaster.create_physical_pulse_seq(pulse_sequence) # ER 20181027 don't have time to debug why these delays are giving errors today
        pb_state_changes = pulse_blaster.generate_pb_sequence(delayed_pulse_collection)
        pb_commands = pulse_blaster.create_commands(pb_state_changes, self.settings['num_averages'])

        if len(pb_commands) < 4096:
            return False
        else:
            if verbose:
                print('Unfortunately compiled a pulse_sequence into too many pulse blaser commands, cannot program it')
            return True

<<<<<<< HEAD
    def _is_bad_pulse_sequence(self, pulse_sequence, verbose=True):
=======
    def _doesnt_match_clock_speed(self, pulse_sequence, verbose = False):
        print("checking clock speed")
        pulse_blaster = self.instruments['PB']['instance']

        delayed_pulse_collection = pulse_blaster.create_physical_pulse_seq(pulse_sequence)
        pb_state_changes = pulse_blaster.generate_pb_sequence(delayed_pulse_collection)
        pb_commands = pulse_blaster.create_commands(pb_state_changes, self.settings['num_averages'])
        tick = 1000.0/pulse_blaster.settings['clock_speed']

        invalid_pulses = [command for command in pb_commands if
                        (command.duration % tick != 0)]

        for pulse in pb_commands:
            print(pulse.duration, pulse.duration % tick)

        if verbose and invalid_pulses:
            print('Found pulses with durations not matching the clock speed: ', invalid_pulses)

        print('cs: ', tick, invalid_pulses)

        return invalid_pulses

    def _is_bad_pulse_sequence(self, pulse_sequence, verbose=False):
>>>>>>> c91407d4
        """

        validates the pulse sequences, i.e. checks if the pulse sequences are compatible with all the constrains of the pulseblaster,
        e.g.
            - that pulses have to be multiples of 2.5ns
            - pulses have to be spaced at least 15ns apart
            - pulse can not be overlapping
            - that pulse sequences are compiled to fewer than 4096 pulse blaster commands (too many for the pulse blaster)

        Args:
            pulse_sequence(list): a list of Pulse objects to check for syndromes
            verbose(bool): if True, calls extra print() statements during execution, helpful for debugging.

        Returns:
            (bool) True if the pulse sequence contains one of the above issues, else False
        """
        if self._get_overlapping_pulses(pulse_sequence, verbose=verbose):
            return True
        elif self._get_commands_that_are_too_short(pulse_sequence, verbose=verbose):
            return True
        elif self._has_pulses_with_bad_start_time(pulse_sequence, verbose=verbose):
            return True
        elif self._compiles_to_too_many_commands_for_pb(pulse_sequence, verbose=verbose):
            return True
        elif self._doesnt_match_clock_speed(pulse_sequence, verbose = verbose):
            return True
        else:
            return False

    def _combine_pulses(self, pulse_sequence, channel_id, overlap_window):
        """

        combines overlapping pulses in pulse_sequence with channeld id "channeld_id"

        Args:
            pulse_sequence: pulse sequence, list of Pulse object
            channel_id: id of channel where we combine the pulses if they overlap
            overlap_window: if pulses are closer than the "overlap_window" time window, they are considered overlapping and will be combined

        Returns: new pulse sequence, where the overlapping pulses have been combined

        """

        # split the sequence in the channels that we want to combine and the ones that we keep
        sequence_id = [pulse for pulse in pulse_sequence if
                       pulse.channel_id == channel_id]  # the sequences belonging to channel_id
        sequence_remainder = [pulse for pulse in pulse_sequence if
                              pulse.channel_id != channel_id]  # the sequences not belonging to channel_id

        # sort
        sequence_id = sorted(sequence_id, key=lambda pulse: pulse.start_time)

        # since the length of sequence_id shrinks over time we check on every iteration if we reached the end of the list
        # instead of doing a for index in range(len(sequence_id)) loop
        index = 0
        while True:
            if index >= len(sequence_id) - 1:
                break
            first_pulse = sequence_id[index]
            second_pulse = sequence_id[index + 1]
            if ((second_pulse.start_time) - (first_pulse.start_time + first_pulse.duration)) < overlap_window:

                # the combined pulse duration is the max of either the first pulse duration or
                # the differnence between the end of the second pulse and the start of the first pulse
                # the first case seems a bit unusual but can happen, for mw switch pulses where both
                # the I and Q channel are mapped onto the same channel (mw_switch)
                combined_pulse_duration = max(
                    first_pulse.duration,
                    (second_pulse.start_time - first_pulse.start_time) + second_pulse.duration
                )

                combined_pulse = Pulse(channel_id, first_pulse.start_time, combined_pulse_duration)
                sequence_id.remove(first_pulse)
                sequence_id.remove(second_pulse)
                sequence_id.insert(index, combined_pulse)
            else:
                index += 1

        # "adding" list in python concatenates them!
        return sequence_id + sequence_remainder

    def _add_mw_switch_to_sequences(self, pulse_sequences):
        """
        Adds the microwave switch to a sequence by toggling it on/off for every microwave_i or microwave_q pulse,
        with a buffer given by mw_switch_extra_time
        Args:
            pulse_sequences: Pulse sequence without mw switch
        Returns: Pulse sequence with mw switch added in appropriate places
        """
        gating = self.settings['mw_switch']['gating']
        mw_switch_time = self.settings['mw_switch']['extra_time']

        pulse_sequences_with_mw_switch = []
        for pulse_sequence in pulse_sequences:
            mw_switch_pulses = []
            # add a switch pulse for each microwave pulse, pulses are carved with i and q channels and wide mw switch pulses are added to surpress leakage
            if gating == 'mw_iq':
                for pulse in pulse_sequence:
                    if pulse.channel_id in ['microwave_i', 'microwave_q']:
                        mw_switch_pulses.append(Pulse('microwave_switch', pulse.start_time - mw_switch_time, pulse.duration + 2 * mw_switch_time))

                # add the mw switch pulses to the pulse sequences
                pulse_sequence.extend(mw_switch_pulses)

                # combine overlapping pulses and those that are within 2*mw_switch_extra_time
                pulse_sequence = self._combine_pulses(pulse_sequence, channel_id='microwave_switch', overlap_window= 2 * mw_switch_time)


            elif gating == 'mw_switch':
                # in the case gating == 'mw_switch', the pulse is carved with the mw switch
                # thus, we extend the duration of the i and q pulses by mw_switch_time before and after

                for index, pulse in enumerate(pulse_sequence):
                    if pulse.channel_id in ['microwave_i', 'microwave_q']:
                        mw_switch_pulses.append(Pulse('microwave_switch', pulse.start_time, pulse.duration))

                        # replace the i and q pulses with wider pulses
                        new_pulse = Pulse(pulse.channel_id, pulse.start_time - mw_switch_time, pulse.duration + 2 * mw_switch_time)
                        pulse_sequence.remove(pulse)
                        pulse_sequence.insert(index, new_pulse)

                # add the mw switch pulses to the pulse sequences
                pulse_sequence.extend(mw_switch_pulses)

                # combine overlapping pulses and those that are within 2*mw_switch_extra_time
                pulse_sequence = self._combine_pulses(pulse_sequence, channel_id='microwave_i', overlap_window= 2 * mw_switch_time)
                pulse_sequence = self._combine_pulses(pulse_sequence, channel_id='microwave_q', overlap_window=2 * mw_switch_time)
            pulse_sequences_with_mw_switch.append(pulse_sequence)

        return pulse_sequences_with_mw_switch

    def _plot_validate(self, axes_list):
        """
        Preview pulse sequence by plotting first and last sequence to plots 1 and 0, respectively
        Args:
            axes_list: List containing axes to plot to

        Returns:

        """
        axis0 = axes_list[0]
        axis1 = axes_list[1]

        pulse_sequences, tau_list, _ = self.create_pulse_sequences(logging=False)

<<<<<<< HEAD
      #  if pulse_sequences[0]:
        if pulse_sequences:
            plot_pulses(axis0, pulse_sequences[0])
            axis0.set_title('Pulse Visualization for Minimum tau (tau = {:f} ns)'.format(tau_list[0]))

            plot_pulses(axis1, pulse_sequences[-1])
            axis1.set_title('Pulse Visualization for Maximum tau (tau = {:f} ns)'.format(tau_list[-1]))
        else:
            print('no pulse sequences passed validation!!!')
=======
        if(pulse_sequences):
            plot_pulses(axis0, pulse_sequences[0])
            axis0.set_title('Pulse Visualization for Minimum tau (tau = {:d} ns)'.format(tau_list[0]))

            plot_pulses(axis1, pulse_sequences[-1])
            axis1.set_title('Pulse Visualization for Maximum tau (tau = {:d} ns)'.format(tau_list[-1]))
>>>>>>> c91407d4

    def create_pulse_sequences(self, logging=True):
        """
        A function to create the pulse sequence.

        NOTE THAT this is different from _create_pulse_sequences(), which must be overwritten in scripts inheriting from this script
        in contrast this function here takes the output from _create_pulse_sequences() and cleans it up!

        Returns:
            pulse_sequences: a list of pulse sequences to be run
            tau_list: the list of tau times we vary
            measurement_gate_width: measurement window time
        """

        pulse_sequences, tau_list, measurement_gate_width = self._create_pulse_sequences()

        # Adding microwave switch
        if self.settings['mw_switch']['add']:
            if logging:
                self.log('Adding microwave switch to pulse sequences')
            pulse_sequences = self._add_mw_switch_to_sequences(pulse_sequences)

        # look for bad pulses, i.e. that don't comply with the requirements, e.g. given the pulse-blaster specs or
        # requiring that pulses don't overlap

        valid_pulse_sequences = []
        valid_tau_list = []
        invalid_tau_list = []
        for pulse_sequence, tau in zip(pulse_sequences, tau_list):
            if not self._is_bad_pulse_sequence(pulse_sequence):
                valid_pulse_sequences.append(pulse_sequence)
                valid_tau_list.append(tau)
            else:
                invalid_tau_list.append(tau)
                print('invalid sequence is: ', pulse_sequence)

        if logging:
            if invalid_tau_list:
                self.log("The pulse sequences corresponding to the following tau's were *invalid*, thus will not be "
                         "included when running this experiment: " + str(invalid_tau_list))
            else:
                self.log("All generated pulse sequences are valid. No tau times will be skipped in this experiment.")

            self.log("{:d} different tau times have passed validation".format(len(valid_tau_list)))

        return valid_pulse_sequences, valid_tau_list, measurement_gate_width

    def stop(self):
        """
        Stop currently executed pulse blaster sequence
        NOT CURRENTLY WORKING, WILL CRASH PULSEBLASTER
        """
        # self.instruments['PB']['instance'].stop()
        super(PulsedExperimentBaseScript, self).stop()


if __name__ == '__main__':
    script = {}
    instr = {}
    script, failed, instr = Script.load_and_append({'ExecutePulseBlasterSequence': 'ExecutePulseBlasterSequence'},
                                                   script, instr)

    script, failed, instr = Script.load_and_append({'ExecutePulseBlasterSequence': {'class':'ExecutePulseBlasterSequence',
                                                                                    'package':'b26toolkit'}},
                                                   script, instr)


    print(script)
    print(failed)
    print(instr)<|MERGE_RESOLUTION|>--- conflicted
+++ resolved
@@ -21,13 +21,8 @@
 
 import numpy as np
 
-<<<<<<< HEAD
-from b26_toolkit.scripts import FindNV, ESR
-from b26_toolkit.instruments import NI6259, B26PulseBlaster, Pulse, MicrowaveGenerator
-=======
 from b26_toolkit.scripts import FindNV
-from b26_toolkit.instruments import NI6259, B26PulseBlaster, Pulse, NI9402
->>>>>>> c91407d4
+from b26_toolkit.instruments import NI6259, B26PulseBlaster, Pulse
 from b26_toolkit.plotting.plots_1d import plot_1d_simple_timetrace_ns, plot_pulses, update_pulse_plot, update_1d_simple
 from pylabcontrol.core import Script, Parameter
 import random
@@ -49,12 +44,6 @@
         Parameter('Tracking', [
             Parameter('on/off', True, bool, 'used to turn on tracking'),
             Parameter('threshold', 0.85, float, 'threshold for tracking'),
-            Parameter('init_fluor', 20., float, 'initial fluorescence of the NV to compare to, in kcps')
-        ]),
-        Parameter('ESR_Tracking', [
-            Parameter('on/off', False, bool, 'turn on to track NV ESR'),
-            Parameter('track_every_N', 10, int, 'track every N averages of the relevant sequence'),
-            Parameter('allowed_delta_freq', 2., float, 'do not change the mw carrier frequency if the new ESR is different by more than this amount (MHz) (protects against bad fits)')
         ]),
         Parameter('randomize', True, bool, 'check to randomize runs of the pulse sequence'),
         Parameter('mw_switch', [
@@ -62,12 +51,11 @@
             Parameter('extra_time', 50, int, 'extra time that is added before and after the time of the i/q pulses in ns'),
             Parameter('gating', 'mw_switch', ['mw_switch', 'mw_iq'],'determines if mw pulses are carved out by mw-switch or by i and q channels of mw source '),
             Parameter('no_iq_overlap', True, bool,'Toggle to check for overlapping i q output. In general i and q channels should not be on simultaneously.')
-        ]),
-        Parameter('daq_type', 'PCI', ['PCI', 'cDAQ'], 'Type of daq to use for scan')
+        ])
     ]
-    _INSTRUMENTS = {'NI6259': NI6259, 'NI9402': NI9402, 'PB': B26PulseBlaster}
-
-    _SCRIPTS = {'find_nv': FindNV, 'esr': ESR}
+    _INSTRUMENTS = {'daq': NI6259, 'PB': B26PulseBlaster}
+
+    _SCRIPTS = {'find_nv': FindNV}
 
     def __init__(self, instruments, scripts, name=None, settings=None, log_function=None, data_path=None):
         """
@@ -80,10 +68,6 @@
 
         Script.__init__(self, name, settings=settings, scripts=scripts, instruments=instruments,
                         log_function=log_function, data_path=data_path)
-
-        device_list = NI6259.get_connected_devices()
-        if not (self.instruments['NI6259']['instance'].settings['device'] in device_list):
-            self.settings['daq_type'] = 'cDAQ'
 
     def _calc_progress(self, index):
         # progress of inner loop (in _run_sweep)
@@ -116,29 +100,6 @@
              normalization)
 
         """
-
-<<<<<<< HEAD
-        # make sure the microwave_switch is turned off so that we don't burn any steel cables. ER 20181017
-        self.instruments['PB']['instance'].update({'microwave_switch': {'status': False}})
-
-        # retrieve initial mw carrier frequency to protect against bad fits in NV ESR tracking
-        last_mw = self.scripts['esr'].instruments['microwave_generator']['instance'].frequency
-        pulse_ampl = self.scripts['esr'].instruments['microwave_generator']['instance'].amplitude
-=======
-        # defines which daqs contain the input and output based on user selection of daq interface
-        if self.settings['daq_type'] == 'PCI':
-            self.daq = self.instruments['NI6259']['instance']
-        elif self.settings['daq_type'] == 'cDAQ':
-            self.daq = self.instruments['NI9402']['instance']
-
-        # checks that requested daqs are actually physically present in the system
-        device_list = NI6259.get_connected_devices()
-        if not (self.daq.settings['device'] in device_list):
-            self.log('The requested daq ' + self.daq.settings[
-                'device'] + ' is not connected to this computer. Possible daqs are '
-                     + str(device_list) + '. Please choose one of these and try again.')
-            raise AttributeError
->>>>>>> c91407d4
 
         # Keeps track of index of current pulse sequence for plotting
         self.sequence_index = 0
@@ -166,7 +127,7 @@
         self.data['counts'] = deepcopy(self.count_data)
 
         # divides the total number of averages requested into a number of slices of MAX_AVERAGES_PER_SCAN and a remainder.
-        # This is required because the pulseblaster won't accept more than ~4E6 loops (22 bits available to store loop
+        # This is required because the pulseblaster won't accept more than ~4E6 loops (22 bits avaliable to store loop
         # number) so need to break it up into smaller chunks (use 1E6 so initial results display faster)
         (num_1E5_avg_pb_programs, remainder) = divmod(self.num_averages, MAX_AVERAGES_PER_SCAN)
         # run find_nv if tracking is on ER 5/30/2017
@@ -181,44 +142,10 @@
         for average_loop in range(int(num_1E5_avg_pb_programs)):
             self.log("Running average block {0} of {1}".format(average_loop+1, int(num_1E5_avg_pb_programs)))
             if self._abort:
-                self.instruments['PB']['instance'].update({'microwave_switch': {'status': False}})
                 self.log('aborted pulseblaster script during loop')
                 break
 
-            # ER 20181028
-            if self.settings['ESR_Tracking']['on/off'] and average_loop % self.settings['ESR_Tracking']['track_every_N']==0:
-                self.scripts['esr'].run()
-
-                # retrieve the new mw frequency: if there are two frequencies in the fit, pick the one closest to the old frequency
-                fit_params = self.scripts['esr'].data['fit_params']
-
-                # default update flag to false
-                update_mw = False
-
-                if fit_params is not None and len(fit_params) and fit_params[0] != -1:  # check if fit valid
-                    if len(fit_params) == 4:
-                        # single peak
-                        if (fit_params[2] - last_mw)**2 < (self.settings['ESR_Tracking']['allowed_delta_freq']*1e6)**2: # check if new value is within range allowed
-                            update_mw = True
-                        new_mw = fit_params[2]
-                    elif len(fit_params) == 6:
-                        # double peak, don't update the frequency - the fit may be bad
-                        update_mw = False
-
-                if update_mw:
-                    #self.instruments['mw_gen'].update({'frequency': new_mw})
-                    self.scripts['esr'].instruments['microwave_generator']['instance'].update({'frequency': float(new_mw)})
-                    self.log('updated mw carrier frequency to: {}'.format(new_mw))
-                    self.scripts['esr'].instruments['microwave_generator']['instance'].update({'amplitude': float(pulse_ampl)})
-                    last_mw = new_mw
-                else:
-                    #self.instruments['mw_gen'].update({'frequency': last_mw})
-                    self.scripts['esr'].instruments['microwave_generator']['instance'].update({'frequency': float(last_mw)})
-                    self.log('not updating the mw carrier frequency. SRS carrier frequency kept at {0} Hz'.format(last_mw))
-                    self.scripts['esr'].instruments['microwave_generator']['instance'].update({'amplitude': float(pulse_ampl)})
-
             self.current_averages = (average_loop + 1) * MAX_AVERAGES_PER_SCAN
-            print('tau sequences running: ', self.tau_list)
             self._run_sweep(self.pulse_sequences, MAX_AVERAGES_PER_SCAN, num_daq_reads)
         if remainder != 0 and not self._abort:
             self.current_averages = self.num_averages
@@ -258,7 +185,6 @@
             # The following does not work for pulsedelays; you need to comment out the 'if' for it to work.
             # if counts != []:
             #     plot_1d_simple_timetrace_ns(axes_list[0], data['tau'], [data['counts'])
-            print('plotting with tau values: ', data['tau'])
             plot_1d_simple_timetrace_ns(axes_list[0], data['tau'], [data['counts']])
             plot_pulses(axes_list[1], self.pulse_sequences[self.sequence_index])
 
@@ -280,7 +206,7 @@
         axis2 = axes_list[1]
         update_pulse_plot(axis2, self.pulse_sequences[self.sequence_index])
 
-    def _run_sweep(self, pulse_sequences, num_loops_sweep, num_daq_reads, verbose=True):
+    def _run_sweep(self, pulse_sequences, num_loops_sweep, num_daq_reads, verbose=False):
         """
         Each pulse sequence specified in pulse_sequences is run num_loops_sweep consecutive times.
 
@@ -293,9 +219,8 @@
         Poststate: self.data['counts'] is updated with the acquired data
 
         """
-        print('AKHERE')
         # ER 20180731 set init_fluor to zero
-     #   self.data['init_fluor'] = 0.
+        self.data['init_fluor'] = 0.
 
         rand_indexes = list(range(len(pulse_sequences)))
         random.shuffle(rand_indexes)
@@ -308,7 +233,6 @@
 
             rand_index = rand_indexes[index]
             if self._abort:
-                self.instruments['PB']['instance'].update({'microwave_switch': {'status': False}})
                 break
             result = self._run_single_sequence(pulse_sequences[rand_index], num_loops_sweep, num_daq_reads)  # keep entire array
             self.count_data[rand_index] = self.count_data[rand_index] + result
@@ -319,21 +243,19 @@
 
             self.sequence_index = index
             counts_temp = counts_to_check[0]
+
             # track to the NV if necessary ER 5/31/17
             if self.settings['Tracking']['on/off']:
-             #   if not self.data['init_fluor']: # check if there's an initial fluorescence value, and if not run find_nv
-             #       self.log('Warning: running find_nv first to get initial fluorescence')
-             #       self.scripts['find_nv'].run()
-             #       self.data['init_fluor'] = deepcopy(self.scripts['find_nv'].data['fluorescence'])
-             #       print('self.data[init_fluor] = ', self.data['init_fluor'])
-            #    if self.settings['Tracking']['threshold']*self.data['init_fluor'][0] > counts_temp: #or \
-                       # self.data['init_fluor'][0]*(1-self.settings['Tracking']['threshold']+1) < counts_temp:
-                print('init fluor in self.settings: ', self.settings['Tracking']['init_fluor'])
-                print('counts to check: ', counts_temp)
-                if (1+(1-self.settings['Tracking']['threshold']))*self.settings['Tracking']['init_fluor'] < counts_temp or \
-                        self.settings['Tracking']['threshold']*self.settings['Tracking']['init_fluor'] > counts_temp:
+                if not self.data['init_fluor']: # check if there's an initial fluorescence value, and if not run find_nv
+                    self.log('Warning: running find_nv first to get initial fluorescence')
+                    self.scripts['find_nv'].run()
+                    self.data['init_fluor'] = deepcopy(self.scripts['find_nv'].data['fluorescence'])
+                if (self.settings['Tracking']['threshold']*self.data['init_fluor'] > counts_temp or
+                        (2-self.settings['Tracking']['threshold'])*self.data['init_fluor'] < counts_temp):
                     if verbose:
                         print('TRACKING TO NV...')
+                        print(('____ counts_temp', counts_temp))
+                        print(('____ init_fluor', self.settings['Tracking']['threshold']*self.data['init_fluor']))
                     self.scripts['find_nv'].run()
                     self.scripts['find_nv'].settings['initial_point'] = self.scripts['find_nv'].data['maximum_point']
             self.updateProgress.emit(self._calc_progress(index))
@@ -355,22 +277,18 @@
         timeout = 2 * self.instruments['PB']['instance'].estimated_runtime
 
         if num_daq_reads != 0:
-            task = self.daq.setup_gated_counter('ctr0', int(num_loops * num_daq_reads))
-            self.daq.run(task)
-
+            task = self.instruments['daq']['instance'].setup_gated_counter('ctr0', int(num_loops * num_daq_reads))
+            self.instruments['daq']['instance'].run(task)
 
         self.instruments['PB']['instance'].start_pulse_seq()
         result = []
         if num_daq_reads != 0:
-            result_array, _ = self.daq.read(task)  # thread waits on DAQ getting the right number of gates
+            result_array, _ = self.instruments['daq']['instance'].read(task)  # thread waits on DAQ getting the right number of gates
             for i in range(num_daq_reads):
                 result.append(sum(itertools.islice(result_array, i, None, num_daq_reads)))
         # clean up APD tasks
         if num_daq_reads != 0:
-            self.daq.stop(task)
-
-        if(self.instruments['PB']['instance'].settings['PB_type'] == 'USB'):
-            self.instruments['PB']['instance'].stop_pulse_seq()
+            self.instruments['daq']['instance'].stop(task)
 
         return result
 
@@ -422,7 +340,7 @@
         """
         return signal * 1E6 / (gate_width * num_averages)  # 1E6 is to convert from ns to ms
 
-    def is_valid(self, pulse_sequences=None, verbose=True):
+    def is_valid(self, pulse_sequences=None, verbose=False):
         """
         Checks if a pulse blaster script is valid
 
@@ -443,9 +361,18 @@
             if self._is_bad_pulse_sequence(pulse_sequence):
                 return False
 
+# ER 20180731 changed to set init_fluor if it hasn't been set just before tracking
+        # throw error if tracking is on and you haven't ran find nv
+ #              if self.settings['Tracking']['on/off']:
+ #          if 'fluorescence' in self.scripts['find_nv'].data:
+ #              self.data['init_fluor'] = deepcopy(self.scripts['find_nv'].data['fluorescence'])
+ #          else:
+ #              AttributeError('no initial fluorescence data!!!')
+ #              self.log('Warning: No data in find_nv, but tracking is turned on.')
+
         return True
 
-    def _get_overlapping_pulses(self, pulse_sequence, verbose=True):
+    def _get_overlapping_pulses(self, pulse_sequence, verbose=False):
         """
         Finds and returns a list of ordered pairs of pulses from pulse_sequence that currently overlap, thus likely
         not being the pulse sequence that was intended. (It would be strange to hope for this)
@@ -469,7 +396,7 @@
 
         return overlapping_pulses
 
-    def _get_commands_that_are_too_short(self, pulse_sequence, verbose=True):
+    def _get_commands_that_are_too_short(self, pulse_sequence, verbose=False):
         """
         Finds if the current pulse sequence would compile to commands that have intervals of less than 15 ns between
         them, which it not supported by the pulse blaster as it is currently implemented.
@@ -485,22 +412,17 @@
         pulse_blaster = self.instruments['PB']['instance']
 
         delayed_pulse_collection = pulse_blaster.create_physical_pulse_seq(pulse_sequence)
-
         pb_state_changes = pulse_blaster.generate_pb_sequence(delayed_pulse_collection)
         pb_commands = pulse_blaster.create_commands(pb_state_changes, self.settings['num_averages'])
-<<<<<<< HEAD
+
         short_pulses = [command for command in pb_commands if command.duration < 15]
-=======
-
-        short_pulses = [command for command in pb_commands if command.duration < pulse_blaster.settings['min_pulse_dur']]
->>>>>>> c91407d4
 
         if verbose and short_pulses:
             print('Found short pulses: ', short_pulses)
 
         return short_pulses
 
-    def _has_pulses_with_bad_start_time(self, pulse_sequence, verbose=True):
+    def _has_pulses_with_bad_start_time(self, pulse_sequence, verbose=False):
         """
         Checks for pulses that have a start_time between 0 and 1 (exclusive), indicating that the user may have
         used the wrong units for the pulses in the pulse sequence.
@@ -518,16 +440,9 @@
                     print('Found pulse with start time between 0 and 1 -- remember that the units are nanoseconds.')
                 return True
 
-            if np.mod(pulse.start_time, 1.e9/(1.0e6*self.instruments['PB']['instance'].settings['clock_speed'])) != 0:
-                print('bad start time!!: ', pulse.start_time)
-                return True
-            if np.mod(pulse.start_time + pulse.duration, 1.e9/(1.0e6*self.instruments['PB']['instance'].settings['clock_speed'])) != 0:
-                print('bad end time!!: ', pulse.start_time + pulse.duration)
-                return True
-
         return False
 
-    def _compiles_to_too_many_commands_for_pb(self, pulse_sequence, verbose=True):
+    def _compiles_to_too_many_commands_for_pb(self, pulse_sequence, verbose=False):
         """
         Checks to see if the current pulse sequence would result in more than 4096 commands to the pulseblaster,
         which is too much for it to handle.
@@ -541,7 +456,7 @@
 
         """
         pulse_blaster = self.instruments['PB']['instance']
-        delayed_pulse_collection = pulse_blaster.create_physical_pulse_seq(pulse_sequence) # ER 20181027 don't have time to debug why these delays are giving errors today
+        delayed_pulse_collection = pulse_blaster.create_physical_pulse_seq(pulse_sequence)
         pb_state_changes = pulse_blaster.generate_pb_sequence(delayed_pulse_collection)
         pb_commands = pulse_blaster.create_commands(pb_state_changes, self.settings['num_averages'])
 
@@ -552,33 +467,7 @@
                 print('Unfortunately compiled a pulse_sequence into too many pulse blaser commands, cannot program it')
             return True
 
-<<<<<<< HEAD
-    def _is_bad_pulse_sequence(self, pulse_sequence, verbose=True):
-=======
-    def _doesnt_match_clock_speed(self, pulse_sequence, verbose = False):
-        print("checking clock speed")
-        pulse_blaster = self.instruments['PB']['instance']
-
-        delayed_pulse_collection = pulse_blaster.create_physical_pulse_seq(pulse_sequence)
-        pb_state_changes = pulse_blaster.generate_pb_sequence(delayed_pulse_collection)
-        pb_commands = pulse_blaster.create_commands(pb_state_changes, self.settings['num_averages'])
-        tick = 1000.0/pulse_blaster.settings['clock_speed']
-
-        invalid_pulses = [command for command in pb_commands if
-                        (command.duration % tick != 0)]
-
-        for pulse in pb_commands:
-            print(pulse.duration, pulse.duration % tick)
-
-        if verbose and invalid_pulses:
-            print('Found pulses with durations not matching the clock speed: ', invalid_pulses)
-
-        print('cs: ', tick, invalid_pulses)
-
-        return invalid_pulses
-
     def _is_bad_pulse_sequence(self, pulse_sequence, verbose=False):
->>>>>>> c91407d4
         """
 
         validates the pulse sequences, i.e. checks if the pulse sequences are compatible with all the constrains of the pulseblaster,
@@ -602,8 +491,6 @@
         elif self._has_pulses_with_bad_start_time(pulse_sequence, verbose=verbose):
             return True
         elif self._compiles_to_too_many_commands_for_pb(pulse_sequence, verbose=verbose):
-            return True
-        elif self._doesnt_match_clock_speed(pulse_sequence, verbose = verbose):
             return True
         else:
             return False
@@ -724,24 +611,11 @@
 
         pulse_sequences, tau_list, _ = self.create_pulse_sequences(logging=False)
 
-<<<<<<< HEAD
-      #  if pulse_sequences[0]:
-        if pulse_sequences:
-            plot_pulses(axis0, pulse_sequences[0])
-            axis0.set_title('Pulse Visualization for Minimum tau (tau = {:f} ns)'.format(tau_list[0]))
-
-            plot_pulses(axis1, pulse_sequences[-1])
-            axis1.set_title('Pulse Visualization for Maximum tau (tau = {:f} ns)'.format(tau_list[-1]))
-        else:
-            print('no pulse sequences passed validation!!!')
-=======
-        if(pulse_sequences):
-            plot_pulses(axis0, pulse_sequences[0])
-            axis0.set_title('Pulse Visualization for Minimum tau (tau = {:d} ns)'.format(tau_list[0]))
-
-            plot_pulses(axis1, pulse_sequences[-1])
-            axis1.set_title('Pulse Visualization for Maximum tau (tau = {:d} ns)'.format(tau_list[-1]))
->>>>>>> c91407d4
+        plot_pulses(axis0, pulse_sequences[0])
+        axis0.set_title('Pulse Visualization for Minimum tau (tau = {:d} ns)'.format(tau_list[0]))
+
+        plot_pulses(axis1, pulse_sequences[-1])
+        axis1.set_title('Pulse Visualization for Maximum tau (tau = {:d} ns)'.format(tau_list[-1]))
 
     def create_pulse_sequences(self, logging=True):
         """
@@ -776,14 +650,13 @@
                 valid_tau_list.append(tau)
             else:
                 invalid_tau_list.append(tau)
-                print('invalid sequence is: ', pulse_sequence)
 
         if logging:
             if invalid_tau_list:
                 self.log("The pulse sequences corresponding to the following tau's were *invalid*, thus will not be "
                          "included when running this experiment: " + str(invalid_tau_list))
             else:
-                self.log("All generated pulse sequences are valid. No tau times will be skipped in this experiment.")
+                self.log("All generated pulse sequences are valid. No tau times will b e skipped in this experiment.")
 
             self.log("{:d} different tau times have passed validation".format(len(valid_tau_list)))
 
