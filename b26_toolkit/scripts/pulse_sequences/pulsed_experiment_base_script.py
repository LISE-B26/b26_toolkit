"""
    This file is part of b26_toolkit, a pylabcontrol add-on for experiments in Harvard LISE B26.
    Copyright (C) <2016>  Arthur Safira, Jan Gieseler, Aaron Kabcenell

    pylabcontrol is free software: you can redistribute it and/or modify
    it under the terms of the GNU General Public License as published by
    the Free Software Foundation, either version 3 of the License, or
    (at your option) any later version.

    pylabcontrol is distributed in the hope that it will be useful,
    but WITHOUT ANY WARRANTY; without even the implied warranty of
    MERCHANTABILITY or FITNESS FOR A PARTICULAR PURPOSE.  See the
    GNU General Public License for more details.

    You should have received a copy of the GNU General Public License
    along with pylabcontrol.  If not, see <http://www.gnu.org/licenses/>.
"""

import itertools
from copy import deepcopy

import numpy as np

from b26_toolkit.scripts import FindNV, ESR
from b26_toolkit.scripts.autofocus import AutoFocusDAQ
from b26_toolkit.instruments import NI6259, NI9402, B26PulseBlaster, Pulse, MicrowaveGenerator
from b26_toolkit.plotting.plots_1d import plot_1d_simple_timetrace_ns, plot_pulses, update_pulse_plot, update_1d_simple
from pylabcontrol.core import Script, Parameter
import random, datetime
import time as t

#ER 20210302 CHANGE HERE TO 1e4 if you want
#MAX_AVERAGES_PER_SCAN = 5e4  # 1E5, the max number of loops per point allowed at one time (true max is ~4E6 since
                                 #pulseblaster stores this value in 22 bits in its register
                                # DS 20191216: changed from 1e5 to 1e6 since loop register is 20 bits. PB will throw error
                                # if too large


class PulsedExperimentBaseScript(Script):
    """
This class is a base class that should be inherited by all classes that utilize the pulseblaster for experiments. The
_function part of this class takes care of high-level interaction with the pulseblaster for experiment control and optionally
the daq for reading counter input (usually from the APD). It also provides all of the functionality needed to run a
standard Script such as plotting.
To use this class, the inheriting class need only overwrite _create_pulse_sequences to create the proper pulse sequence
for a given experiment
    """
    _DEFAULT_SETTINGS = [
        Parameter('averaging_block_size', 50000, int, 'number of averages in each averaging block, '
                                                      'too small of a block size probably introduces a larger relative overhead from reading DAQ/updating plots'),
        Parameter('Tracking', [
            Parameter('on/off', False, bool, 'used to turn on tracking'),
            Parameter('threshold', 0.85, float, 'threshold for tracking'),
            Parameter('init_fluor', 20., float, 'initial fluorescence of the NV to compare to, in kcps')
        ]),
        Parameter('ESR_Tracking', [
            Parameter('on/off', False, bool, 'turn on to track NV ESR'),
            Parameter('track_every_N', 10, int, 'track every N averages of the relevant sequence'),
            Parameter('allowed_delta_freq', 2., float, 'do not change the mw carrier frequency if the new ESR is different by more than this amount (MHz) (protects against bad fits)')
        ]),
        #FF: commented out because we have script iterators
        #Parameter('Autofocus_Tracking', [
        #    Parameter('on/off', False, bool, 'turn on to autofocus z piezo'),
        #    Parameter('track_every_N', 10, int, 'track every N averages of the relevant sequence'),
        #]),
        Parameter('normalize_block', False, bool, 'normalize each block with initialization counts before averaging, instead of the other way around'),
        Parameter('randomize', True, bool, 'check to randomize runs of the pulse sequence'),
        Parameter('mw_switch', [
            Parameter('add', True, bool,  'check to add mw switch to every i and q pulse and to use switch to carve out pulses. note that iq pulses become longer by 2*extra-time'),
            Parameter('extra_time', 60, int, 'extra time that is added before and after the time of the i/q pulses in ns'),
            Parameter('gating', 'mw_switch', ['mw_switch', 'mw_iq'],'determines if mw pulses are carved out by mw-switch or by i and q channels of mw source '),
            Parameter('no_iq_overlap', True, bool,'Toggle to check for overlapping i q output. In general i and q channels should not be on simultaneously.')
        ]),
        Parameter('daq_type', 'cDAQ', ['PCI', 'cDAQ'], 'daq to be used for pulse sequence'),
        Parameter('save_full', False, bool, 'save every average')
    ]
    _INSTRUMENTS = {'NI6259': NI6259, 'NI9402': NI9402, 'PB': B26PulseBlaster}

    _SCRIPTS = {'find_nv': FindNV, 'esr': ESR} #, 'autofocus': AutoFocusDAQ}

    def __init__(self, instruments, scripts, name=None, settings=None, log_function=None, data_path=None):
        """
        Standard script initialization
        Args:
            name (optional): name of script, if empty same as class name
            settings (optional): settings for this script, if empty same as default settings
        """
        self._DEFAULT_SETTINGS += PulsedExperimentBaseScript._DEFAULT_SETTINGS

        Script.__init__(self, name, settings=settings, scripts=scripts, instruments=instruments,
                        log_function=log_function, data_path=data_path)

        self.ref_index = 0

    def _calc_progress(self, index):
        # progress of inner loop (in _run_sweep)
        progress_inner = index / len(self.pulse_sequences)

        # progress of outer loop (in _function)
        if self.current_averages >= self.settings['averaging_block_size']:
            progress = (self.current_averages + (1.0 - progress_inner) * self.settings['averaging_block_size']) / self.num_averages
        else:
            # if self.current_averages < self.settings['averaging_block_size'], there is only a single run and
            # therefore the progress of the inner loop equals the outer loop
            progress = progress_inner

        self.progress = 100.0 * progress
        return int(round(self.progress))

    def _function(self, in_data=None):
        """
        This is the core loop in which the desired experiment specified by the inheriting script's pulse sequence
        is performed.

        in_data: input data dictionary, caution 'tau' and 'counts' will be overwritten here!

        Poststate: self.data contains two key/value pairs, 'tau' and 'counts'
            'tau': a list of the times tau that are scanned over for the relative experiment (ex wait times between pulses)
             'counts': the counts received from the experiment. This is a len('tau') list, with each element being a list
             of length 1, 2, or 3 corresponding to the sum over all trials for a single tau time. In this sublist, the
             first value is the signal, the second (optional) value is counts in the |0> state (the maximum counts for
             normalization), and the third (optional) value is the counts in the |1> state (the minimum counts for
             normalization)

        """

        # make sure the microwave_switch is turned off so that we don't burn any steel cables. ER 20181017

        print('turning off microwave switch')
        self.instruments['PB']['instance'].update({'microwave_switch': {'status': False}})
        print('successfully turned off microwave switch')

        # retrieve initial mw carrier frequency to protect against bad fits in NV ESR tracking
        last_mw = self.scripts['esr'].instruments['microwave_generator']['instance'].frequency
        pulse_ampl = self.scripts['esr'].instruments['microwave_generator']['instance'].amplitude

        # remember if laser was on prior to this script
        self.laser_status_before_script = self.instruments['PB']['instance'].settings['laser']['status']

        # ER 20181214 retrieve modulation on or off for main experiment
        mod_flag = self.scripts['esr'].instruments['microwave_generator']['instance'].enable_modulation

        # Keeps track of index of current pulse sequence for plotting
        self.sequence_index = 0

        # self.is_valid and create pulses
        self.pulse_sequences, self.tau_list, self.measurement_gate_width = self.create_pulse_sequences()
        self.num_averages = self.settings['num_averages']

        if in_data is None:
            in_data = {}

        # calculates the number of daq reads per loop requested in the pulse sequence by asking how many apd reads are
        # called for. if this is not calculated properly, daq will either end too early (number too low) or hang since it
        # never receives the rest of the counts (number too high)
        num_daq_reads = 0

        for pulse in self.pulse_sequences[0]:
            if pulse.channel_id == 'apd_readout':
                num_daq_reads += 1
        self._initialize_data(num_daq_reads, in_data)


        # divides the total number of averages requested into a number of slices of MAX_AVERAGES_PER_SCAN and a remainder.
        # This is required because the pulseblaster won't accept more than ~4E6 loops (22 bits available to store loop
        # number) so need to break it up into smaller chunks (use 1E6 so initial results display faster)
        (num_1E5_avg_pb_programs, remainder) = divmod(self.num_averages, self.settings['averaging_block_size']) # Name is not accurate anymore, block size is no longer fixed to 1e5, FF
        # run find_nv if tracking is on ER 5/30/2017
        if self.settings['Tracking']['on/off']:
            self.instruments['PB']['instance'].update({'laser': {'status': True}})
            self.scripts['find_nv'].run()
            self.instruments['PB']['instance'].update({'laser': {'status': self.laser_status_before_script}})
            if self.scripts['find_nv'].data['fluorescence'] == 0.0: # if it doesn't find an NV, abort the experiment
                self.log('Could not find an NV in FindNV.')
                self._abort = True
                return  # exit function in case no NV is found
            # elif self.settings['Tracking']['adaptive_track']:
            #     self.curr_fluor = self.scripts['find_nv'].data['fluorescence']

        self.log("Averaging over %i blocks of %.1e"%(num_1E5_avg_pb_programs, self.settings['averaging_block_size']))

        for average_loop in range(int(num_1E5_avg_pb_programs)):
            time_start = t.time()
            #self.log("Running average block {0} of {1}".format(average_loop+1, int(num_1E5_avg_pb_programs)))
            if self._abort:
                print('aborting!!')
                # ER 20200828 stop the pulseblaster
                if self.instruments['PB']['instance'].settings['PB_type'] == 'USB':
                    print('stopping pulse seq: abort!! ')
                    self.instruments['PB']['instance'].stop_pulse_seq()

                self.instruments['PB']['instance'].update({'microwave_switch': {'status': False}})

                self.log('Aborted pulseblaster script during loop')
                break

            #MM 20190621
            #if self.settings['Autofocus_Tracking']['on/off'] and average_loop % self.settings['Autofocus_Tracking']['track_every_N'] == 0:
            #    self.scripts['autofocus'].run()
                #Retrack NV afterwards. 
            #    self.scripts['find_nv'].run()
            #    self.scripts['find_nv'].settings['initial_point'] = self.scripts['find_nv'].data['maximum_point']


            # ER 20181028
            if self.settings['ESR_Tracking']['on/off'] and average_loop % self.settings['ESR_Tracking']['track_every_N']==0:
                self.scripts['esr'].run()

                # retrieve the new mw frequency: if there are two frequencies in the fit, pick the one closest to the old frequency
                fit_params = self.scripts['esr'].data['fit_params']

                # default update flag to false
                update_mw = False

                if fit_params is not None and len(fit_params) and fit_params[0] != -1:  # check if fit valid
                    if len(fit_params) == 4:
                        # single peak
                        if (fit_params[2] - last_mw)**2 < (self.settings['ESR_Tracking']['allowed_delta_freq']*1e6)**2: # check if new value is within range allowed
                            update_mw = True
                        new_mw = fit_params[2]
                    elif len(fit_params) == 6:
                        # double peak, don't update the frequency - the fit may be bad
                        update_mw = False

                if update_mw:
                    #self.instruments['mw_gen'].update({'frequency': new_mw})
                    self.scripts['esr'].instruments['microwave_generator']['instance'].update({'frequency': float(new_mw)})
                    self.log('Updated mw carrier frequency to: {}'.format(new_mw))
                    self.scripts['esr'].instruments['microwave_generator']['instance'].update({'amplitude': float(pulse_ampl)})
                    self.scripts['esr'].instruments['microwave_generator']['instance'].update({'enable_modulation': bool(mod_flag)})

                    last_mw = new_mw
                else:
                    #self.instruments['mw_gen'].update({'frequency': last_mw})
                    self.scripts['esr'].instruments['microwave_generator']['instance'].update({'frequency': float(last_mw)})
                    self.log('Not updating the mw carrier frequency. SRS carrier frequency kept at {0} Hz'.format(last_mw))
                    self.scripts['esr'].instruments['microwave_generator']['instance'].update({'amplitude': float(pulse_ampl)})
                    self.scripts['esr'].instruments['microwave_generator']['instance'].update({'enable_modulation': bool(mod_flag)})

            self.current_averages = (average_loop + 1) * self.settings['averaging_block_size']
        #    print('tau sequences running: ', self.tau_list)

            self._run_sweep(self.pulse_sequences, self.settings['averaging_block_size'], num_daq_reads)

            # save data on the fly so that we can start to analyze it while the experiment is running!
            if self.settings['save']:
                #     self.save_b26()
                self.save_data()
            #     self.save_log()
            #     self.save_image_to_disk()

            time_elapsed = t.time() - time_start
            self.log("Completed average block %i of %i in %s" %
                     (average_loop + 1, int(num_1E5_avg_pb_programs), str(datetime.timedelta(seconds=time_elapsed))[:-7]))

        if remainder != 0 and not self._abort:
            self.current_averages = self.num_averages
            self._run_sweep(self.pulse_sequences, remainder, num_daq_reads)

        if (len(self.data['counts'][0]) == 1) and not self._abort:
            self.data['counts'] = np.array([item for sublist in self.data['counts'] for item in sublist])



    def _initialize_data(self, num_daq_reads, in_data):
        signal = [0.0]
        norms = np.repeat([0.0], (num_daq_reads - 1))
        self.count_data = np.repeat([np.append(signal, norms)], len(self.pulse_sequences), axis=0)
        self.data = in_data
        self.data['tau'] = np.array(self.tau_list)
        self.data['counts'] = deepcopy(self.count_data)
        if self.settings['save_full']: # ER 20210331
            print('num avgs in initialize ', self.num_averages)
            self.data['full_contrast'] = np.zeros((int(self.num_averages/self.settings['averaging_block_size']), len(self.pulse_sequences)))

    def _plot(self, axes_list, data=None):
        """
        Plot 1: self.data['tau'], the list of times specified for a given experiment, verses self.data['counts'], the data
        received for each time
        Plot 2: the pulse sequence performed at the current time (or if plotted statically, the last pulse sequence
        performed

        Args:
            axes_list: list of axes to write plots to (uses first 2)
            data (optional) dataset to plot (dictionary that contains keys counts, tau), if not provided use self.data
        """

#        if self.scripts['find_nv'].is_running: #self.scripts['find_nv'].data['maximum_point']:
#            # self.scripts['find_nv'].plot(axes_list)
#             self.scripts['find_nv']._plot(axes_list)
#             self._plot_refresh = True
#        else:
        if data is None:
            data = self.data

        if 'counts' in data.keys():
            # The following does not work for pulsedelays; you need to comment out the 'if' for it to work.
            # if counts != []:
            #     plot_1d_simple_timetrace_ns(axes_list[0], data['tau'], [data['cousants'])
          #  print('plotting with tau values: ', data['tau'])
            plot_1d_simple_timetrace_ns(axes_list[0], data['tau'], [data['counts']])
            plot_pulses(axes_list[1], self.pulse_sequences[self.sequence_index])

    def _update_plot(self, axes_list):
        '''
        Updates plots specified in _plot above
        Args:
            axes_list: list of axes to write plots to (uses first 2)

        '''
#        if self.scripts['find_nv'].is_running:
#            self.scripts['find_nv']._update_plot(axes_list)
#        else:
        counts = self.data['counts']
        x_data = self.data['tau']
        axis1 = axes_list[0]
        if not counts == []:
            update_1d_simple(axis1, x_data, [counts])
        axis2 = axes_list[1]
        update_pulse_plot(axis2, self.pulse_sequences[self.sequence_index])

    def _run_sweep(self, pulse_sequences, num_loops_sweep, num_daq_reads, verbose=False):
        """
        Each pulse sequence specified in pulse_sequences is run num_loops_sweep consecutive times.

        Args:
            pulse_sequences: a list of pulse sequences to run, each corresponding to a different value of tau. Each
                             sequence is a list of Pulse objects specifying a given pulse sequence
            num_loops_sweep: number of times to repeat each sequence before moving on to the next one
            num_daq_reads: number of times the daq must read for each sequence (generally 1, 2, or 3)

        Poststate: self.data['counts'] is updated with the acquired data

        """

        rand_indexes = list(range(len(pulse_sequences)))
        threshold = self.settings['Tracking']['threshold']
        init_fluor = self.settings['Tracking']['init_fluor']

        if self.settings['randomize']:
            random.shuffle(rand_indexes)
        if verbose:
            print(('_run_sweep number of pulse sequences', len(pulse_sequences)))

        breaker = False
        for index, sequence in enumerate(pulse_sequences):

            if breaker:
                break
            if verbose:
                print(('_run_sweep index', index, len(pulse_sequences)))
            rand_index = rand_indexes[index]
            find_nv_attempts = 0

            while True:

                if self._abort:
                    print('aborting in run sweep!!')

                    if self.instruments['PB']['instance'].settings['PB_type'] == 'USB':
                        print('stopping pulse seq in run sweep: abort!! ')
                        self.instruments['PB']['instance'].stop_pulse_seq()

                    self.instruments['PB']['instance'].update({'microwave_switch': {'status': False}})
                    breaker = True
                    break

                result = self._run_single_sequence(pulse_sequences[rand_index], num_loops_sweep, num_daq_reads)  # keep entire array
                # self.result_current is added here for pulsed_esr. In a usual pulse sequence (e.g. Rabi), there are 2
                # loops: tau and averaging blocks. In pulsed_esr, there are 3 loops: MW frequency, tau (with 1 value), and
                # averaging blocks. Because of this different structure I added self.result_current so that I can do the
                # averaging in _function()
                self.result_current = self._normalize_to_kCounts(np.array(result), self.measurement_gate_width,
                                                             num_loops_sweep)

                # for tracking ER 20210331
                counts_to_check = self._normalize_to_kCounts(np.array(result), self.measurement_gate_width,
                                                             num_loops_sweep)
                counts_temp = counts_to_check[self.ref_index]  # ref_index is set as 0 by default when script is initialized

                # track to the NV if necessary ER 5/31/17


                counts_unsatisfactory = (1 + (1 - threshold)) * init_fluor < counts_temp or threshold * init_fluor > counts_temp
                if self.settings['Tracking']['on/off'] and counts_unsatisfactory:
                    self.instruments['PB']['instance'].update({'laser': {'status': True}})
                    self.scripts['find_nv'].run()
                    self.instruments['PB']['instance'].update({'laser': {'status': self.laser_status_before_script}})
                    self.scripts['find_nv'].settings['initial_point'] = self.scripts['find_nv'].data['maximum_point']
                    find_nv_attempts += 1
                    if find_nv_attempts > 5:
                        reduction_factor = 0.9
                        init_fluor = init_fluor * reduction_factor
                        self.log('FindNV has failed 4 times to match threshold, lowering expectations by 20%% to  %i kC/s'%(init_fluor*reduction_factor))
                    else:
                        print('FindNV attempts so far: %i'%find_nv_attempts)
                else:
                    break

            # Added another breaker here so that data does not get saved if the sweep is aborted.
            # Not the most elegant solution but this works
            if breaker:
                break

            # ER 20210331
            if self.settings['save_full']:
                self.data['full_contrast'][int(self.current_averages/self.settings['averaging_block_size'])-1][rand_index] = \
                    (counts_to_check[1]-counts_to_check[0])/np.mean(counts_to_check)

            if self.settings['normalize_block']:

<<<<<<< HEAD
                result = [1, result[1] / result[0]]
=======
                result = [1, result[1]/result[0]]
>>>>>>> e4d8808a

                # do the averaging with existing data
                self.count_data[rand_index] = (self.count_data[rand_index] * (self.current_averages - num_loops_sweep) + np.array(result) * num_loops_sweep)\
                                              /(self.current_averages)
                self.data['counts'][rand_index] = self.count_data[rand_index]

            else:

                self.count_data[rand_index] = self.count_data[rand_index] + result
                self.data['counts'][rand_index] = self._normalize_to_kCounts(self.count_data[rand_index], self.measurement_gate_width,
                                                                             self.current_averages)

            self.sequence_index = rand_index
            if index+1 == len(rand_indexes):
                self.sequence_index_next = rand_indexes[index] # We can't show the upcoming sequence because we haven't shuffled the next sweep yet
            else:
                self.sequence_index_next = rand_indexes[index+1]

            self.updateProgress.emit(self._calc_progress(index))

    def _run_single_sequence(self, pulse_sequence, num_loops, num_daq_reads):
        '''
        Runs a single pulse sequence, num_loops consecutive times
        Args:
            pulse_sequence: a list of Pulse objects specifying a pulse sequence
            num_loops: number of times to repeat the pulse sequence
            num_daq_reads: number of times sequence requires that the

        Returns: a list containing, 1, 2, or 3 values depending on the pulse sequence
        counts, the second is the number of

        '''

        if self.settings['daq_type'] == 'PCI':
            daq = self.instruments['NI6259']['instance']
        elif self.settings['daq_type'] == 'cDAQ':
            daq = self.instruments['NI9402']['instance']
        time_before_program = t.time()
        self.instruments['PB']['instance'].program_pb(pulse_sequence, num_loops=num_loops)
        time_after_program = t.time()
        #print('PB program_pulse_seq: ' + str(datetime.timedelta(seconds=time_after_program - time_before_program)))

        # TODO(AK): figure out if timeout is actually needed
        timeout = 2 * self.instruments['PB']['instance'].estimated_runtime
        if num_daq_reads != 0:
            task = daq.setup_gated_counter('ctr0', int(num_loops * num_daq_reads))
            daq.run(task)

        time_before_pulse_seq = t.time()
        self.instruments['PB']['instance'].start_pulse_seq()

        result = []

        time_before_daq_reads = t.time()
        if num_daq_reads != 0:
            result_array, temp = daq.read(task)   # thread waits on DAQ getting the right number of gates
            t4 = t.perf_counter()
            for i in range(num_daq_reads):
                result.append(sum(itertools.islice(result_array, i, None, num_daq_reads)))

        # clean up APD tasks
        if num_daq_reads != 0:
            daq.stop(task)
        time_after_daq_reads = t.time()
        #print('DAQ reads: ' + str(datetime.timedelta(seconds=time_after_daq_reads - time_before_daq_reads)))

        if self.instruments['PB']['instance'].settings['PB_type'] == 'USB':
            print('stopping pulse seq: ')
            self.instruments['PB']['instance'].stop_pulse_seq()

        time_after_pulse_seq = t.time()

        #print('PB start_pulse_seq: ' + str(datetime.timedelta(seconds=time_after_pulse_seq - time_before_pulse_seq)))
        return result

    def _sum_measurements(self, daq_results, num_daq_reads):
        #print('no of daq reads')
        #print(num_daq_reads)
        summed_results = []
        for i in range(num_daq_reads):
            summed_results.append(sum(itertools.islice(daq_results, i, None, num_daq_reads)))
        return summed_results

    # MUST BE IMPLEMENTED IN INHERITING SCRIPT
    def _create_pulse_sequences(self):
        '''
        A function to create the pulse sequence. This must be overwritten in scripts inheriting from this script

        The pulse sequences are pulse-blaster friendly opposed to the settings which are human-readable!!

        Returns: pulse_sequences, num_averages, tau_list
            pulse_sequences: a list of pulse sequences, each corresponding to a different time 'tau' that is to be
            scanned over. Each pulse sequence is a list of pulse objects containing the desired pulses. Each pulse
            sequence must have the same number of daq read pulses
            num_averages: the number of times to repeat each pulse sequence
            tau_list: the list of times tau, with each value corresponding to a pulse sequence in pulse_sequences


        '''
        raise NotImplementedError

    def _normalize(self, signal, baseline_max=0, baseline_min=0):
        """
        Normalizes the signal values given a maximum value (counts in |0>) and optionally minimum value (counts in |1>,
        set to 0 if none provided). If no maximum given, returns the bare signal.
        Args:
            signal:
            baseline_max:
            baseline_min:

        Returns:

        """
        if baseline_max == 0:
            return signal
        else:
            return (signal - baseline_min) / (baseline_max - baseline_min)

    def _normalize_to_kCounts(self, signal, gate_width=1, num_averages=1):
        """
        Converts the signal from counts/gate_width as returned by the PB to kcounts/s
        Args:
            signal: data to normalize
            gate_width: length of each bin
            num_averages: number of times each bin is read

        Returns:

        """
        return signal * 1E6 / (gate_width * num_averages)  # 1E6 is to convert from ns to ms

    def is_valid(self, pulse_sequences=None, verbose=False):
        """
        Checks if a pulse blaster script is valid

        Args:
            create_pulse: is true creates the pulses first before validation
            verbose: print more stuff if true

        Returns:

        """

        # make sure that we have the pulse sequences that correspond to the current settings
        if pulse_sequences is None:
            pulse_sequences, __, __ = self.create_pulse_sequences()

        for pulse_sequence in pulse_sequences:
            if self._is_bad_pulse_sequence(pulse_sequence):
                print('bad pulse sequence is: ', pulse_sequence)
                return False

        return True

    def _get_overlapping_pulses(self, pulse_sequence, verbose=False):
        """
        Finds and returns a list of ordered pairs of pulses from pulse_sequence that currently overlap, thus likely
        not being the pulse sequence that was intended. (It would be strange to hope for this)
        Args:
            pulse_sequence:
            verbose: if True, calls extra print() statements during execution, helpful for debugging.

        Returns:
            (list) a list of pairs of overlapping pulses in pulse_sequence

        """
        if self.settings['mw_switch']['no_iq_overlap']:
            overlapping_pulses = B26PulseBlaster.find_overlapping_pulses(pulse_sequence,
                                                                         combine_channels=['microwave_i',
                                                                                           'microwave_q'])
        else:
            overlapping_pulses = B26PulseBlaster.find_overlapping_pulses(pulse_sequence)

        if verbose and overlapping_pulses:
                print('Found overlapping pulses:', overlapping_pulses)

        return overlapping_pulses

    def _get_commands_that_are_too_short(self, pulse_sequence, verbose=False):
        """
        Finds if the current pulse sequence would compile to commands that have intervals of less than 15 ns between
        them, which it not supported by the pulse blaster as it is currently implemented.

        Args:
            pulse_sequence(list): list of pulses to check for commands that are too close
            verbose: if True, calls extra print() statements during execution, helpful for debugging.

        Returns:
            (list) A list of pulseblaster commands resulting from pulse_sequence that are too short

        """
        verbose=True
        pulse_blaster = self.instruments['PB']['instance']

        delayed_pulse_collection = pulse_blaster.create_physical_pulse_seq(pulse_sequence)

        pb_state_changes = pulse_blaster.generate_pb_sequence(delayed_pulse_collection)
        pb_commands = pulse_blaster.create_commands(pb_state_changes, self.settings['num_averages'])
        short_pulses = [command for command in pb_commands if command.duration < pulse_blaster.settings['min_pulse_dur']]

        if verbose and short_pulses:
            print('Found short pulses: ', short_pulses)

        return short_pulses

    def _has_pulses_with_bad_start_time(self, pulse_sequence, verbose=False):
        """
        Checks for pulses that have a start_time between 0 and 1 (exclusive), indicating that the user may have
        used the wrong units for the pulses in the pulse sequence.

        Args:
            pulse_sequence(list): list of pulses to check for bad start_times
            verbose(bool): if True, calls extra print() statements during execution, helpful for debugging.

        Returns:
            (bool) True if the pulse sequence contains a pulse with start time between 0 and 1, else False.
        """
        for pulse in pulse_sequence:
            if 0 < pulse.start_time < 1:
                if verbose:
                    print('Found pulse with start time between 0 and 1 -- remember that the units are nanoseconds.')
                return True

            if np.mod(pulse.start_time, 1.e9/(1.0e6*self.instruments['PB']['instance'].settings['clock_speed'])) != 0:
                # print("hello!")
                # print(pulse.start_time)
                # print(self.instruments['PB']['instance'].settings['clock_speed'])
                # print(1.e9/(1.0e6*self.instruments['PB']['instance'].settings['clock_speed']))
                return True
            if np.mod(pulse.start_time + pulse.duration, 1.e9/(1.0e6*self.instruments['PB']['instance'].settings['clock_speed'])) != 0:
                # print("???")
                # print(pulse.start_time + pulse.duration)
                # print(self.instruments['PB']['instance'].settings['clock_speed'])
                # print(1.e9 / (1.0e6 * self.instruments['PB']['instance'].settings['clock_speed']))
                return True

        return False

    def _compiles_to_too_many_commands_for_pb(self, pulse_sequence, verbose=False):
        """
        Checks to see if the current pulse sequence would result in more than 4096 commands to the pulseblaster,
        which is too much for it to handle.

        Args:
            pulse_sequence: A list of pulse objects to check for compilation issue
            verbose(bool): if True, calls extra print() statements during execution, helpful for debugging.

        Returns:
            (bool) True if the pulse sequence results into too many (4096) commands, else False

        """
        pulse_blaster = self.instruments['PB']['instance']
        delayed_pulse_collection = pulse_blaster.create_physical_pulse_seq(pulse_sequence) # ER 20181027 don't have time to debug why these delays are giving errors today
        pb_state_changes = pulse_blaster.generate_pb_sequence(delayed_pulse_collection)
        pb_commands = pulse_blaster.create_commands(pb_state_changes, self.settings['num_averages'])

        if len(pb_commands) < 4096:
            return False
        else:
            if verbose:
                print('Unfortunately compiled a pulse_sequence into too many pulse blaser commands, cannot program it')
            return True

    def _is_bad_pulse_sequence(self, pulse_sequence, verbose=True):
        """

        validates the pulse sequences, i.e. checks if the pulse sequences are compatible with all the constrains of the pulseblaster,
        e.g.
            - that pulses have to be multiples of 2.5ns
            - pulses have to be spaced at least 15ns apart
            - pulse can not be overlapping
            - that pulse sequences are compiled to fewer than 4096 pulse blaster commands (too many for the pulse blaster)

        Args:
            pulse_sequence(list): a list of Pulse objects to check for syndromes
            verbose(bool): if True, calls extra print() statements during execution, helpful for debugging.

        Returns:
            (bool) True if the pulse sequence contains one of the above issues, else False
        """

        verbose=True
        if self._get_overlapping_pulses(pulse_sequence, verbose=verbose):
            return True
        elif self._get_commands_that_are_too_short(pulse_sequence, verbose=verbose):
            return True
        elif self._has_pulses_with_bad_start_time(pulse_sequence, verbose=verbose):
            return True
        elif self._compiles_to_too_many_commands_for_pb(pulse_sequence, verbose=verbose):
            return True
        else:
            return False

    def _combine_pulses(self, pulse_sequence, channel_id, overlap_window):
        """

        combines overlapping pulses in pulse_sequence with channeld id "channeld_id"

        Args:
            pulse_sequence: pulse sequence, list of Pulse object
            channel_id: id of channel where we combine the pulses if they overlap
            overlap_window: if pulses are closer than the "overlap_window" time window, they are considered overlapping and will be combined

        Returns: new pulse sequence, where the overlapping pulses have been combined

        """

        # split the sequence in the channels that we want to combine and the ones that we keep
        sequence_id = [pulse for pulse in pulse_sequence if
                       pulse.channel_id == channel_id]  # the sequences belonging to channel_id
        sequence_remainder = [pulse for pulse in pulse_sequence if
                              pulse.channel_id != channel_id]  # the sequences not belonging to channel_id

        # sort
        sequence_id = sorted(sequence_id, key=lambda pulse: pulse.start_time)

        # since the length of sequence_id shrinks over time we check on every iteration if we reached the end of the list
        # instead of doing a for index in range(len(sequence_id)) loop
        index = 0
        while True:
            if index >= len(sequence_id) - 1:
                break
            first_pulse = sequence_id[index]
            second_pulse = sequence_id[index + 1]
            if ((second_pulse.start_time) - (first_pulse.start_time + first_pulse.duration)) < overlap_window:

                # the combined pulse duration is the max of either the first pulse duration or
                # the differnence between the end of the second pulse and the start of the first pulse
                # the first case seems a bit unusual but can happen, for mw switch pulses where both
                # the I and Q channel are mapped onto the same channel (mw_switch)
                combined_pulse_duration = max(
                    first_pulse.duration,
                    (second_pulse.start_time - first_pulse.start_time) + second_pulse.duration
                )

                combined_pulse = Pulse(channel_id, first_pulse.start_time, combined_pulse_duration)
                sequence_id.remove(first_pulse)
                sequence_id.remove(second_pulse)
                sequence_id.insert(index, combined_pulse)
            else:
                index += 1

        # "adding" list in python concatenates them!
        return sequence_id + sequence_remainder

    def _add_mw_switch_to_sequences(self, pulse_sequences):
        """
        Adds the microwave switch to a sequence by toggling it on/off for every microwave_i or microwave_q pulse,
        with a buffer given by mw_switch_extra_time
        Args:
            pulse_sequences: Pulse sequence without mw switch
        Returns: Pulse sequence with mw switch added in appropriate places
        """
        gating = self.settings['mw_switch']['gating']
        mw_switch_time = self.settings['mw_switch']['extra_time']

        pulse_sequences_with_mw_switch = []
        for pulse_sequence in pulse_sequences:
            mw_switch_pulses = []
            # add a switch pulse for each microwave pulse, pulses are carved with i and q channels and wide mw switch pulses are added to surpress leakage
            if gating == 'mw_iq':
                for pulse in pulse_sequence:
                    if pulse.channel_id in ['microwave_i', 'microwave_q', 'microwave_i_2', 'microwave_q_2']:
                        mw_switch_pulses.append(Pulse('microwave_switch', pulse.start_time - mw_switch_time, pulse.duration + 2 * mw_switch_time))

                # add the mw switch pulses to the pulse sequences
                pulse_sequence.extend(mw_switch_pulses)

                # combine overlapping pulses and those that are within 2*mw_switch_extra_time
                pulse_sequence = self._combine_pulses(pulse_sequence, channel_id='microwave_switch', overlap_window= 2 * mw_switch_time)


            elif gating == 'mw_switch':
                # in the case gating == 'mw_switch', the pulse is carved with the mw switch
                # thus, we extend the duration of the i and q pulses by mw_switch_time before and after

                for index, pulse in enumerate(pulse_sequence):
                    if pulse.channel_id in ['microwave_i', 'microwave_q', 'microwave_i_2', 'microwave_q_2']:
                        mw_switch_pulses.append(Pulse('microwave_switch', pulse.start_time, pulse.duration))

                        # replace the i and q pulses with wider pulses
                        new_pulse = Pulse(pulse.channel_id, pulse.start_time - mw_switch_time, pulse.duration + 2 * mw_switch_time)
                        pulse_sequence.remove(pulse)
                        pulse_sequence.insert(index, new_pulse)

                # add the mw switch pulses to the pulse sequences
                pulse_sequence.extend(mw_switch_pulses)

                # combine overlapping pulses and those that are within 2*mw_switch_extra_time
                pulse_sequence = self._combine_pulses(pulse_sequence, channel_id='microwave_i', overlap_window= 2 * mw_switch_time)
                pulse_sequence = self._combine_pulses(pulse_sequence, channel_id='microwave_i_2', overlap_window=2 * mw_switch_time)
                pulse_sequence = self._combine_pulses(pulse_sequence, channel_id='microwave_q', overlap_window=2 * mw_switch_time)
                pulse_sequence = self._combine_pulses(pulse_sequence, channel_id='microwave_q_2',overlap_window=2 * mw_switch_time)
                pulse_sequence = self._combine_pulses(pulse_sequence, channel_id='microwave_switch', overlap_window=2 * mw_switch_time)
            pulse_sequences_with_mw_switch.append(pulse_sequence)

        return pulse_sequences_with_mw_switch

    def _add_rf_switch_to_sequences(self, pulse_sequences):
        """
        Adds the RF switch to a sequence by toggling it on/off for every rf_i or rf_q pulse,
        with a buffer given by rf_switch_extra_time
        Args:
            pulse_sequences: Pulse sequence without RF switch
        Returns: Pulse sequence with RF switch added in appropriate places
        """
        gating = self.settings['rf_switch']['gating']
        rf_switch_time = self.settings['rf_switch']['extra_time']

        pulse_sequences_with_rf_switch = []
        for pulse_sequence in pulse_sequences:
            rf_switch_pulses = []
            # add a switch pulse for each microwave pulse, pulses are carved with i and q channels and wide mw switch pulses are added to surpress leakage
            if gating == 'rf_iq':
                for pulse in pulse_sequence:
                    if pulse.channel_id in ['rf_i', 'rf_q']:
                        rf_switch_pulses.append(Pulse('rf_switch', pulse.start_time - rf_switch_time, pulse.duration + 2 * rf_switch_time))

                # add the mw switch pulses to the pulse sequences
                pulse_sequence.extend(rf_switch_pulses)

                # combine overlapping pulses and those that are within 2*mw_switch_extra_time
                pulse_sequence = self._combine_pulses(pulse_sequence, channel_id='rf_switch', overlap_window= 2 * rf_switch_time)


            elif gating == 'rf_switch':
                # in the case gating == 'mw_switch', the pulse is carved with the mw switch
                # thus, we extend the duration of the i and q pulses by mw_switch_time before and after

                for index, pulse in enumerate(pulse_sequence):
                    if pulse.channel_id in ['rf_i', 'rf_q']:
                        rf_switch_pulses.append(Pulse('rf_switch', pulse.start_time, pulse.duration))

                        # replace the i and q pulses with wider pulses
                        new_pulse = Pulse(pulse.channel_id, pulse.start_time - rf_switch_time, pulse.duration + 2 * rf_switch_time)
                        pulse_sequence.remove(pulse)
                        pulse_sequence.insert(index, new_pulse)

                # add the mw switch pulses to the pulse sequences
                pulse_sequence.extend(rf_switch_pulses)

                # combine overlapping pulses and those that are within 2*mw_switch_extra_time
                pulse_sequence = self._combine_pulses(pulse_sequence, channel_id='rf_i', overlap_window= 2 * rf_switch_time)
                pulse_sequence = self._combine_pulses(pulse_sequence, channel_id='rf_q', overlap_window=2 * rf_switch_time)
                pulse_sequence = self._combine_pulses(pulse_sequence, channel_id='rf_switch', overlap_window=2 * rf_switch_time)
            pulse_sequences_with_rf_switch.append(pulse_sequence)

        return pulse_sequences_with_rf_switch

    def _plot_validate(self, axes_list):
        """
        Preview pulse sequence by plotting first and last sequence to plots 1 and 0, respectively
        Args:
            axes_list: List containing axes to plot to

        Returns:

        """
        axis0 = axes_list[0]
        axis1 = axes_list[1]

        pulse_sequences, tau_list, _ = self.create_pulse_sequences(logging=False)

      #  if pulse_sequences[0]:
        if pulse_sequences:
            plot_pulses(axis0, pulse_sequences[0])
            axis0.set_title('Pulse Visualization for Minimum tau (tau = {:.0f} ns)'.format(tau_list[0]))

            plot_pulses(axis1, pulse_sequences[-1])
            axis1.set_title('Pulse Visualization for Maximum tau (tau = {:.0f} ns)'.format(tau_list[-1]))
        else:
            print('No pulse sequences passed validation!!!')

    def create_pulse_sequences(self, logging=True):
        """
        A function to create the pulse sequence.

        NOTE THAT this is different from _create_pulse_sequences(), which must be overwritten in scripts inheriting from this script
        in contrast this function here takes the output from _create_pulse_sequences() and cleans it up!

        Returns:
            pulse_sequences: a list of pulse sequences to be run
            tau_list: the list of tau times we vary
            measurement_gate_width: measurement window time
        """

        pulse_sequences, tau_list, measurement_gate_width = self._create_pulse_sequences()

        # Adding microwave switch
        if self.settings['mw_switch']['add']:
            if logging:
                self.log('Adding microwave switch to pulse sequences')
            pulse_sequences = self._add_mw_switch_to_sequences(pulse_sequences)
        if 'rf_switch' in self.settings and self.settings['rf_switch']['add']:
            if logging:
                self.log('Adding rf switch to pulse sequences')
            pulse_sequences = self._add_rf_switch_to_sequences(pulse_sequences)

        # look for bad pulses, i.e. that don't comply with the requirements, e.g. given the pulse-blaster specs or
        # requiring that pulses don't overlap

        valid_pulse_sequences = []
        valid_tau_list = []
        invalid_tau_list = []
        for pulse_sequence, tau in zip(pulse_sequences, tau_list):
            if not self._is_bad_pulse_sequence(pulse_sequence):
                valid_pulse_sequences.append(pulse_sequence)
                valid_tau_list.append(tau)
            else:
                invalid_tau_list.append(tau)
                print('Invalid sequence is: ', pulse_sequence)

        if logging:
            if invalid_tau_list:
                self.log("The pulse sequences corresponding to the following tau's were *invalid*, thus will not be "
                         "included: " + str(invalid_tau_list))
            else:
                self.log("All generated pulse sequences are valid. No tau times will be skipped.")

            self.log("{:d} different tau times have passed validation".format(len(valid_tau_list)))

        return valid_pulse_sequences, valid_tau_list, measurement_gate_width

    def stop(self):
        """
        Stop currently executed pulse blaster sequence
        NOT CURRENTLY WORKING, WILL CRASH PULSEBLASTER
        """
        # self.instruments['PB']['instance'].stop()
        super(PulsedExperimentBaseScript, self).stop()


if __name__ == '__main__':
    script = {}
    instr = {}
    script, failed, instr = Script.load_and_append({'ExecutePulseBlasterSequence': 'ExecutePulseBlasterSequence'},
                                                   script, instr)

    script, failed, instr = Script.load_and_append({'ExecutePulseBlasterSequence': {'class':'ExecutePulseBlasterSequence',
                                                                                    'package':'b26toolkit'}},
                                                   script, instr)


    print(script)
    print(failed)
    print(instr)<|MERGE_RESOLUTION|>--- conflicted
+++ resolved
@@ -409,11 +409,7 @@
 
             if self.settings['normalize_block']:
 
-<<<<<<< HEAD
                 result = [1, result[1] / result[0]]
-=======
-                result = [1, result[1]/result[0]]
->>>>>>> e4d8808a
 
                 # do the averaging with existing data
                 self.count_data[rand_index] = (self.count_data[rand_index] * (self.current_averages - num_loops_sweep) + np.array(result) * num_loops_sweep)\
