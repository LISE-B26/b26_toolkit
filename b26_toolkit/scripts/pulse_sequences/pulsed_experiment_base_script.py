"""
    This file is part of b26_toolkit, a pylabcontrol add-on for experiments in Harvard LISE B26.
    Copyright (C) <2016>  Arthur Safira, Jan Gieseler, Aaron Kabcenell

    pylabcontrol is free software: you can redistribute it and/or modify
    it under the terms of the GNU General Public License as published by
    the Free Software Foundation, either version 3 of the License, or
    (at your option) any later version.

    pylabcontrol is distributed in the hope that it will be useful,
    but WITHOUT ANY WARRANTY; without even the implied warranty of
    MERCHANTABILITY or FITNESS FOR A PARTICULAR PURPOSE.  See the
    GNU General Public License for more details.

    You should have received a copy of the GNU General Public License
    along with pylabcontrol.  If not, see <http://www.gnu.org/licenses/>.
"""

import itertools
from copy import deepcopy

import numpy as np
import time
from b26_toolkit.scripts import FindNV, ESR
from b26_toolkit.scripts.autofocus import AutoFocusDAQ, AutoFocusDaqMDT693A, AutoFocusDAQCold
from b26_toolkit.instruments import NI6259, NI9402, B26PulseBlaster, Pulse, MicrowaveGenerator, Commander
from b26_toolkit.plotting.plots_1d import plot_1d_simple_timetrace_ns, plot_pulses, update_pulse_plot, update_1d_simple
from pylabcontrol.core import Script, Parameter
import random, datetime
import time as t

#ER 20210302 CHANGE HERE TO 1e4 if you want
MAX_BLOCK_SIZE = 1048576  # 1E5, the max number of loops per point allowed at one time (true max is ~4E6 since
                                 #pulseblaster stores this value in 22 bits in its register
                                # DS 20191216: changed from 1e5 to 1e6 since loop register is 20 bits. PB will throw error
                                # if too large



class PulsedExperimentBaseScript(Script):
    """
This class is a base class that should be inherited by all classes that utilize the pulseblaster for experiments. The
_function part of this class takes care of high-level interaction with the pulseblaster for experiment control and optionally
_function part of this class takes care of high-level interaction with the pulseblaster for experiment control and optionally
the daq for reading counter input (usually from the APD). It also provides all of the functionality needed to run a
standard Script such as plotting.
To use this class, the inheriting class need only overwrite _create_pulse_sequences to create the proper pulse sequence
for a given experiment
    """
    _DEFAULT_SETTINGS = [
        Parameter('averaging_block_size', 50000, int, 'number of averages in each averaging block, '
                                                      'too small of a block size probably introduces a larger relative overhead from reading DAQ/updating plots'),
        Parameter('Tracking', [
            Parameter('on/off', False, bool, 'used to turn on tracking'),
            Parameter('threshold', 0.85, float, 'threshold for tracking'),
            Parameter('init_fluor', 20., float, 'initial fluorescence of the NV to compare to, in kcps'),
            Parameter('before_block', False, bool, 'run FindNV after each averaging block')
        ]),
        Parameter('ESR_Tracking', [
            Parameter('on/off', False, bool, 'turn on to track NV ESR'),
            Parameter('track_every_N', 10, int, 'track every N averages of the relevant sequence'),
            Parameter('allowed_delta_freq', 2., float, 'do not change the mw carrier frequency if the new ESR is different by more than this amount (MHz) (protects against bad fits)')
        ]),
        #FF: commented out because we have script iterators
        #Parameter('Autofocus_Tracking', [
        #    Parameter('on/off', False, bool, 'turn on to autofocus z piezo'),
        #    Parameter('track_every_N', 10, int, 'track every N averages of the relevant sequence'),
        #]),
        Parameter('normalize_block', False, bool, 'normalize each block with initialization counts before averaging, instead of the other way around'),
        Parameter('randomize', True, bool, 'check to randomize runs of the pulse sequence'),
        Parameter('mw_switch', [
            Parameter('add', True, bool,  'check to add mw switch to every i and q pulse and to use switch to carve out pulses. note that iq pulses become longer by 2*extra-time'),
            Parameter('extra_time', 60, int, 'extra time that is added before and after the time of the i/q pulses in ns'),
            Parameter('gating', 'mw_switch', ['mw_switch', 'mw_iq'],'determines if mw pulses are carved out by mw-switch or by i and q channels of mw source '),
            Parameter('no_iq_overlap', True, bool,'Toggle to check for overlapping i q output. In general i and q channels should not be on simultaneously.')
        ]),
        Parameter('daq_type', 'cDAQ', ['PCI', 'cDAQ'], 'daq to be used for pulse sequence'),
        Parameter('save_full', False, bool, 'save every average')
    ]
    _INSTRUMENTS = {'NI6259': NI6259, 'NI9402': NI9402, 'PB': B26PulseBlaster}

    _SCRIPTS = {'find_nv': FindNV, 'esr': ESR, 'autofocus': AutoFocusDAQCold}

    def __init__(self, instruments, scripts, name=None, settings=None, log_function=None, data_path=None):
        """
        Standard script initialization
        Args:
            name (optional): name of script, if empty same as class name
            settings (optional): settings for this script, if empty same as default settings
        """
        self._DEFAULT_SETTINGS += PulsedExperimentBaseScript._DEFAULT_SETTINGS

        Script.__init__(self, name, settings=settings, scripts=scripts, instruments=instruments,
                        log_function=log_function, data_path=data_path)

        self.ref_index = 0

        if self.settings['averaging_block_size'] > MAX_BLOCK_SIZE:
            raise Exception('block size too large')

    def _calc_progress(self, index):
        # progress of inner loop (in _run_sweep)
        progress_inner = index / len(self.pulse_sequences)

        # progress of outer loop (in _function)
        if self.current_averages >= self.settings['averaging_block_size']:
            progress = (self.current_averages + (1.0 - progress_inner) * self.settings['averaging_block_size']) / self.num_averages
        else:
            # if self.current_averages < self.settings['averaging_block_size'], there is only a single run and
            # therefore the progress of the inner loop equals the outer loop
            progress = progress_inner

        self.progress = 100.0 * progress
        return int(round(self.progress))

    def _configure_instruments_start_of_script(self):
        """
        Configure instruments at the beginning of a script, e.g. enable IQ modulation
        :return: None
        """
        pass

    def _configure_instruments_for_tau(self, tau):
        """
        Configure instruments before taking measurements for a new tau value.
        :return: None
        """
        pass

    def _configure_instruments_end_of_script(self):
        """
        Configure instruments right before the script finishes, e.g. turn off function generators
        :return: None
        """
        pass

    def _function(self, in_data=None):
        """
        This is the core loop in which the desired experiment specified by the inheriting script's pulse sequence
        is performed.

        in_data: input data dictionary, caution 'tau' and 'counts' will be overwritten here!

        Poststate: self.data contains two key/value pairs, 'tau' and 'counts'
            'tau': a list of the times tau that are scanned over for the relative experiment (ex wait times between pulses)
             'counts': the counts received from the experiment. This is a len('tau') list, with each element being a list
             of length 1, 2, or 3 corresponding to the sum over all trials for a single tau time. In this sublist, the
             first value is the signal, the second (optional) value is counts in the |0> state (the maximum counts for
             normalization), and the third (optional) value is the counts in the |1> state (the minimum counts for
             normalization)

        """

<<<<<<< HEAD
        # Set DAQ
        if self.settings['daq_type'] == 'PCI':
            self._daq = self.instruments['NI6259']['instance']
        elif self.settings['daq_type'] == 'cDAQ':
            self._daq = self.instruments['NI9402']['instance']
=======
        self._configure_instruments_start_of_script()
>>>>>>> 7323437f

        # make sure the microwave_switch is turned off so that we don't burn any steel cables. ER 20181017

        print('Turning off microwave switch')
        self.instruments['PB']['instance'].update({'microwave_switch': {'status': False}})
        print('Successfully turned off microwave switch')
        # remember if laser was on prior to this script
        self.laser_status_before_script = self.instruments['PB']['instance'].settings['laser']['status']
        print('Laser status was %s before this script began.' % self.laser_status_before_script)

        # retrieve initial mw carrier frequency to protect against bad fits in NV ESR tracking
        last_mw = self.scripts['esr'].instruments['microwave_generator']['instance'].frequency
        pulse_ampl = self.scripts['esr'].instruments['microwave_generator']['instance'].amplitude


        # ER 20181214 retrieve modulation on or off for main experiment
        mod_flag = self.scripts['esr'].instruments['microwave_generator']['instance'].enable_modulation


        # Keeps track of index of current pulse sequence for plotting
        self.sequence_index = 0

        # self.is_valid and create pulses
        self.pulse_sequences, self.tau_list, self.measurement_gate_width = self.create_pulse_sequences()
        self.num_averages = self.settings['num_averages']

        if in_data is None:
            in_data = {}

        # calculates the number of daq reads per loop requested in the pulse sequence by asking how many apd reads are
        # called for. if this is not calculated properly, daq will either end too early (number too low) or hang since it
        # never receives the rest of the counts (number too high)
        num_daq_reads = 0

        for pulse in self.pulse_sequences[0]:
            if pulse.channel_id == 'apd_readout':
                num_daq_reads += 1
        self._initialize_data(num_daq_reads, in_data)


        # divides the total number of averages requested into a number of slices of MAX_AVERAGES_PER_SCAN and a remainder.
        # This is required because the pulseblaster won't accept more than ~4E6 loops (22 bits available to store loop
        # number) so need to break it up into smaller chunks (use 1E6 so initial results display faster)
        (num_1E5_avg_pb_programs, remainder) = divmod(self.num_averages, self.settings['averaging_block_size']) # Name is not accurate anymore, block size is no longer fixed to 1e5, FF
        # run find_nv if tracking is on ER 5/30/2017
        if self.settings['Tracking']['on/off']:
            self.instruments['PB']['instance'].update({'laser': {'status': True}})
            self.scripts['find_nv'].run()
            #self.sleep(5)
            self.instruments['PB']['instance'].update({'laser': {'status': self.laser_status_before_script}})
            if self.scripts['find_nv'].data['fluorescence'] == 0.0: # if it doesn't find an NV, abort the experiment
                self.log('Could not find an NV in FindNV.')
                self._abort = True
                return  # exit function in case no NV is found
            # elif self.settings['Tracking']['adaptive_track']:
            #     self.curr_fluor = self.scripts['find_nv'].data['fluorescence']

        self.log("Averaging over %i blocks of %.1e"%(num_1E5_avg_pb_programs, self.settings['averaging_block_size']))

        for average_loop in range(int(num_1E5_avg_pb_programs)):
            time_start = t.time()
            #self.log("Running average block {0} of {1}".format(average_loop+1, int(num_1E5_avg_pb_programs)))
            if self._abort:
                print('aborting!!')
                # ER 20200828 stop the pulseblaster
                if self.instruments['PB']['instance'].settings['PB_type'] == 'USB':
                    print('stopping pulse seq: abort!! ')
                    self.instruments['PB']['instance'].stop_pulse_seq()

                self.instruments['PB']['instance'].update({'microwave_switch': {'status': False}})

                self.log('Aborted pulseblaster script during loop')
                break

            if 'before_block' in self.settings['Tracking'] and self.settings['Tracking']['before_block']:
                self.scripts['find_nv'].run()
                self.scripts['find_nv'].settings['initial_point'] = self.scripts['find_nv'].data['maximum_point']

            # ER 20181028
            if self.settings['ESR_Tracking']['on/off'] and average_loop % self.settings['ESR_Tracking']['track_every_N']==0:
                self.scripts['esr'].run()

                # retrieve the new mw frequency: if there are two frequencies in the fit, pick the one closest to the old frequency
                fit_params = self.scripts['esr'].data['fit_params']

                # default update flag to false
                update_mw = False

                if fit_params is not None and len(fit_params) and fit_params[0] != -1:  # check if fit valid
                    if len(fit_params) == 4:
                        # single peak
                        if (fit_params[2] - last_mw)**2 < (self.settings['ESR_Tracking']['allowed_delta_freq']*1e6)**2: # check if new value is within range allowed
                            update_mw = True
                        new_mw = fit_params[2]
                    elif len(fit_params) == 6:
                        # double peak, don't update the frequency - the fit may be bad
                        update_mw = False

                if update_mw:
                    #self.instruments['mw_gen'].update({'frequency': new_mw})
                    self.scripts['esr'].instruments['microwave_generator']['instance'].update({'frequency': float(new_mw)})
                    self.log('Updated mw carrier frequency to: {}'.format(new_mw))
                    self.scripts['esr'].instruments['microwave_generator']['instance'].update({'amplitude': float(pulse_ampl)})
                    self.scripts['esr'].instruments['microwave_generator']['instance'].update({'enable_modulation': bool(mod_flag)})

                    last_mw = new_mw
                else:
                    #self.instruments['mw_gen'].update({'frequency': last_mw})
                    self.scripts['esr'].instruments['microwave_generator']['instance'].update({'frequency': float(last_mw)})
                    self.log('Not updating the mw carrier frequency. SRS carrier frequency kept at {0} Hz'.format(last_mw))
                    self.scripts['esr'].instruments['microwave_generator']['instance'].update({'amplitude': float(pulse_ampl)})
                    self.scripts['esr'].instruments['microwave_generator']['instance'].update({'enable_modulation': bool(mod_flag)})

            self.current_averages = (average_loop + 1) * self.settings['averaging_block_size']
        #    print('tau sequences running: ', self.tau_list)

            self._run_sweep(self.pulse_sequences, self.settings['averaging_block_size'], num_daq_reads)

            # save data on the fly so that we can start to analyze it while the experiment is running!
            if self.settings['save']:
                #     self.save_b26()
                self.save_data()
            #     self.save_log()
            #     self.save_image_to_disk()

            time_elapsed = t.time() - time_start
            self.log("Completed average block %i of %i in %s" %
                     (average_loop + 1, int(num_1E5_avg_pb_programs), str(datetime.timedelta(seconds=time_elapsed))[:-7]))

        if remainder != 0 and not self._abort:
            self.current_averages = self.num_averages
            self._run_sweep(self.pulse_sequences, remainder, num_daq_reads)

        if (len(self.data['counts'][0]) == 1) and not self._abort:
            self.data['counts'] = np.array([item for sublist in self.data['counts'] for item in sublist])



    def _initialize_data(self, num_daq_reads, in_data):
        signal = [0.0]
        norms = np.repeat([0.0], (num_daq_reads - 1))
        self.count_data = np.repeat([np.append(signal, norms)], len(self.pulse_sequences), axis=0)
        self.data = in_data
        self.data['tau'] = np.array(self.tau_list)
        self.data['counts'] = deepcopy(self.count_data)
        if self.settings['save_full']: # ER 20210331
            print('num avgs in initialize ', self.num_averages)
            self.data['full_contrast'] = np.zeros((int(self.num_averages/self.settings['averaging_block_size']), len(self.pulse_sequences)))

    def _plot(self, axes_list, data=None):
        """
        Plot 1: self.data['tau'], the list of times specified for a given experiment, verses self.data['counts'], the data
        received for each time
        Plot 2: the pulse sequence performed at the current time (or if plotted statically, the last pulse sequence
        performed

        Args:
            axes_list: list of axes to write plots to (uses first 2)
            data (optional) dataset to plot (dictionary that contains keys counts, tau), if not provided use self.data
        """

#        if self.scripts['find_nv'].is_running: #self.scripts['find_nv'].data['maximum_point']:
#            # self.scripts['find_nv'].plot(axes_list)
#             self.scripts['find_nv']._plot(axes_list)
#             self._plot_refresh = True
#        else:
        if data is None:
            data = self.data

        if 'counts' in data.keys():
            # The following does not work for pulsedelays; you need to comment out the 'if' for it to work.
            # if counts != []:
            #     plot_1d_simple_timetrace_ns(axes_list[0], data['tau'], [data['cousants'])
          #  print('plotting with tau values: ', data['tau'])
            plot_1d_simple_timetrace_ns(axes_list[0], data['tau'], [data['counts']])
            plot_pulses(axes_list[1], self.pulse_sequences[self.sequence_index])

    def _update_plot(self, axes_list):
        '''
        Updates plots specified in _plot above
        Args:
            axes_list: list of axes to write plots to (uses first 2)

        '''
#        if self.scripts['find_nv'].is_running:
#            self.scripts['find_nv']._update_plot(axes_list)
#        else:
        counts = self.data['counts']
        x_data = self.data['tau']
        axis1 = axes_list[0]
        if not counts == []:
            update_1d_simple(axis1, x_data, [counts])
        axis2 = axes_list[1]
        update_pulse_plot(axis2, self.pulse_sequences[self.sequence_index])

    def _run_sweep(self, pulse_sequences, num_loops_sweep, num_daq_reads, verbose=False):
        """
        Each pulse sequence specified in pulse_sequences is run num_loops_sweep consecutive times.

        Args:
            pulse_sequences: a list of pulse sequences to run, each corresponding to a different value of tau. Each
                             sequence is a list of Pulse objects specifying a given pulse sequence
            num_loops_sweep: number of times to repeat each sequence before moving on to the next one
            num_daq_reads: number of times the daq must read for each sequence (generally 1, 2, or 3)

        Poststate: self.data['counts'] is updated with the acquired data

        """

        rand_indexes = list(range(len(pulse_sequences)))
        threshold = self.settings['Tracking']['threshold']
        init_fluor = self.settings['Tracking']['init_fluor']

        if self.settings['randomize']:
            random.shuffle(rand_indexes)
        if verbose:
            print(('_run_sweep number of pulse sequences', len(pulse_sequences)))

        breaker = False
        for index, sequence in enumerate(pulse_sequences):

            if breaker:
                break
            if verbose:
                print(('_run_sweep index', index, len(pulse_sequences)))
            rand_index = rand_indexes[index]
<<<<<<< HEAD
            if self._abort:
                self.instruments['PB']['instance'].update({'microwave_switch': {'status': False}})
                break
            result = self._run_single_sequence(pulse_sequences[rand_index], num_loops_sweep, num_daq_reads)  # keep entire array
            self.count_data[rand_index] = self.count_data[rand_index] + result

            counts_to_check = self._normalize_to_kCounts(np.array(result), self.measurement_gate_width, num_loops_sweep)
            self.data['counts'][rand_index] = self._normalize_to_kCounts(self.count_data[rand_index], self.measurement_gate_width,
                                                                    self.current_averages)

            self.sequence_index = index
            counts_temp = counts_to_check[0]
            print(counts_temp)
            # track to the NV if necessary ER 5/31/17
            if self.settings['Tracking']['on/off']:
                if (1+(1-self.settings['Tracking']['threshold']))*self.settings['Tracking']['init_fluor'] < counts_temp or \
                        self.settings['Tracking']['threshold']*self.settings['Tracking']['init_fluor'] > counts_temp:
                    if verbose:
                        print('TRACKING TO NV...')
=======
            find_nv_attempts = 0

            while True:

                if self._abort:
                    print('aborting in run sweep!!')

                    if self.instruments['PB']['instance'].settings['PB_type'] == 'USB':
                        print('stopping pulse seq in run sweep: abort!! ')
                        self.instruments['PB']['instance'].stop_pulse_seq()

                    self.instruments['PB']['instance'].update({'microwave_switch': {'status': False}})
                    breaker = True
                    break

                self._configure_instruments_for_tau(self.tau_list[rand_index])
                result = self._run_single_sequence(pulse_sequences[rand_index], num_loops_sweep, num_daq_reads)  # keep entire array
                # self.result_current is added here for pulsed_esr. In a usual pulse sequence (e.g. Rabi), there are 2
                # loops: tau and averaging blocks. In pulsed_esr, there are 3 loops: MW frequency, tau (with 1 value), and
                # averaging blocks. Because of this different structure I added self.result_current so that I can do the
                # averaging in _function()
                self.result_current = self._normalize_to_kCounts(np.array(result), self.measurement_gate_width,
                                                             num_loops_sweep)

                # for tracking ER 20210331
                counts_to_check = self._normalize_to_kCounts(np.array(result), self.measurement_gate_width,
                                                             num_loops_sweep)
                counts_temp = counts_to_check[self.ref_index]  # ref_index is set as 0 by default when script is initialized

                # track to the NV if necessary ER 5/31/17
                if 'commander' in self.instruments and self.instruments['commander']['instance'].settings['find_nv']:
                    self.log('Running FindNV on manual request')
                    self.instruments['PB']['instance'].update({'laser': {'status': True}})
>>>>>>> 7323437f
                    self.scripts['find_nv'].run()
                    self.instruments['PB']['instance'].update({'laser': {'status': self.laser_status_before_script}})
                    self.scripts['find_nv'].settings['initial_point'] = self.scripts['find_nv'].data['maximum_point']
                    self.instruments['commander']['instance'].update({'find_nv': False})


                if 'commander' in self.instruments and self.instruments['commander']['instance'].settings['autofocus']:
                    self.log('Running Autofocus on manual request')
                    self.instruments['PB']['instance'].update({'laser': {'status': True}})
                    self.scripts['autofocus'].run()
                    self.instruments['PB']['instance'].update({'laser': {'status': self.laser_status_before_script}})
                    self.instruments['commander']['instance'].update({'autofocus': False})

                counts_unsatisfactory = (1 + (1 - threshold)) * init_fluor < counts_temp or threshold * init_fluor > counts_temp
                if self.settings['Tracking']['on/off'] and counts_unsatisfactory:
                    self.instruments['PB']['instance'].update({'laser': {'status': True}})
                    self.scripts['find_nv'].run()
                    self.instruments['PB']['instance'].update({'laser': {'status': self.laser_status_before_script}})
                    self.scripts['find_nv'].settings['initial_point'] = self.scripts['find_nv'].data['maximum_point']
                    find_nv_attempts += 1
                    if find_nv_attempts > 5:
                        reduction_factor = 0.9
                        init_fluor = init_fluor * reduction_factor
                        self.log('FindNV has failed 4 times to match threshold, lowering expectations by 20%% to  %i kC/s'%(init_fluor*reduction_factor))
                    else:
                        print('FindNV attempts so far: %i'%find_nv_attempts)
                else:
                    break

            # Added another breaker here so that data does not get saved if the sweep is aborted.
            # Not the most elegant solution but this works
            if breaker:
                break

            # ER 20210331
            if self.settings['save_full']:
                self.data['full_contrast'][int(self.current_averages/self.settings['averaging_block_size'])-1][rand_index] = \
                    (counts_to_check[1]-counts_to_check[0])/np.mean(counts_to_check)

            if self.settings['normalize_block']:

                result = [1, result[1] / result[0]]

                # do the averaging with existing data
                self.count_data[rand_index] = (self.count_data[rand_index] * (self.current_averages - num_loops_sweep) + np.array(result) * num_loops_sweep)\
                                              /(self.current_averages)
                self.data['counts'][rand_index] = self.count_data[rand_index]

            else:

                self.count_data[rand_index] = self.count_data[rand_index] + result
                self.data['counts'][rand_index] = self._normalize_to_kCounts(self.count_data[rand_index], self.measurement_gate_width,
                                                                             self.current_averages)

            self.sequence_index = rand_index
            if index+1 == len(rand_indexes):
                self.sequence_index_next = rand_indexes[index] # We can't show the upcoming sequence because we haven't shuffled the next sweep yet
            else:
                self.sequence_index_next = rand_indexes[index+1]

            self.updateProgress.emit(self._calc_progress(index))

    def _run_single_sequence(self, pulse_sequence, num_loops, num_daq_reads):
        '''
        Runs a single pulse sequence, num_loops consecutive times
        Args:
            pulse_sequence: a list of Pulse objects specifying a pulse sequence
            num_loops: number of times to repeat the pulse sequence
            num_daq_reads: number of times sequence requires that the

        Returns: a list containing, 1, 2, or 3 values depending on the pulse sequence
        counts, the second is the number of

        '''

<<<<<<< HEAD

=======
        if self.settings['daq_type'] == 'PCI':
            daq = self.instruments['NI6259']['instance']
        elif self.settings['daq_type'] == 'cDAQ':
            daq = self.instruments['NI9402']['instance']
>>>>>>> 7323437f
        self.instruments['PB']['instance'].program_pb(pulse_sequence, num_loops=num_loops)

        # TODO(AK): figure out if timeout is actually needed
        timeout = 2 * self.instruments['PB']['instance'].estimated_runtime

        if num_daq_reads != 0:
            task = self._daq.setup_gated_counter('ctr0', int(num_loops * num_daq_reads))
            self._daq.run(task)

        self.instruments['PB']['instance'].start_pulse_seq()

        result = []

        if num_daq_reads == 0:
            result = [0]

        if num_daq_reads != 0:
<<<<<<< HEAD
            result_array, temp = self._daq.read(task)  # thread waits on DAQ getting the right number of gates
=======
            result_array, temp = daq.read(task)   # thread waits on DAQ getting the right number of gates
            t4 = t.perf_counter()
>>>>>>> 7323437f
            for i in range(num_daq_reads):
                result.append(sum(itertools.islice(result_array, i, None, num_daq_reads)))

        # clean up APD tasks
        if num_daq_reads != 0:
<<<<<<< HEAD
            self._daq.stop(task)
=======
            #print('task stopping...')
            daq.stop(task)
            #print('task stopped')
>>>>>>> 7323437f

        if self.instruments['PB']['instance'].settings['PB_type'] == 'USB':
            print('stopping pulse seq: ')
            self.instruments['PB']['instance'].stop_pulse_seq()

        return result

    def _sum_measurements(self, daq_results, num_daq_reads):

        summed_results = []
        for i in range(num_daq_reads):
            summed_results.append(sum(itertools.islice(daq_results, i, None, num_daq_reads)))
        return summed_results

    # MUST BE IMPLEMENTED IN INHERITING SCRIPT
    def _create_pulse_sequences(self):
        '''
        A function to create the pulse sequence. This must be overwritten in scripts inheriting from this script

        The pulse sequences are pulse-blaster friendly opposed to the settings which are human-readable!!

        Returns: pulse_sequences, num_averages, tau_list
            pulse_sequences: a list of pulse sequences, each corresponding to a different time 'tau' that is to be
            scanned over. Each pulse sequence is a list of pulse objects containing the desired pulses. Each pulse
            sequence must have the same number of daq read pulses
            num_averages: the number of times to repeat each pulse sequence
            tau_list: the list of times tau, with each value corresponding to a pulse sequence in pulse_sequences


        '''
        raise NotImplementedError

    def _normalize(self, signal, baseline_max=0, baseline_min=0):
        """
        Normalizes the signal values given a maximum value (counts in |0>) and optionally minimum value (counts in |1>,
        set to 0 if none provided). If no maximum given, returns the bare signal.
        Args:
            signal:
            baseline_max:
            baseline_min:

        Returns:

        """
        if baseline_max == 0:
            return signal
        else:
            return (signal - baseline_min) / (baseline_max - baseline_min)

    def _normalize_to_kCounts(self, signal, gate_width=1, num_averages=1):
        """
        Converts the signal from counts/gate_width as returned by the PB to kcounts/s
        Args:
            signal: data to normalize
            gate_width: length of each bin
            num_averages: number of times each bin is read

        Returns:

        """
        return signal * 1E6 / (gate_width * num_averages)  # 1E6 is to convert from ns to ms

    def is_valid(self, pulse_sequences=None, verbose=False):
        """
        Checks if a pulse blaster script is valid

        Args:
            create_pulse: is true creates the pulses first before validation
            verbose: print more stuff if true
_
        Returns:

        """
        self.verbose = verbose
        # make sure that we have the pulse sequences that correspond to the current settings
        if pulse_sequences is None:
            pulse_sequences, __, __ = self.create_pulse_sequences()

        for pulse_sequence in pulse_sequences:
            if self._is_bad_pulse_sequence(pulse_sequence):
                print('bad pulse sequence is: ', pulse_sequence)
                return False

        return True

    def _get_overlapping_pulses(self, pulse_sequence, verbose=False):
        """
        Finds and returns a list of ordered pairs of pulses from pulse_sequence that currently overlap, thus likely
        not being the pulse sequence that was intended. (It would be strange to hope for this)
        Args:
            pulse_sequence:
            verbose: if True, calls extra print() statements during execution, helpful for debugging.

        Returns:
            (list) a list of pairs of overlapping pulses in pulse_sequence

        """
        if self.settings['mw_switch']['no_iq_overlap']:
            overlapping_pulses = B26PulseBlaster.find_overlapping_pulses(pulse_sequence,
                                                                         combine_channels=['microwave_i',
                                                                                           'microwave_q'])
        else:
            overlapping_pulses = B26PulseBlaster.find_overlapping_pulses(pulse_sequence)

        if verbose and overlapping_pulses:
                print('Found overlapping pulses:', overlapping_pulses)

        return overlapping_pulses

    def _get_commands_that_are_too_short(self, pulse_sequence, verbose=False):
        """
        Finds if the current pulse sequence would compile to commands that have intervals of less than 15 ns between
        them, which it not supported by the pulse blaster as it is currently implemented.

        Args:
            pulse_sequence(list): list of pulses to check for commands that are too close
            verbose: if True, calls extra print() statements during execution, helpful for debugging.

        Returns:
            (list) A list of pulseblaster commands resulting from pulse_sequence that are too short

        """
        verbose=True
        pulse_blaster = self.instruments['PB']['instance']

        delayed_pulse_collection = pulse_blaster.create_physical_pulse_seq(pulse_sequence)

        pb_state_changes = pulse_blaster.generate_pb_sequence(delayed_pulse_collection)
        pb_commands = pulse_blaster.create_commands(pb_state_changes, self.settings['num_averages'])
        short_pulses = [command for command in pb_commands if command.duration < pulse_blaster.settings['min_pulse_dur']]

        if verbose and short_pulses:
            print('Found short pulses: ', short_pulses)

        return short_pulses

    def _has_pulses_with_bad_start_time(self, pulse_sequence, verbose=False):
        """
        Checks for pulses that have a start_time between 0 and 1 (exclusive), indicating that the user may have
        used the wrong units for the pulses in the pulse sequence.

        Args:
            pulse_sequence(list): list of pulses to check for bad start_times
            verbose(bool): if True, calls extra print() statements during execution, helpful for debugging.

        Returns:
            (bool) True if the pulse sequence contains a pulse with start time between 0 and 1, else False.
        """
        for pulse in pulse_sequence:
            if 0 < pulse.start_time < 1:
                if verbose:
                    print('Found pulse with start time between 0 and 1 -- remember that the units are nanoseconds.')
                return True

            if np.mod(pulse.start_time, 1.e9/(1.0e6*self.instruments['PB']['instance'].settings['clock_speed'])) != 0:
                # print("hello!")
                # print(pulse.start_time)
                # print(self.instruments['PB']['instance'].settings['clock_speed'])
                # print(1.e9/(1.0e6*self.instruments['PB']['instance'].settings['clock_speed']))
                return True
            if np.mod(pulse.start_time + pulse.duration, 1.e9/(1.0e6*self.instruments['PB']['instance'].settings['clock_speed'])) != 0:
                # print("???")
                # print(pulse.start_time + pulse.duration)
                # print(self.instruments['PB']['instance'].settings['clock_speed'])
                # print(1.e9 / (1.0e6 * self.instruments['PB']['instance'].settings['clock_speed']))
                return True

        return False

    def _compiles_to_too_many_commands_for_pb(self, pulse_sequence, verbose=False):
        """
        Checks to see if the current pulse sequence would result in more than 4096 commands to the pulseblaster,
        which is too much for it to handle.

        Args:
            pulse_sequence: A list of pulse objects to check for compilation issue
            verbose(bool): if True, calls extra print() statements during execution, helpful for debugging.

        Returns:
            (bool) True if the pulse sequence results into too many (4096) commands, else False

        """
        pulse_blaster = self.instruments['PB']['instance']
        delayed_pulse_collection = pulse_blaster.create_physical_pulse_seq(pulse_sequence) # ER 20181027 don't have time to debug why these delays are giving errors today
        pb_state_changes = pulse_blaster.generate_pb_sequence(delayed_pulse_collection)
        pb_commands = pulse_blaster.create_commands(pb_state_changes, self.settings['num_averages'])

        if len(pb_commands) < B26PulseBlaster.MAX_COMMANDS:
            return False
        else:
            if verbose:
                print('Unfortunately compiled a pulse_sequence into too many pulse blaser commands, cannot program it')
            return True

    def _is_bad_pulse_sequence(self, pulse_sequence, verbose=True):
        """

        validates the pulse sequences, i.e. checks if the pulse sequences are compatible with all the constrains of the pulseblaster,
        e.g.
            - that pulses have to be multiples of 2.5ns
            - pulses have to be spaced at least 15ns apart
            - pulse can not be overlapping
            - that pulse sequences are compiled to fewer than 4096 pulse blaster commands (too many for the pulse blaster)

        Args:
            pulse_sequence(list): a list of Pulse objects to check for syndromes
            verbose(bool): if True, calls extra print() statements during execution, helpful for debugging.

        Returns:
            (bool) True if the pulse sequence contains one of the above issues, else False
        """

        verbose=True
        if self._get_overlapping_pulses(pulse_sequence, verbose=verbose):
            return True
        elif self._get_commands_that_are_too_short(pulse_sequence, verbose=verbose):
            return True
        elif self._has_pulses_with_bad_start_time(pulse_sequence, verbose=verbose):
            return True
        elif self._compiles_to_too_many_commands_for_pb(pulse_sequence, verbose=verbose):
            return True
        else:
            return False

    def _combine_pulses(self, pulse_sequence, channel_id, overlap_window):
        """

        combines overlapping pulses in pulse_sequence with channeld id "channeld_id"

        Args:
            pulse_sequence: pulse sequence, list of Pulse object
            channel_id: id of channel where we combine the pulses if they overlap
            overlap_window: if pulses are closer than the "overlap_window" time window, they are considered overlapping and will be combined

        Returns: new pulse sequence, where the overlapping pulses have been combined

        """

        # split the sequence in the channels that we want to combine and the ones that we keep
        sequence_id = [pulse for pulse in pulse_sequence if
                       pulse.channel_id == channel_id]  # the sequences belonging to channel_id
        sequence_remainder = [pulse for pulse in pulse_sequence if
                              pulse.channel_id != channel_id]  # the sequences not belonging to channel_id

        # sort
        sequence_id = sorted(sequence_id, key=lambda pulse: pulse.start_time)

        # since the length of sequence_id shrinks over time we check on every iteration if we reached the end of the list
        # instead of doing a for index in range(len(sequence_id)) loop
        index = 0
        while True:
            if index >= len(sequence_id) - 1:
                break
            first_pulse = sequence_id[index]
            second_pulse = sequence_id[index + 1]
            if ((second_pulse.start_time) - (first_pulse.start_time + first_pulse.duration)) < overlap_window:

                # the combined pulse duration is the max of either the first pulse duration or
                # the differnence between the end of the second pulse and the start of the first pulse
                # the first case seems a bit unusual but can happen, for mw switch pulses where both
                # the I and Q channel are mapped onto the same channel (mw_switch)
                combined_pulse_duration = max(
                    first_pulse.duration,
                    (second_pulse.start_time - first_pulse.start_time) + second_pulse.duration
                )

                combined_pulse = Pulse(channel_id, first_pulse.start_time, combined_pulse_duration)
                sequence_id.remove(first_pulse)
                sequence_id.remove(second_pulse)
                sequence_id.insert(index, combined_pulse)
            else:
                index += 1

        # "adding" list in python concatenates them!
        return sequence_id + sequence_remainder

    def _add_mw_switch_to_sequences(self, pulse_sequences):
        """
        Adds the microwave switch to a sequence by toggling it on/off for every microwave_i or microwave_q pulse,
        with a buffer given by mw_switch_extra_time
        Args:
            pulse_sequences: Pulse sequence without mw switch
        Returns: Pulse sequence with mw switch added in appropriate places
        """
        gating = self.settings['mw_switch']['gating']
        mw_switch_time = self.settings['mw_switch']['extra_time']

        pulse_sequences_with_mw_switch = []
        for pulse_sequence in pulse_sequences:
            mw_switch_pulses = []
            # add a switch pulse for each microwave pulse, pulses are carved with i and q channels and wide mw switch pulses are added to surpress leakage
            if gating == 'mw_iq':
                for pulse in pulse_sequence:
                    if pulse.channel_id in ['microwave_i', 'microwave_q', 'microwave_i_2', 'microwave_q_2']:
                        mw_switch_pulses.append(Pulse('microwave_switch', pulse.start_time - mw_switch_time, pulse.duration + 2 * mw_switch_time))

                # add the mw switch pulses to the pulse sequences
                pulse_sequence.extend(mw_switch_pulses)

                # combine overlapping pulses and those that are within 2*mw_switch_extra_time
                pulse_sequence = self._combine_pulses(pulse_sequence, channel_id='microwave_switch', overlap_window= 2 * mw_switch_time)


            elif gating == 'mw_switch':
                # in the case gating == 'mw_switch', the pulse is carved with the mw switch
                # thus, we extend the duration of the i and q pulses by mw_switch_time before and after

                for index, pulse in enumerate(pulse_sequence):
                    if pulse.channel_id in ['microwave_i', 'microwave_q', 'microwave_i_2', 'microwave_q_2']:
                        mw_switch_pulses.append(Pulse('microwave_switch', pulse.start_time, pulse.duration))

                        # replace the i and q pulses with wider pulses
                        new_pulse = Pulse(pulse.channel_id, pulse.start_time - mw_switch_time, pulse.duration + 2 * mw_switch_time)
                        pulse_sequence.remove(pulse)
                        pulse_sequence.insert(index, new_pulse)

                # add the mw switch pulses to the pulse sequences
                pulse_sequence.extend(mw_switch_pulses)

                # combine overlapping pulses and those that are within 2*mw_switch_extra_time
                pulse_sequence = self._combine_pulses(pulse_sequence, channel_id='microwave_i', overlap_window= 2 * mw_switch_time)
                pulse_sequence = self._combine_pulses(pulse_sequence, channel_id='microwave_i_2', overlap_window=2 * mw_switch_time)
                pulse_sequence = self._combine_pulses(pulse_sequence, channel_id='microwave_q', overlap_window=2 * mw_switch_time)
                pulse_sequence = self._combine_pulses(pulse_sequence, channel_id='microwave_q_2',overlap_window=2 * mw_switch_time)
                #pulse_sequence = self._combine_pulses(pulse_sequence, channel_id='microwave_switch', overlap_window=2 * mw_switch_time)
            pulse_sequences_with_mw_switch.append(pulse_sequence)

        return pulse_sequences_with_mw_switch

    def _add_rf_switch_to_sequences(self, pulse_sequences):
        """
        Adds the RF switch to a sequence by toggling it on/off for every rf_i or rf_q pulse,
        with a buffer given by rf_switch_extra_time
        Args:
            pulse_sequences: Pulse sequence without RF switch
        Returns: Pulse sequence with RF switch added in appropriate places
        """
        gating = self.settings['rf_switch']['gating']
        rf_switch_time = self.settings['rf_switch']['extra_time']

        pulse_sequences_with_rf_switch = []
        for pulse_sequence in pulse_sequences:
            rf_switch_pulses = []
            # add a switch pulse for each microwave pulse, pulses are carved with i and q channels and wide mw switch pulses are added to surpress leakage
            if gating == 'rf_iq':
                for pulse in pulse_sequence:
                    if pulse.channel_id in ['rf_i', 'rf_q']:
                        rf_switch_pulses.append(Pulse('rf_switch', pulse.start_time - rf_switch_time, pulse.duration + 2 * rf_switch_time))

                # add the mw switch pulses to the pulse sequences
                pulse_sequence.extend(rf_switch_pulses)

                # combine overlapping pulses and those that are within 2*mw_switch_extra_time
                pulse_sequence = self._combine_pulses(pulse_sequence, channel_id='rf_switch', overlap_window= 2 * rf_switch_time)


            elif gating == 'rf_switch':
                # in the case gating == 'mw_switch', the pulse is carved with the mw switch
                # thus, we extend the duration of the i and q pulses by mw_switch_time before and after

                for index, pulse in enumerate(pulse_sequence):
                    if pulse.channel_id in ['rf_i', 'rf_q']:
                        rf_switch_pulses.append(Pulse('rf_switch', pulse.start_time, pulse.duration))

                        # replace the i and q pulses with wider pulses
                        new_pulse = Pulse(pulse.channel_id, pulse.start_time - rf_switch_time, pulse.duration + 2 * rf_switch_time)
                        pulse_sequence.remove(pulse)
                        pulse_sequence.insert(index, new_pulse)

                # add the mw switch pulses to the pulse sequences
                pulse_sequence.extend(rf_switch_pulses)

                # combine overlapping pulses and those that are within 2*mw_switch_extra_time
                pulse_sequence = self._combine_pulses(pulse_sequence, channel_id='rf_i', overlap_window= 2 * rf_switch_time)
                pulse_sequence = self._combine_pulses(pulse_sequence, channel_id='rf_q', overlap_window=2 * rf_switch_time)
                pulse_sequence = self._combine_pulses(pulse_sequence, channel_id='rf_switch', overlap_window=2 * rf_switch_time)
            pulse_sequences_with_rf_switch.append(pulse_sequence)

        return pulse_sequences_with_rf_switch

    def _plot_validate(self, axes_list):
        """
        Preview pulse sequence by plotting first and last sequence to plots 1 and 0, respectively
        Args:
            axes_list: List containing axes to plot to

        Returns:

        """
        axis0 = axes_list[0]
        axis1 = axes_list[1]

        pulse_sequences, tau_list, _ = self.create_pulse_sequences(logging=False)

      #  if pulse_sequences[0]:
        if pulse_sequences:
            plot_pulses(axis0, pulse_sequences[0])
            axis0.set_title('Pulse Visualization for Minimum tau (tau = {:.0f} ns)'.format(tau_list[0]))

            plot_pulses(axis1, pulse_sequences[-1])
            axis1.set_title('Pulse Visualization for Maximum tau (tau = {:.0f} ns)'.format(tau_list[-1]))
        else:
            print('No pulse sequences passed validation!!!')

    def create_pulse_sequences(self, logging=True):
        """
        A function to create the pulse sequence.

        NOTE THAT this is different from _create_pulse_sequences(), which must be overwritten in scripts inheriting from this script
        in contrast this function here takes the output from _create_pulse_sequences() and cleans it up!

        Returns:
            pulse_sequences: a list of pulse sequences to be run
            tau_list: the list of tau times we vary
            measurement_gate_width: measurement window time
        """

        pulse_sequences, tau_list, measurement_gate_width = self._create_pulse_sequences()

        # Adding microwave switch
        if self.settings['mw_switch']['add']:
            if logging:
                self.log('Adding microwave switch to pulse sequences')
            pulse_sequences = self._add_mw_switch_to_sequences(pulse_sequences)
        if 'rf_switch' in self.settings and self.settings['rf_switch']['add']:
            if logging:
                self.log('Adding rf switch to pulse sequences')
            pulse_sequences = self._add_rf_switch_to_sequences(pulse_sequences)

        # look for bad pulses, i.e. that don't comply with the requirements, e.g. given the pulse-blaster specs or
        # requiring that pulses don't overlap

        valid_pulse_sequences = []
        valid_tau_list = []
        invalid_tau_list = []
        for pulse_sequence, tau in zip(pulse_sequences, tau_list):
            if not self._is_bad_pulse_sequence(pulse_sequence):
                valid_pulse_sequences.append(pulse_sequence)
                valid_tau_list.append(tau)
            else:
                invalid_tau_list.append(tau)
                print('Invalid sequence is: ', pulse_sequence)

        if logging:
            if invalid_tau_list:
                self.log("The pulse sequences corresponding to the following tau's were *invalid*, thus will not be "
                         "included: " + str(invalid_tau_list))
            else:
                self.log("All generated pulse sequences are valid. No tau times will be skipped.")

            self.log("{:d} different tau times have passed validation".format(len(valid_tau_list)))

        return valid_pulse_sequences, valid_tau_list, measurement_gate_width

    def stop(self):
        """
        Stop currently executed pulse blaster sequence
        NOT CURRENTLY WORKING, WILL CRASH PULSEBLASTER
        """
        # self.instruments['PB']['instance'].stop()
        super(PulsedExperimentBaseScript, self).stop()


if __name__ == '__main__':
    """
    script = {}
    instr = {}
    script, failed, instr = Script.load_and_append({'ExecutePulseBlasterSequence': 'ExecutePulseBlasterSequence'},
                                                   script, instr)

    script, failed, instr = Script.load_and_append({'ExecutePulseBlasterSequence': {'class':'ExecutePulseBlasterSequence',
                                                                                    'package':'b26toolkit'}},
                                                   script, instr)


    print(script)
    print(failed)
    print(instr)
    """
    pass<|MERGE_RESOLUTION|>--- conflicted
+++ resolved
@@ -151,15 +151,7 @@
 
         """
 
-<<<<<<< HEAD
-        # Set DAQ
-        if self.settings['daq_type'] == 'PCI':
-            self._daq = self.instruments['NI6259']['instance']
-        elif self.settings['daq_type'] == 'cDAQ':
-            self._daq = self.instruments['NI9402']['instance']
-=======
         self._configure_instruments_start_of_script()
->>>>>>> 7323437f
 
         # make sure the microwave_switch is turned off so that we don't burn any steel cables. ER 20181017
 
@@ -386,27 +378,7 @@
             if verbose:
                 print(('_run_sweep index', index, len(pulse_sequences)))
             rand_index = rand_indexes[index]
-<<<<<<< HEAD
-            if self._abort:
-                self.instruments['PB']['instance'].update({'microwave_switch': {'status': False}})
-                break
-            result = self._run_single_sequence(pulse_sequences[rand_index], num_loops_sweep, num_daq_reads)  # keep entire array
-            self.count_data[rand_index] = self.count_data[rand_index] + result
-
-            counts_to_check = self._normalize_to_kCounts(np.array(result), self.measurement_gate_width, num_loops_sweep)
-            self.data['counts'][rand_index] = self._normalize_to_kCounts(self.count_data[rand_index], self.measurement_gate_width,
-                                                                    self.current_averages)
-
-            self.sequence_index = index
-            counts_temp = counts_to_check[0]
-            print(counts_temp)
-            # track to the NV if necessary ER 5/31/17
-            if self.settings['Tracking']['on/off']:
-                if (1+(1-self.settings['Tracking']['threshold']))*self.settings['Tracking']['init_fluor'] < counts_temp or \
-                        self.settings['Tracking']['threshold']*self.settings['Tracking']['init_fluor'] > counts_temp:
-                    if verbose:
-                        print('TRACKING TO NV...')
-=======
+
             find_nv_attempts = 0
 
             while True:
@@ -440,7 +412,6 @@
                 if 'commander' in self.instruments and self.instruments['commander']['instance'].settings['find_nv']:
                     self.log('Running FindNV on manual request')
                     self.instruments['PB']['instance'].update({'laser': {'status': True}})
->>>>>>> 7323437f
                     self.scripts['find_nv'].run()
                     self.instruments['PB']['instance'].update({'laser': {'status': self.laser_status_before_script}})
                     self.scripts['find_nv'].settings['initial_point'] = self.scripts['find_nv'].data['maximum_point']
@@ -516,14 +487,10 @@
 
         '''
 
-<<<<<<< HEAD
-
-=======
         if self.settings['daq_type'] == 'PCI':
             daq = self.instruments['NI6259']['instance']
         elif self.settings['daq_type'] == 'cDAQ':
             daq = self.instruments['NI9402']['instance']
->>>>>>> 7323437f
         self.instruments['PB']['instance'].program_pb(pulse_sequence, num_loops=num_loops)
 
         # TODO(AK): figure out if timeout is actually needed
@@ -541,24 +508,16 @@
             result = [0]
 
         if num_daq_reads != 0:
-<<<<<<< HEAD
-            result_array, temp = self._daq.read(task)  # thread waits on DAQ getting the right number of gates
-=======
             result_array, temp = daq.read(task)   # thread waits on DAQ getting the right number of gates
             t4 = t.perf_counter()
->>>>>>> 7323437f
             for i in range(num_daq_reads):
                 result.append(sum(itertools.islice(result_array, i, None, num_daq_reads)))
 
         # clean up APD tasks
         if num_daq_reads != 0:
-<<<<<<< HEAD
-            self._daq.stop(task)
-=======
             #print('task stopping...')
             daq.stop(task)
             #print('task stopped')
->>>>>>> 7323437f
 
         if self.instruments['PB']['instance'].settings['PB_type'] == 'USB':
             print('stopping pulse seq: ')
