"""
This file is part of b26_toolkit, a pylabcontrol add-on for experiments in Harvard LISE B26.
Copyright (C) <2016>  Arthur Safira, Jan Gieseler, Aaron Kabcenell

b26_toolkit is free software: you can redistribute it and/or modify
it under the terms of the GNU General Public License as published by
the Free Software Foundation, either version 3 of the License, or
(at your option) any later version.

b26_toolkit is distributed in the hope that it will be useful,
but WITHOUT ANY WARRANTY; without even the implied warranty of
MERCHANTABILITY or FITNESS FOR A PARTICULAR PURPOSE.  See the
GNU General Public License for more details.

You should have received a copy of the GNU General Public License
along with b26_toolkit.  If not, see <http://www.gnu.org/licenses/>.
"""

import numpy as np
from pylabcontrol.core import Parameter
from b26_toolkit.scripts.pulse_sequences.param_sweep.pulsed_esr import PulsedEsr
from b26_toolkit.scripts.pulse_sequences.pulsed_experiment_generic import PulsedExperimentGeneric
from b26_toolkit.instruments import NI6259, NI9402, B26PulseBlaster, Pulse, MicrowaveGenerator, MicrowaveGenerator2, RFGenerator, AFG3022C, Commander, AFG3022C_02
from b26_toolkit.plotting.plots_1d import plot_1d_simple_timetrace, plot_pulses, update_pulse_plot, update_1d_simple, plot_1d_simple_freq
from b26_toolkit.plotting.plots_2d import plot_fluorescence_new, update_fluorescence

laser_pulse_end_delay = 100  # Time of end of PB pulse to AOM minus time of end of laser pulse


class PulsedEsrMwGen2(PulsedEsr):
    """
    Same as PulsedEsr but for a second microwave generator.
    """
    _DEFAULT_SETTINGS = [
        Parameter('mw_power', -45.0, float, 'microwave power in dBm'),
        Parameter('microwave_channel', 'i_2', ['i_2', 'q_2'], 'Channel to use for mw pulses'),
        Parameter('tau_mw', 80, float, 'the time duration of the microwaves (in ns)'),
        Parameter('num_averages', 1000000, int, 'number of averages'),
        Parameter('freq_start', 2.82e9, float, 'start frequency of scan in Hz'),
        Parameter('freq_stop', 2.92e9, float, 'end frequency of scan in Hz'),
        Parameter('range_type', 'start_stop', ['start_stop', 'center_range'],
                  'start_stop: freq. range from freq_start to freq_stop. center_range: centered at freq_start and width freq_stop'),
        Parameter('freq_points', 100, int, 'number of frequencies in scan in Hz'),
        Parameter('read_out', [
            Parameter('meas_time', 250, float, 'measurement time (in ns)'),
            Parameter('nv_reset_time', 1750, int, 'time with laser on to reset state'),
            Parameter('laser_off_time', 1000, int, 'minimum laser off time before taking measurements (ns)'),
            Parameter('delay_mw_readout', 100, int, 'delay between mw and readout (in ns)'),
            Parameter('delay_readout', 30, int, 'delay between laser on and readout (given by spontaneous decay rate)')
        ]),
        Parameter('mw_generator_switching_time', .01, float,
                  'time wait after switching center frequencies on generator (s)')
    ]

    _INSTRUMENTS = {'NI6259': NI6259, 'NI9402': NI9402, 'PB': B26PulseBlaster, 'mw_gen_2': MicrowaveGenerator2, 'commander': Commander}

    def _configure_instruments_start_of_script(self):
        """
        Configure instruments at the beginning of a script, e.g. enable IQ modulation
        :return: None
        """
        self.instruments['PB']['instance'].update({'microwave_switch': {'status': False}})
        # print('successfully turned off microwave switch')
        self.instruments['mw_gen_2']['instance'].update({'modulation_type': 'IQ'})
        self.instruments['mw_gen_2']['instance'].update({'enable_modulation': True})
        self.instruments['mw_gen_2']['instance'].update({'amplitude': self.settings['mw_power']})
        self.instruments['mw_gen_2']['instance'].update({'enable_output': True})

    def _configure_instruments_for_param(self, param_current):
        """
        Configure instruments before running a sweep. For example, change MW frequency
        :return: None
        """
        self.instruments['mw_gen_2']['instance'].update({'frequency': float(param_current)})

<<<<<<< HEAD
=======
class PulsedESRFast(PulsedEsr):
    """
    Faster version of PulsedESR. PulsedESR is the "proper" sequence for it has separate readout windows for reference and signal fluorescence, but the DAQ read
    speed limits how quickly one can repeat one single pulse sequence, e.g.  despite only requiring ~600 ns to reinitialize, PulsedESR requires 1.5 us initialization
    time to artificially slow down the pulse sequence repetition to avoid a DAQ crash.

    This fast version chains together multiple PulsedESR sequences while only using one long readout window. There is loss of contrast from the readout window
    being on during initialization and laser off times, but the effective pulse sequence repetition rate is now much higher, leading to an overall reduction in
    averaging time needed.
    """

    #_DEFAULT_SETTINGS += [Parameter('mw_generator_switching_time', .01, float, 'time wait after switching center frequencies on generator (s)')]
    _DEFAULT_SETTINGS = [
        Parameter('mw_power', -45.0, float, 'microwave power in dB'),
        Parameter('tau_mw', 80, float, 'the time duration of the microwaves (in ns)'),
        Parameter('num_averages', 1000000, int, 'number of averages'),
        Parameter('freq_start', 2.82e9, float, 'start frequency of scan in Hz'),
        Parameter('freq_stop', 2.92e9, float, 'end frequency of scan in Hz'),
        Parameter('range_type', 'start_stop', ['start_stop', 'center_range'],
                  'start_stop: freq. range from freq_start to freq_stop. center_range: centered at freq_start and width freq_stop'),
        Parameter('freq_points', 100, int, 'number of frequencies in scan in Hz'),
        Parameter('read_out', [
            Parameter('meas_time', 250, float, 'measurement time (in ns)'),
            Parameter('nv_reset_time', 1750, int, 'time with laser on to reset state'),
            Parameter('laser_off_time', 1000, int, 'minimum laser off time before taking measurements (ns)'),
            Parameter('delay_mw_readout', 100, int, 'delay between mw and readout (in ns)'),
            Parameter('delay_readout', 30, int, 'delay between laser on and readout (given by spontaneous decay rate)')
        ]),
        Parameter('repetitions', 4, int, 'number of repetitions of Pulsed ESR sequence consisting of MW pi-pulse and reinitialization'),
        Parameter('mw_generator_switching_time', .01, float,
                  'time wait after switching center frequencies on generator (s)')
    ]
    _SCRIPTS = {'find_nv': FindNvPulsed, 'esr': Esr}

    def _create_pulse_sequences(self):

        '''

        Returns: pulse_sequences, num_averages, tau_list
            pulse_sequences: a list of pulse sequences, each corresponding to a different time 'tau' that is to be
            scanned over. Each pulse sequence is a list of pulse objects containing the desired pulses. Each pulse
            sequence must have the same number of daq read pulses
            num_averages: the number of times to repeat each pulse sequence
            tau_list: the list of times tau, with each value corresponding to a pulse sequence in pulse_sequences
            meas_time: the width (in ns) of the daq measurement

        '''

        tau = self.settings['tau_mw']
        pulse_sequences = []
        tau_list = [tau]

        nv_reset_time = self.settings['read_out']['nv_reset_time']
        delay_readout = self.settings['read_out']['delay_readout']
        microwave_channel = 'microwave_i'

        laser_off_time = self.settings['read_out']['laser_off_time']
        meas_time = self.settings['read_out']['meas_time']
        delay_mw_readout = self.settings['read_out']['delay_mw_readout']

        for tau in tau_list:
            pulse_sequence = []
            current_time = 0
            for part in range(int(self.settings['repetitions'])):  # Repeat pulse sequence 4 times because DAQ crashes if we run really short pulse sequences (~ several us long)
                # if tau is 0 there is actually no mw pulse
                if tau > 0:
                    pulse_sequence += [
                        Pulse(microwave_channel, current_time + laser_off_time, tau)]

                pulse_sequence += [
                    Pulse('laser',
                          current_time + laser_off_time + tau + delay_mw_readout,
                          nv_reset_time)
                ]
                current_time += laser_off_time + tau + delay_mw_readout + nv_reset_time

            meas_time_long = current_time - (laser_off_time + tau + delay_mw_readout + delay_readout) - nv_reset_time + delay_readout + meas_time
            pulse_sequence += [Pulse('apd_readout',
                                     laser_off_time + tau + delay_mw_readout + delay_readout, meas_time_long)]

            pulse_sequences.append(pulse_sequence)
        return pulse_sequences, tau_list, meas_time_long

class PulsedESRResonant(PulsedEsr):
    _DEFAULT_SETTINGS = [
        Parameter('mw_power', -45.0, float, 'microwave power in dB'),
        Parameter('microwave_channel', 'i', ['i', 'q'], 'Channel to use for mw pulses'),
        Parameter('tau_mw', 80, float, 'the time duration of the microwaves (in ns)'),
        Parameter('num_averages', 1000000, int, 'number of averages'),
        Parameter('freq_start', 2.82e9, float, 'start frequency of scan in Hz'),
        Parameter('freq_stop', 2.92e9, float, 'end frequency of scan in Hz'),
        Parameter('range_type', 'start_stop', ['start_stop', 'center_range'],
                  'start_stop: freq. range from freq_start to freq_stop. center_range: centered at freq_start and width freq_stop'),
        Parameter('freq_points', 100, int, 'number of frequencies in scan in Hz'),
        Parameter('read_out', [
            Parameter('meas_time', 250, float, 'measurement time (in ns)'),
            Parameter('nv_reset_time', 1750, int, 'time with laser on to reset state'),
            Parameter('laser_off_time', 1000, int, 'minimum laser off time before taking measurements (ns)'),
            Parameter('red_on_time', 1000, int, 'time that red laser is on'),
            Parameter('red_off_time', 1000, int, 'time off after red laser'),
            Parameter('delay_mw_readout', 100, int, 'delay between mw and readout (in ns)'),
            Parameter('delay_readout', 30, int, 'delay between laser on and readout (given by spontaneous decay rate)')
        ]),
        Parameter('mw_generator_switching_time', .01, float,
                  'time wait after switching center frequencies on generator (s)'),
        Parameter('measure_ref', True, bool, 'add sequence to measure ms=0 state as reference')
    ]

    def _create_pulse_sequences(self):

        '''

        Returns: pulse_sequences, num_averages, tau_list
            pulse_sequences: a list of pulse sequences, each corresponding to a different time 'tau' that is to be
            scanned over. Each pulse sequence is a list of pulse objects containing the desired pulses. Each pulse
            sequence must have the same number of daq read pulses
            num_averages: the number of times to repeat each pulse sequence
            tau_list: the list of times tau, with each value corresponding to a pulse sequence in pulse_sequences
            meas_time: the width (in ns) of the daq measurement

        '''

        tau = self.settings['tau_mw']
        pulse_sequences = []
        tau_list = [tau]

        nv_reset_time = self.settings['read_out']['nv_reset_time']
        red_on_time = self.settings['read_out']['red_on_time']
        red_off_time = self.settings['read_out']['red_off_time']
        delay_readout = self.settings['read_out']['delay_readout']
        microwave_channel = 'microwave_' + self.settings['microwave_channel']

        laser_off_time = self.settings['read_out']['laser_off_time']
        meas_time = self.settings['read_out']['meas_time']
        delay_mw_readout = self.settings['read_out']['delay_mw_readout']

        for tau in tau_list:
            pulse_sequence = [Pulse('laser', red_off_time + tau + 2 * 40, nv_reset_time)]

            # if tau is 0 there is actually no mw pulse
            if tau > 0:
                pulse_sequence += [
                    Pulse(microwave_channel, red_off_time + tau + 2 * 40 + nv_reset_time + laser_off_time, tau)]

            pulse_sequence += [
                Pulse('red_laser',
                      red_off_time + tau + 2 * 40 + nv_reset_time + laser_off_time + tau + 2 * 40 + delay_mw_readout,
                      red_on_time),
                Pulse('apd_readout',
                      red_off_time + tau + 2 * 40 + nv_reset_time + laser_off_time + tau + 2 * 40 + delay_mw_readout + delay_readout,
                      meas_time)
            ]

            if self.settings['measure_ref']:
                end_first_seq = red_off_time + tau + 2 * 40 + nv_reset_time + laser_off_time + tau + 2 * 40 + delay_mw_readout + delay_readout + red_on_time + red_off_time

                pulse_sequence += [
                    Pulse('laser', end_first_seq, nv_reset_time),
                    Pulse('red_laser', end_first_seq + nv_reset_time + laser_off_time, red_on_time),
                    Pulse('apd_readout', end_first_seq + nv_reset_time + laser_off_time + delay_readout, meas_time)
                ]

            # ignore the sequence is the mw is shorter than 15ns (0 is ok because there is no mw pulse!)
            # if tau == 0 or tau>=15:
            pulse_sequences.append(pulse_sequence)
        return pulse_sequences, tau_list, self.settings['read_out']['meas_time']

class PulsedESRFastSingle(PulsedESRFast):
    """
    Single frequency version of PulsedESRFast
    """

    _DEFAULT_SETTINGS = [
        Parameter('mw_power', -45.0, float, 'microwave power in dB'),
        Parameter('tau_mw', 80, float, 'the time duration of the microwaves (in ns)'),
        Parameter('num_averages', 1000000, int, 'number of averages'),
        Parameter('freq_start', 2.82e9, float, 'start frequency of scan in Hz'),
        Parameter('read_out', [
            Parameter('meas_time', 250, float, 'measurement time (in ns)'),
            Parameter('nv_reset_time', 1750, int, 'time with laser on to reset state'),
            Parameter('laser_off_time', 1000, int, 'minimum laser off time before taking measurements (ns)'),
            Parameter('delay_mw_readout', 100, int, 'delay between mw and readout (in ns)'),
            Parameter('delay_readout', 30, int, 'delay between laser on and readout (given by spontaneous decay rate)')
        ]),
        Parameter('repetitions', 4, int, 'number of repetitions of Pulsed ESR sequence consisting of MW pi-pulse and reinitialization'),
        Parameter('mw_generator_switching_time', .01, float,
                  'time wait after switching center frequencies on generator (s)')
    ]

class PulsedESRSingleBlind(PulsedESRFast):
    """
    Single frequency version of PulsedESR, with no readout window, to be run in the background while another script does the readout
    """

    _DEFAULT_SETTINGS = [
        Parameter('mw_power', -45.0, float, 'microwave power in dB'),
        Parameter('tau_mw', 80, float, 'the time duration of the microwaves (in ns)'),
        Parameter('num_averages', 1000000, int, 'number of averages'),
        Parameter('freq_start', 2.82e9, float, 'start frequency of scan in Hz'),
        Parameter('read_out', [
            Parameter('nv_reset_time', 1750, int, 'time with laser on to reset state'),
            Parameter('laser_off_time', 1000, int, 'minimum laser off time before taking measurements (ns)'),
            Parameter('delay_mw_readout', 100, int, 'delay between mw and readout (in ns)'),
        ]),
        Parameter('repetitions', 100, int, 'number of repetitions of Pulsed ESR sequence consisting of MW pi-pulse and reinitialization'),
        Parameter('mw_generator_switching_time', .01, float,
                  'time wait after switching center frequencies on generator (s)')
    ]

    def _create_pulse_sequences(self, get_duration=False):

        '''

        Returns: pulse_sequences, num_averages, tau_list
            pulse_sequences: a list of pulse sequences, each corresponding to a different time 'tau' that is to be
            scanned over. Each pulse sequence is a list of pulse objects containing the desired pulses. Each pulse
            sequence must have the same number of daq read pulses
            num_averages: the number of times to repeat each pulse sequence
            tau_list: the list of times tau, with each value corresponding to a pulse sequence in pulse_sequences
            meas_time: the width (in ns) of the daq measurement

        '''

        tau = self.settings['tau_mw']
        pulse_sequences = []
        tau_list = [tau]

        nv_reset_time = self.settings['read_out']['nv_reset_time']
        microwave_channel = 'microwave_i'

        laser_off_time = self.settings['read_out']['laser_off_time']
        delay_mw_readout = self.settings['read_out']['delay_mw_readout']

        for tau in tau_list:
            pulse_sequence = []
            current_time = 0
            for part in range(int(self.settings['repetitions'])):  # Repeat pulse sequence 4 times because DAQ crashes if we run really short pulse sequences (~ several us long)
                # if tau is 0 there is actually no mw pulse
                if tau > 0:
                    pulse_sequence += [
                        Pulse(microwave_channel, current_time + laser_off_time, tau)]

                pulse_sequence += [
                    Pulse('laser',
                          current_time + laser_off_time + tau + delay_mw_readout,
                          nv_reset_time)
                ]
                current_time += laser_off_time + tau + delay_mw_readout + nv_reset_time

            pulse_sequences.append(pulse_sequence)

        if get_duration:
            # Return total sequence duration and total laser duration
            return current_time
        else:
            return pulse_sequences, tau_list, 100

class PulsedESRFast_MWGen2(PulsedEsr):
>>>>>>> df8c13d9

class PulsedEsrFastMwGen2(PulsedEsr):
    _DEFAULT_SETTINGS = [
        Parameter('mw_power', -45.0, float, 'microwave power in dBm'),
        Parameter('tau_mw', 80, float, 'the time duration of the microwaves (in ns)'),
        Parameter('num_averages', 1000000, int, 'number of averages'),
        Parameter('freq_start', 2.82e9, float, 'start frequency of scan in Hz'),
        Parameter('freq_stop', 2.92e9, float, 'end frequency of scan in Hz'),
        Parameter('freq_points', 100, int, 'number of frequencies in scan in Hz'),
        Parameter('read_out', [
            Parameter('meas_time', 250, float, 'measurement time after rabi sequence (in ns)'),
            Parameter('nv_reset_time', 1750, int, 'time with laser on to reset state'),
            Parameter('laser_off_time', 1000, int,
                      'minimum laser off time before taking measurements (ns)'),
            Parameter('delay_mw_readout', 100, int, 'delay between mw and readout (in ns)'),
            Parameter('delay_readout', 30, int, 'delay between laser on and readout (given by spontaneous decay rate)')
        ]),
        Parameter('mw_generator_switching_time', .01, float,
                  'time wait after switching center frequencies on generator (s)')
    ]

    _INSTRUMENTS = {'NI6259': NI6259, 'NI9402': NI9402, 'PB': B26PulseBlaster, 'mw_gen': MicrowaveGenerator2, 'commander': Commander}


class PulsedNmr(PulsedEsr):
    # Uses the AFG3022C to send MHz signals to the RF coil to drive the nuclear spin. Code is also greatly simplified compared to PulsedNMR_SRS
    _DEFAULT_SETTINGS = [
        Parameter('mw_pulses', [
            Parameter('mw_power', -45.0, float, 'microwave power in dBm'),
            Parameter('mw_frequency', 2.82e9, float,
                      'frequency of hyperfine transition corresponding to desired nuclear spin polarization'),
            Parameter('tau_mw', 80, float, 'the time duration of the microwaves in ns')
        ]),
        Parameter('rf_pulses', [
            Parameter('rf_power', -10, float, 'RF power in dBm'),
            Parameter('tau_rf', 5000, float, 'time for RF pulse to drive nuclear spin in ns'),
            Parameter('rf_settle', 2000, float, 'settling time before and after RF pulse in ns')
        ]),
        Parameter('cooldown_time', 5000, float,
                  'cooldown time between running each sequence, to minimize heating effects'),
        Parameter('num_averages', 1000000, int, 'number of averages'),
        Parameter('freq_start', 2.82e9, float, 'start frequency of scan in Hz'),
        Parameter('freq_stop', 2.92e9, float, 'end frequency of scan in Hz'),
        Parameter('range_type', 'start_stop', ['start_stop', 'center_range'],
                  'start_stop: freq. range from freq_start to freq_stop. center_range: centered at freq_start and width freq_stop'),
        Parameter('freq_points', 100, int, 'number of frequencies in scan in Hz'),
        Parameter('read_out', [
            Parameter('meas_time', 250, float, 'measurement time after rabi sequence (in ns)'),
            Parameter('nv_reset_time', 1750, int, 'time with laser on to reset state'),
            Parameter('laser_off_time', 1000, int,
                      'minimum laser off time before taking measurements (ns)'),
            Parameter('delay_mw_readout', 100, int, 'delay between mw and readout (in ns)'),
            Parameter('delay_readout', 30, int, 'delay between laser on and readout (given by spontaneous decay rate)')
        ]),
        Parameter('mw_generator_switching_time', .01, float,
                  'time wait after switching center frequencies on generator (s)')
    ]

    _INSTRUMENTS = {'NI6259': NI6259, 'NI9402': NI9402, 'PB': B26PulseBlaster, 'mw_gen': MicrowaveGenerator,
                    'afg': AFG3022C, 'commander': Commander}

    def _create_pulse_sequences(self):
        '''

        Returns: pulse_sequences, num_averages, tau_list
            pulse_sequences: a list of pulse sequences, each corresponding to a different time 'tau' that is to be
            scanned over. Each pulse sequence is a list of pulse objects containing the desired pulses. Each pulse
            sequence must have the same number of daq read pulses
            num_averages: the number of times to repeat each pulse sequence
            tau_list: the list of times tau, with each value corresponding to a pulse sequence in pulse_sequences
            meas_time: the width (in ns) of the daq measurement

        '''

        nv_reset_time = self.settings['read_out']['nv_reset_time']
        delay_readout = self.settings['read_out']['delay_readout']
        mw_tau = self.settings['mw_pulses']['tau_mw']
        microwave_channel = 'microwave_i'
        rf_channel = 'rf_i'

        laser_off_time = self.settings['read_out']['laser_off_time']
        meas_time = self.settings['read_out']['meas_time']
        delay_mw_readout = self.settings['read_out']['delay_mw_readout']
        rf_settle = self.settings['rf_pulses']['rf_settle']

        tau = self.settings['mw_pulses']['tau_mw']
        rf_tau = self.settings['rf_pulses']['tau_rf']
        cooldown_time = self.settings['cooldown_time']
        pulse_sequences = []
        tau_list = [tau]

        for tau in tau_list:
            pulse_sequence = [Pulse('laser', cooldown_time + laser_off_time, nv_reset_time),
                              #Pulse('apd_readout', cooldown_time + laser_off_time + delay_readout, meas_time),
                              Pulse(microwave_channel, cooldown_time + laser_off_time + nv_reset_time + laser_off_time, mw_tau)
                              ]
            # if tau is 0 there is actually no mw pulse
            if rf_tau > 0:
                pulse_sequence.append(
                    Pulse('rf_switch', cooldown_time + laser_off_time + nv_reset_time + laser_off_time + mw_tau + rf_settle, rf_tau))
                pulse_sequence.append(
                    Pulse(rf_channel, cooldown_time + laser_off_time + nv_reset_time + laser_off_time + mw_tau + rf_settle - 60, rf_tau + 120))

            pulse_sequence.append(Pulse(microwave_channel,
                                        cooldown_time + laser_off_time + nv_reset_time + laser_off_time + mw_tau + rf_settle + rf_tau + rf_settle,
                                        mw_tau))
            pulse_sequence.append(Pulse('laser',
                                        cooldown_time + laser_off_time + nv_reset_time + laser_off_time + mw_tau + rf_settle + rf_tau + rf_settle + mw_tau + delay_mw_readout,
                                        nv_reset_time))
            pulse_sequence.append(Pulse('apd_readout',
                                        cooldown_time + laser_off_time + nv_reset_time + laser_off_time + mw_tau + rf_settle + rf_tau + rf_settle + mw_tau + delay_mw_readout + delay_readout,
                                        meas_time))
            pulse_sequence.append(Pulse('apd_readout',
                                        cooldown_time + laser_off_time + nv_reset_time + laser_off_time + mw_tau + rf_settle + rf_tau + rf_settle + mw_tau + delay_mw_readout + nv_reset_time - meas_time - 200,
                                        meas_time))

            # ignore the sequence is the mw is shorter than 15ns (0 is ok because there is no mw pulse!)
            # if tau == 0 or tau>=15:

            pulse_sequences.append(pulse_sequence)
        return pulse_sequences, tau_list, self.settings['read_out']['meas_time']

    def _configure_instruments_start_of_script(self):
        self.instruments['PB']['instance'].update({'rf_switch': {'status': False}})
        self.instruments['PB']['instance'].update({'microwave_switch': {'status': False}})

        self.instruments['afg']['instance'].update({'ch1_invert_polarity': False})
        self.instruments['afg']['instance'].update({'ch2_invert_polarity': False})
        self.instruments['afg']['instance'].update({'ch1_phase': 0})
        self.instruments['afg']['instance'].update({'ch2_phase': 3.1415926})
        for channel in [1, 2]:
            self.instruments['afg']['instance'].update({'ch%i_amplitude' % channel: float(self.dbm_to_vpp(self.settings['rf_pulses']['rf_power']))})
            self.instruments['afg']['instance'].update({'ch%i_function' % channel: 'Sine'})
            #self.instruments['afg']['instance'].update({'ch%i_phase' % channel: 0})
            self.instruments['afg']['instance'].update({'ch%i_offset' % channel: 0})
            self.instruments['afg']['instance'].update({'ch%i_enable' % channel: True})

        self.instruments['mw_gen']['instance'].update({'modulation_type': 'IQ'})
        self.instruments['mw_gen']['instance'].update({'enable_modulation': True})
        self.instruments['mw_gen']['instance'].update({'amplitude': self.settings['mw_pulses']['mw_power']})
        self.instruments['mw_gen']['instance'].update({'frequency': self.settings['mw_pulses']['mw_frequency']})
        self.instruments['mw_gen']['instance'].update({'enable_output': True})


    def _configure_instruments_for_param(self, param_current):
        for channel in [1, 2]:
            self.instruments['afg']['instance'].update({'ch%i_frequency' % channel: float(param_current)})


class PulsedNmrSrs(PulsedNmr):
    """
    Uses the SRS to drive the RF coil to drive nuclear transitions. Not recommended; you should use PulsedNMR instead which uses the AFG3022C, which will be used
    to drive nuclear transitions in all other scripts anyway.
    """
    _DEFAULT_SETTINGS = [
        Parameter('mw_pulses', [
            Parameter('mw_power', -45.0, float, 'microwave power in dBm'),
            Parameter('mw_frequency', 2.82e9, float,
                      'frequency of hyperfine transition corresponding to desired nuclear spin polarization'),
            Parameter('tau_mw', 80, float, 'the time duration of the microwaves in ns')
        ]),
        Parameter('rf_pulses', [
            Parameter('rf_power', -10, float, 'RF power in dBm'),
            Parameter('tau_rf', 5000, float, 'time for RF pulse to drive nuclear spin in ns'),
            Parameter('rf_settle', 2000, float, 'settling time before and after RF pulse in ns')
        ]),
        Parameter('cooldown_time', 5000, float,
                  'cooldown time between running each sequence, to minimize heating effects'),
        Parameter('num_averages', 1000000, int, 'number of averages'),
        Parameter('freq_start', 2.82e9, float, 'start frequency of scan in Hz'),
        Parameter('freq_stop', 2.92e9, float, 'end frequency of scan in Hz'),
        Parameter('freq_points', 100, int, 'number of frequencies in scan in Hz'),
        Parameter('read_out', [
            Parameter('meas_time', 250, float, 'measurement time after rabi sequence (in ns)'),
            Parameter('nv_reset_time', 1750, int, 'time with laser on to reset state'),
            Parameter('laser_off_time', 1000, int,
                      'minimum laser off time before taking measurements (ns)'),
            Parameter('delay_mw_readout', 100, int, 'delay between mw and readout (in ns)'),
            Parameter('delay_readout', 30, int, 'delay between laser on and readout (given by spontaneous decay rate)')
        ]),
        Parameter('mw_generator_switching_time', .01, float,
                  'time wait after switching center frequencies on generator (s)')
    ]

    _INSTRUMENTS = {'NI6259': NI6259, 'NI9402': NI9402, 'PB': B26PulseBlaster, 'mw_gen': MicrowaveGenerator,
                    'rf_gen': RFGenerator, 'commander': Commander}

    def _configure_instruments_start_of_script(self):
        self.instruments['PB']['instance'].update({'rf_switch': {'status': False}})
        self.instruments['PB']['instance'].update({'microwave_switch': {'status': False}})

        # IQ modulation doesn't even work for MHz signals from the SRS!
        self.instruments['rf_gen']['instance'].update({'enable_modulation': False})
        self.instruments['rf_gen']['instance'].update({'enable_rf_output': True})
        self.instruments['rf_gen']['instance'].update({'amplitude_rf': self.settings['rf_pulses']['rf_power']})

        self.instruments['mw_gen']['instance'].update({'modulation_type': 'IQ'})
        self.instruments['mw_gen']['instance'].update({'enable_modulation': True})
        self.instruments['mw_gen']['instance'].update({'amplitude': self.settings['mw_pulses']['mw_power']})
        self.instruments['mw_gen']['instance'].update({'frequency': self.settings['mw_pulses']['mw_frequency']})
        self.instruments['mw_gen']['instance'].update({'enable_output': True})


    def _configure_instruments_for_param(self, param_current):
        self.instruments['rf_gen']['instance'].update({'frequency': param_current})


class PulsedEsrPolarized(PulsedNmr):
    _DEFAULT_SETTINGS = [
        Parameter('mw_pulses', [
            Parameter('mw_power_1', -45.0, float, 'microwave power in dBm'),
            Parameter('mw_frequency_1', 2.82e9, float,
                      'frequency of hyperfine transition corresponding to desired nuclear spin polarization'),
            Parameter('tau_mw_1', 80, float, 'the time duration of the microwaves in ns'),
            Parameter('mw_power_2', -45.0, float, 'microwave power in dBm'),
            Parameter('tau_mw_2', 80, float, 'the time duration of the microwaves in ns')
        ]),
        Parameter('rf_pulses', [
            Parameter('rf_power', -10, float, 'RF power in dBm'),
            Parameter('rf_frequency', 3e6, float, 'frequency of hyperfine interaction in Hz'),
            Parameter('tau_rf', 5000, float, 'time for RF pulse to drive nuclear spin in ns'),
            Parameter('rf_settle', 2000, float, 'settling time before and after RF pulse in ns')
        ]),
        Parameter('cooldown_time', 5000, float, 'cooldown time between running each sequence, to minimize heating effects'),
        Parameter('polarization_iterations', 2, int, 'number of times to repeat the nuclear spin initialization sequence'),
        Parameter('num_averages', 1000000, int, 'number of averages'),
        Parameter('freq_start', 2.82e9, float, 'start frequency of scan in Hz'),
        Parameter('freq_stop', 2.92e9, float, 'end frequency of scan in Hz'),
        Parameter('range_type', 'start_stop', ['start_stop', 'center_range'],
                  'start_stop: freq. range from freq_start to freq_stop. center_range: centered at freq_start and width freq_stop'),
        Parameter('freq_points', 100, int, 'number of frequencies in scan in Hz'),
        Parameter('initialization_laser', [
            Parameter('pulse_duration', 6, float, 'duration of each chopped laser pulse'),
            Parameter('wait_duration', 30, float, 'spacing between each chopped laser pulse'),
            Parameter('n', 1, int, 'num of initialization laser pulses, set n=1 and wait_duration=0 if you want to use one long rectangular laser pulse'),
        ]),
        Parameter('read_out', [
            Parameter('meas_time', 250, float, 'measurement time after rabi sequence (in ns)'),
            #Parameter('nv_reset_time', 1750, int, 'time with laser on to reset electronic spin'),
            Parameter('nv_reset_time_long', 5000, int, 'duration of long laser pulse to reset both electronic and nuclear spin'),
            Parameter('laser_off_time', 1000, int,
                      'minimum laser off time before taking measurements (ns)'),
            Parameter('delay_mw_readout', 100, int, 'delay between mw and readout (in ns)'),
            Parameter('delay_readout', 30, int, 'delay between laser on and readout (given by spontaneous decay rate)')
        ]),
        Parameter('mw_generator_switching_time', .01, float, 'time wait after switching center frequencies on generator (s)')
    ]

    _INSTRUMENTS = {'NI6259': NI6259, 'NI9402': NI9402, 'PB': B26PulseBlaster, 'mw_gen': MicrowaveGenerator, 'mw_gen_2': MicrowaveGenerator2,
                    'afg': AFG3022C, 'commander': Commander}

    def _create_pulse_sequences(self):
        '''

        Returns: pulse_sequences, num_averages, tau_list
            pulse_sequences: a list of pulse sequences, each corresponding to a different time 'tau' that is to be
            scanned over. Each pulse sequence is a list of pulse objects containing the desired pulses. Each pulse
            sequence must have the same number of daq read pulses
            num_averages: the number of times to repeat each pulse sequence
            tau_list: the list of times tau, with each value corresponding to a pulse sequence in pulse_sequences
            meas_time: the width (in ns) of the daq measurement

        '''

        #nv_reset_time = self.settings['read_out']['nv_reset_time']
        nv_reset_time_long = self.settings['read_out']['nv_reset_time_long']
        nv_reset_time_pulsed = self.settings['initialization_laser']['pulse_duration']
        nv_reset_time_wait = self.settings['initialization_laser']['wait_duration']
        delay_readout = self.settings['read_out']['delay_readout']
        mw_tau_1 = self.settings['mw_pulses']['tau_mw_1']
        mw_tau_2 = self.settings['mw_pulses']['tau_mw_2']
        microwave_channel = 'microwave_i'
        microwave_channel_2 = 'microwave_i_2'
        rf_channel = 'rf_i'

        laser_off_time = self.settings['read_out']['laser_off_time']
        meas_time = self.settings['read_out']['meas_time']
        delay_mw_readout = self.settings['read_out']['delay_mw_readout']
        rf_settle = self.settings['rf_pulses']['rf_settle']

        tau = self.settings['mw_pulses']['tau_mw_1']
        rf_tau = self.settings['rf_pulses']['tau_rf']
        cooldown_time = self.settings['cooldown_time']
        pulse_sequences = []
        tau_list = [tau]

        for tau in tau_list:

            pulse_sequence = [Pulse('laser', laser_off_time + cooldown_time, nv_reset_time_long)]
            current_time = laser_off_time + cooldown_time + nv_reset_time_long + laser_off_time # Begin building the pulse sequence at a given offset, which acts as a cooldown time between each sequence
            for iteration in range(self.settings['polarization_iterations']):
                pulse_sequence.append(Pulse(microwave_channel, current_time, mw_tau_1))
                if rf_tau > 0:
                    pulse_sequence.append(
                        Pulse('rf_switch', current_time + mw_tau_1 + delay_mw_readout, rf_tau))
                    pulse_sequence.append(
                        Pulse(rf_channel, current_time + mw_tau_1 + delay_mw_readout - 60, rf_tau + 120))
                    current_time = current_time + mw_tau_1 + delay_mw_readout + rf_tau + rf_settle
                #if self.settings['initialization_laser']['chopped']:
                for i in range(self.settings['initialization_laser']['n']):
                    pulse_sequence.append(Pulse('laser', current_time, nv_reset_time_pulsed))
                    current_time = current_time + nv_reset_time_pulsed + nv_reset_time_wait
                #else:
                #    pulse_sequence.append(Pulse('laser', current_time, nv_reset_time))
                #    current_time = current_time + nv_reset_time



            pulse_sequence.append(Pulse(microwave_channel_2,
                                        current_time + laser_off_time,
                                        mw_tau_2))
            pulse_sequence.append(Pulse('laser',
                                        current_time + laser_off_time + mw_tau_2 + delay_mw_readout,
                                        nv_reset_time_long))
            pulse_sequence.append(Pulse('apd_readout',
                                        current_time + laser_off_time + mw_tau_2 + delay_mw_readout + delay_readout,
                                        meas_time))
            pulse_sequence.append(Pulse('apd_readout',
                                        current_time + laser_off_time + mw_tau_2 + delay_mw_readout + nv_reset_time_long - meas_time - laser_pulse_end_delay,
                                        meas_time))
            # ignore the sequence is the mw is shorter than 15ns (0 is ok because there is no mw pulse!)
            # if tau == 0 or tau>=15:

            pulse_sequences.append(pulse_sequence)
        return pulse_sequences, tau_list, self.settings['read_out']['meas_time']

    def _configure_instruments_start_of_script(self):
        self.instruments['PB']['instance'].update({'rf_switch': {'status': False}})
        # print('successfully turned off microwave switch')
        self.instruments['PB']['instance'].update({'microwave_switch': {'status': False}})
        # print('successfully turned off microwave switch')

        self.instruments['mw_gen']['instance'].update({'modulation_type': 'IQ'})
        self.instruments['mw_gen']['instance'].update({'enable_modulation': True})
        self.instruments['mw_gen']['instance'].update({'amplitude': self.settings['mw_pulses']['mw_power_1']})
        self.instruments['mw_gen']['instance'].update({'frequency': self.settings['mw_pulses']['mw_frequency_1']})
        self.instruments['mw_gen']['instance'].update({'enable_output': True})

        self.instruments['mw_gen_2']['instance'].update({'modulation_type': 'IQ'})
        self.instruments['mw_gen_2']['instance'].update({'enable_modulation': True})
        self.instruments['mw_gen_2']['instance'].update({'amplitude': self.settings['mw_pulses']['mw_power_2']})
        self.instruments['mw_gen_2']['instance'].update({'frequency': self.settings['mw_pulses']['mw_frequency_1']})
        self.instruments['mw_gen_2']['instance'].update({'enable_output': True})

        self.instruments['afg']['instance'].update({'ch1_invert_polarity': False})
        self.instruments['afg']['instance'].update({'ch2_invert_polarity': False})

        for channel in [1, 2]:
            self.instruments['afg']['instance'].update({'ch%i_amplitude' % channel: float(self.dbm_to_vpp(self.settings['rf_pulses']['rf_power']))})
            self.instruments['afg']['instance'].update({'ch%i_frequency' % channel: float(self.settings['rf_pulses']['rf_frequency'])})
            self.instruments['afg']['instance'].update({'ch%i_function' % channel: 'Sine'})
            #self.instruments['afg']['instance'].update({'ch%i_phase' % channel: 0})
            self.instruments['afg']['instance'].update({'ch%i_offset' % channel: 0})
            self.instruments['afg']['instance'].update({'ch%i_enable' % channel: True})
            self.instruments['afg']['instance'].update({'ch%i_enable' % channel: True})

        self.instruments['afg']['instance'].align_phase()
        self.instruments['afg']['instance'].update({'ch1_phase': 0})
        self.instruments['afg']['instance'].update({'ch2_phase': 3.1415926})

    def _configure_instruments_for_param(self, param_current):
        self.instruments['mw_gen_2']['instance'].update({'frequency': float(param_current)})


class PulsedEsrRfHeating(PulsedEsrPolarized):
    _DEFAULT_SETTINGS = [
        Parameter('mw_pulses', [
            Parameter('mw_power_1', -45.0, float, 'microwave power in dBm'),
            Parameter('mw_frequency_1', 2.82e9, float,
                      'frequency of hyperfine transition corresponding to desired nuclear spin polarization'),
            Parameter('tau_mw_1', 80, float, 'the time duration of the microwaves in ns'),
            Parameter('mw_power_2', -45.0, float, 'microwave power in dBm'),
            Parameter('tau_mw_2', 80, float, 'the time duration of the microwaves in ns')
        ]),
        Parameter('rf_pulses', [
            Parameter('rf_power', -10, float, 'RF power in dBm'),
            Parameter('tau_rf', 5000, float, 'time for RF pulse to drive nuclear spin in ns'),
            Parameter('rf_settle', 2000, float, 'settling time before and after RF pulse in ns')
        ]),
        Parameter('cooldown_time', 5000, float, 'cooldown time between running each sequence, to minimize heating effects'),
        Parameter('polarization_iterations', 2, int, 'number of times to repeat the nuclear spin initialization sequence'),
        Parameter('num_averages', 1000000, int, 'number of averages'),
        Parameter('freq_start', 2.82e9, float, 'start frequency of scan in Hz'),
        Parameter('freq_stop', 2.92e9, float, 'end frequency of scan in Hz'),
        Parameter('freq_points', 100, int, 'number of frequencies in scan in Hz'),
        Parameter('initialization_laser', [
            Parameter('pulse_duration', 6, float, 'duration of each chopped laser pulse'),
            Parameter('wait_duration', 30, float, 'spacing between each chopped laser pulse'),
            Parameter('n', 1, int, 'num of initialization laser pulses, set n=1 and wait_duration=0 if you want to use one long rectangular laser pulse'),
        ]),
        Parameter('read_out', [
            Parameter('meas_time', 250, float, 'measurement time after rabi sequence (in ns)'),
            #Parameter('nv_reset_time', 1750, int, 'time with laser on to reset electronic spin'),
            Parameter('nv_reset_time_long', 5000, int, 'duration of long laser pulse to reset both electronic and nuclear spin'),
            Parameter('laser_off_time', 1000, int,
                      'minimum laser off time before taking measurements (ns)'),
            Parameter('delay_mw_readout', 100, int, 'delay between mw and readout (in ns)'),
            Parameter('delay_readout', 30, int, 'delay between laser on and readout (given by spontaneous decay rate)')
        ]),
        Parameter('mw_generator_switching_time', .01, float, 'time wait after switching center frequencies on generator (s)')
    ]

    _INSTRUMENTS = {'NI6259': NI6259, 'NI9402': NI9402, 'PB': B26PulseBlaster, 'mw_gen': MicrowaveGenerator, 'mw_gen_2': MicrowaveGenerator2,
                    'rf_gen': RFGenerator}

    def _create_pulse_sequences(self):
        '''

        Returns: pulse_sequences, num_averages, tau_list
            pulse_sequences: a list of pulse sequences, each corresponding to a different time 'tau' that is to be
            scanned over. Each pulse sequence is a list of pulse objects containing the desired pulses. Each pulse
            sequence must have the same number of daq read pulses
            num_averages: the number of times to repeat each pulse sequence
            tau_list: the list of times tau, with each value corresponding to a pulse sequence in pulse_sequences
            meas_time: the width (in ns) of the daq measurement

        '''

        #nv_reset_time = self.settings['read_out']['nv_reset_time']
        nv_reset_time_long = self.settings['read_out']['nv_reset_time_long']
        nv_reset_time_pulsed = self.settings['initialization_laser']['pulse_duration']
        nv_reset_time_wait = self.settings['initialization_laser']['wait_duration']
        delay_readout = self.settings['read_out']['delay_readout']
        mw_tau_1 = self.settings['mw_pulses']['tau_mw_1']
        mw_tau_2 = self.settings['mw_pulses']['tau_mw_2']
        microwave_channel = 'microwave_i'
        microwave_channel_2 = 'microwave_i_2'
        rf_channel = 'rf_i'

        laser_off_time = self.settings['read_out']['laser_off_time']
        meas_time = self.settings['read_out']['meas_time']
        delay_mw_readout = self.settings['read_out']['delay_mw_readout']
        rf_settle = self.settings['rf_pulses']['rf_settle']

        tau = self.settings['mw_pulses']['tau_mw_1']
        rf_tau = self.settings['rf_pulses']['tau_rf']
        cooldown_time = self.settings['cooldown_time']
        pulse_sequences = []
        tau_list = [tau]

        for tau in tau_list:



            pulse_sequence = []
            current_time = laser_off_time + cooldown_time
            if rf_tau > 0:
                pulse_sequence.append(
                    Pulse(rf_channel, current_time, rf_tau))
                pulse_sequence.append(
                    Pulse('rf_switch', current_time, rf_tau))

            current_time += rf_tau + rf_settle
            pulse_sequence.append(Pulse(microwave_channel_2,
                                        current_time,
                                        mw_tau_2))
            pulse_sequence.append(Pulse('laser',
                                        current_time + mw_tau_2 + delay_mw_readout,
                                        nv_reset_time_long))
            pulse_sequence.append(Pulse('apd_readout',
                                        current_time + mw_tau_2 + delay_mw_readout + delay_readout,
                                        meas_time))
            pulse_sequence.append(Pulse('apd_readout',
                                        current_time + mw_tau_2 + delay_mw_readout + nv_reset_time_long - meas_time,
                                        meas_time))


            # ignore the sequence is the mw is shorter than 15ns (0 is ok because there is no mw pulse!)
            # if tau == 0 or tau>=15:

            pulse_sequences.append(pulse_sequence)
        return pulse_sequences, tau_list, self.settings['read_out']['meas_time']


class NuclearPolarizationLaserDuration(PulsedExperimentGeneric):
    # Please update this with structure from PulsedESRPolarized, FF
    _DEFAULT_SETTINGS = [
        Parameter('mw_power_1', -45.0, float, 'microwave power in dBm'),
        Parameter('mw_frequency_1', 2.82e9, float, 'frequency of hyperfine transition that we want to depopulate'),
        Parameter('mw_frequency_2', 2.82e9, float, 'frequency of hyperfine transition for which we want to measure the population'),
        Parameter('tau_mw_1', 80, float, 'the time duration of the microwaves in ns'),
        Parameter('mw_power_2', -45.0, float, 'microwave power in dBm'),
        Parameter('tau_mw_2', 80, float, 'the time duration of the microwaves in ns'),
        Parameter('rf_power', -10, float, 'RF power in dBm'),
        Parameter('tau_rf', 5000, float, 'time for RF pulse to drive nuclear spin in ns'),
        Parameter('rf_settle', 2000, float, 'settling time before and after RF pulse in ns'),
        Parameter('cooldown_time', 5000, float, 'cooldown time between running each sequence'),
        Parameter('polarization_iterations', 2, int, 'number of times to repeat the nuclear spin initialization sequence'),
        Parameter('num_averages', 1000000, int, 'number of averages'),
        Parameter('initialization_laser', [
            Parameter('chopped', False, bool, 'whether to use chopped laser pulses for initialization, overrides nv_reset_time if True'),
            Parameter('pulse_duration', 6, float, 'duration of each chopped laser pulse'),
            Parameter('wait_duration', 30, float, 'spacing between each chopped laser pulse'),
            Parameter('min_n', 1, int, 'min num of initialization laser pulses'),
            Parameter('max_n', 200, int, 'max num of initialization laser pulses'),
            Parameter('n_step', 1, int, 'step increment of number of initialization laser pulses')
        ]),
        Parameter('read_out', [
            Parameter('meas_time', 250, float, 'measurement time after rabi sequence (in ns)'),
            Parameter('nv_reset_time', 1750, int, 'time with laser on to reset electronic spin'),
            Parameter('nv_reset_time_long', 5000, int, 'time with laser on to reset both electronic and nuclear spin'),
            Parameter('laser_off_time', 1000, int,
                      'minimum laser off time before taking measurements (ns)'),
            Parameter('delay_mw_readout', 100, int, 'delay between mw and readout (in ns)'),
            Parameter('delay_readout', 30, int, 'delay between laser on and readout (given by spontaneous decay rate)')
        ])
    ]

    _INSTRUMENTS = {'NI6259': NI6259, 'NI9402': NI9402, 'PB': B26PulseBlaster, 'mw_gen': MicrowaveGenerator, 'mw_gen_2': MicrowaveGenerator2,
                    'rf_gen': RFGenerator}

    def _function(self, in_data=None):
        self.instruments['PB']['instance'].update({'rf_switch': {'status': False}})
        # print('successfully turned off microwave switch')
        self.instruments['rf_gen']['instance'].update({'modulation_type': 'IQ'})
        self.instruments['rf_gen']['instance'].update({'enable_modulation': True})
        self.instruments['rf_gen']['instance'].update({'amplitude_rf': self.settings['rf_power']})
        #self.instruments['rf_gen']['instance'].update({'frequency': self.settings['rf_frequency']})
        #self.instruments['rf_gen']['instance'].update({'enable_output': True})

        self.instruments['PB']['instance'].update({'microwave_switch': {'status': False}})
        # print('successfully turned off microwave switch')
        self.instruments['mw_gen']['instance'].update({'modulation_type': 'IQ'})
        self.instruments['mw_gen']['instance'].update({'amplitude': self.settings['mw_power_1']})
        self.instruments['mw_gen']['instance'].update({'frequency': self.settings['mw_frequency_1']})
        self.instruments['mw_gen']['instance'].update({'enable_output': True})

        self.instruments['mw_gen_2']['instance'].update({'modulation_type': 'IQ'})
        self.instruments['mw_gen_2']['instance'].update({'amplitude': self.settings['mw_power_2']})
        self.instruments['mw_gen_2']['instance'].update({'frequency': self.settings['mw_frequency_2']})
        self.instruments['mw_gen_2']['instance'].update({'enable_output': True})

        super(NuclearPolarizationLaserDuration, self)._function()

        if 'counts' in self.data.keys() and 'tau' in self.data.keys():
            counts = self.data['counts'][:, 1] / self.data['counts'][:, 0]
            tau = self.data['tau']


            self.data['fits'] = None
            self.log('rabi fit failed')

    def _create_pulse_sequences(self):
        '''
        Returns: pulse_sequences, num_averages, tau_list, meas_time
            pulse_sequences: a list of pulse sequences, each corresponding to a different time 'tau' that is to be
            scanned over. Each pulse sequence is a list of pulse objects containing the desired pulses. Each pulse
            sequence must have the same number of daq read pulses
            num_averages: the number of times to repeat each pulse sequence
            tau_list: the list of times tau, with each value corresponding to a pulse sequence in pulse_sequences
            meas_time: the width (in ns) of the daq measurement
        '''
        pulse_sequences = []

        if self.settings['initialization_laser']['chopped']:
            tau_list = range(int(self.settings['initialization_laser']['min_n']),
                             int(self.settings['initialization_laser']['max_n']),
                             int(self.settings['initialization_laser']['n_step']))
        else:
            print('Not implemented for CW')

        nv_reset_time = self.settings['read_out']['nv_reset_time']
        nv_reset_time_long = self.settings['read_out']['nv_reset_time_long']
        nv_reset_time_pulsed = self.settings['initialization_laser']['pulse_duration']
        nv_reset_time_wait = self.settings['initialization_laser']['wait_duration']
        delay_readout = self.settings['read_out']['delay_readout']
        mw_tau_1 = self.settings['tau_mw_1']
        mw_tau_2 = self.settings['tau_mw_2']
        microwave_channel = 'microwave_i'
        microwave_channel_2 = 'microwave_i_2'
        rf_channel = 'rf_i'

        laser_off_time = self.settings['read_out']['laser_off_time']
        meas_time = self.settings['read_out']['meas_time']
        delay_mw_readout = self.settings['read_out']['delay_mw_readout']
        rf_settle = self.settings['rf_settle']

        #tau = self.settings['tau_mw_1']
        rf_tau = self.settings['tau_rf']
        pulse_sequences = []

        tau_list = range(int(self.settings['initialization_laser']['min_n']),
                         int(self.settings['initialization_laser']['max_n']),
                         int(self.settings['initialization_laser']['n_step']))

        for tau in tau_list:
            # cooldown_time = int(rf_tau/2. / 2.) * 2 # time between each pulse sequence, as a multiple of tau, such that we have a constant duty cycle of rf pulses to avoid overheating
            cooldown_time = self.settings['cooldown_time']
            pulse_sequence = [Pulse('laser', laser_off_time + cooldown_time, nv_reset_time_long)]
            current_time = laser_off_time + cooldown_time + nv_reset_time_long + laser_off_time  # Begin building the pulse sequence at a given offset, which acts as a cooldown time between each sequence
            for iteration in range(self.settings['polarization_iterations']):
                pulse_sequence.append(Pulse(microwave_channel, current_time, mw_tau_1))
                if rf_tau > 0:
                    pulse_sequence.append(
                        Pulse('rf_switch', current_time + mw_tau_1 + rf_settle, rf_tau))
                    pulse_sequence.append(
                        Pulse(rf_channel, current_time + mw_tau_1 + rf_settle - 60, rf_tau + 120))
                    current_time = current_time + mw_tau_1 + rf_settle + rf_tau + rf_settle
                if self.settings['initialization_laser']['chopped']:
                    for i in range(int(tau)):
                        pulse_sequence.append(Pulse('laser', current_time, nv_reset_time_pulsed))
                        current_time = current_time + nv_reset_time_pulsed + nv_reset_time_wait
                else:
                    raise NotImplementedError
                    pulse_sequence.append(Pulse('laser', current_time, nv_reset_time))
                    current_time = current_time + nv_reset_time

            pulse_sequence.append(Pulse(microwave_channel,
                                        current_time + laser_off_time,
                                        mw_tau_1))
            pulse_sequence.append(Pulse('laser',
                                        current_time + laser_off_time + mw_tau_1 + delay_mw_readout,
                                        nv_reset_time_long))
            pulse_sequence.append(Pulse('apd_readout',
                                        current_time + laser_off_time + mw_tau_1 + delay_mw_readout + delay_readout,
                                        meas_time))
            pulse_sequence.append(Pulse('apd_readout',
                                        current_time + laser_off_time + mw_tau_1 + delay_mw_readout + nv_reset_time_long - meas_time,
                                        meas_time))
            # ignore the sequence is the mw is shorter than 15ns (0 is ok because there is no mw pulse!)
            # if tau == 0 or tau>=15:

            pulse_sequences.append(pulse_sequence)

        return pulse_sequences, tau_list, meas_time


class CnotFidelity(PulsedEsrPolarized):
    """
    Executes a CNOT gate before a PulsedESR. Depending on the fidelity of this first CNOT gate, the ESR lineshape changes:
    A perfect CNOT gate one transition A will lead to transition A disappearing in the ESR while unaffecting other transitions.

    """
    _DEFAULT_SETTINGS = [
        Parameter('mw_pulses', [
            Parameter('mw_power_1', -45.0, float, 'microwave power in dBm'),
            Parameter('mw_frequency_1', 2.82e9, float,
                      'frequency of hyperfine transition corresponding to desired nuclear spin polarization'),
            Parameter('tau_mw_1', 80, float, 'the time duration of the microwaves in ns'),
            Parameter('mw_power_2', -45.0, float, 'microwave power in dBm'),
            Parameter('tau_mw_2', 80, float, 'the time duration of the microwaves in ns')
        ]),
        Parameter('num_averages', 1000000, int, 'number of averages'),
        Parameter('freq_start', 2.82e9, float, 'start frequency of scan in Hz'),
        Parameter('freq_stop', 2.92e9, float, 'end frequency of scan in Hz'),
        Parameter('range_type', 'start_stop', ['start_stop', 'center_range'],
                  'start_stop: freq. range from freq_start to freq_stop. center_range: centered at freq_start and width freq_stop'),
        Parameter('freq_points', 100, int, 'number of frequencies in scan in Hz'),
        Parameter('read_out', [
            Parameter('meas_time', 250, float, 'measurement time after rabi sequence (in ns)'),
            Parameter('nv_reset_time', 1750, int, 'time with laser on to reset electronic spin'),
            Parameter('laser_off_time', 1000, int,
                      'minimum laser off time before taking measurements (ns)'),
            Parameter('delay_mw_readout', 100, int, 'delay between mw and readout (in ns)'),
            Parameter('delay_readout', 30, int, 'delay between laser on and readout (given by spontaneous decay rate)')
        ]),
        Parameter('mw_generator_switching_time', .01, float, 'time wait after switching center frequencies on generator (s)')
    ]

    _INSTRUMENTS = {'NI6259': NI6259, 'NI9402': NI9402, 'PB': B26PulseBlaster, 'mw_gen': MicrowaveGenerator, 'mw_gen_2': MicrowaveGenerator2,
                    'commander': Commander}

    def _create_pulse_sequences(self):

        '''

        Returns: pulse_sequences, num_averages, tau_list
            pulse_sequences: a list of pulse sequences, each corresponding to a different time 'tau' that is to be
            scanned over. Each pulse sequence is a list of pulse objects containing the desired pulses. Each pulse
            sequence must have the same number of daq read pulses
            num_averages: the number of times to repeat each pulse sequence
            tau_list: the list of times tau, with each value corresponding to a pulse sequence in pulse_sequences
            meas_time: the width (in ns) of the daq measurement

        '''

        nv_reset_time = self.settings['read_out']['nv_reset_time']
        delay_readout = self.settings['read_out']['delay_readout']
        mw_tau_1 = self.settings['mw_pulses']['tau_mw_1']
        mw_tau_2 = self.settings['mw_pulses']['tau_mw_2']
        microwave_channel = 'microwave_i'
        microwave_channel_2 = 'microwave_i_2'

        laser_off_time = self.settings['read_out']['laser_off_time']
        meas_time = self.settings['read_out']['meas_time']
        delay_mw_readout = self.settings['read_out']['delay_mw_readout']

        tau = self.settings['mw_pulses']['tau_mw_1']
        pulse_sequences = []
        tau_list = [tau]

        current_time = 0
        for tau in tau_list:
            pulse_sequence = []
            for part in range(2):

                pulse_sequence += \
                    [Pulse('laser', current_time + laser_off_time, nv_reset_time),
                     Pulse('apd_readout', current_time + laser_off_time + delay_readout, meas_time)]
                if part == 0:
                    pulse_sequence += \
                        [Pulse(microwave_channel, current_time + laser_off_time + nv_reset_time + laser_off_time, mw_tau_1)]
                    current_time = current_time + laser_off_time + nv_reset_time + laser_off_time + mw_tau_1 + delay_mw_readout
                else:
                    current_time = current_time + laser_off_time + nv_reset_time + laser_off_time

                if tau > 0:
                    pulse_sequence += [
                        Pulse(microwave_channel_2, current_time, mw_tau_2)]

                pulse_sequence += [
                    Pulse('laser',
                          current_time + mw_tau_2 + delay_mw_readout,
                          nv_reset_time),
                    Pulse('apd_readout',
                          current_time + mw_tau_2 + delay_mw_readout + delay_readout,
                          meas_time)
                ]
                current_time = current_time + mw_tau_2 + delay_mw_readout + nv_reset_time
            pulse_sequences.append(pulse_sequence)
        return pulse_sequences, tau_list, self.settings['read_out']['meas_time']

    def _configure_instruments_start_of_script(self):
        self.instruments['PB']['instance'].update({'microwave_switch': {'status': False}})
        # print('successfully turned off microwave switch')

        self.instruments['mw_gen']['instance'].update({'modulation_type': 'IQ'})
        self.instruments['mw_gen']['instance'].update({'enable_modulation': True})
        self.instruments['mw_gen']['instance'].update({'amplitude': self.settings['mw_pulses']['mw_power_1']})
        self.instruments['mw_gen']['instance'].update({'frequency': self.settings['mw_pulses']['mw_frequency_1']})
        self.instruments['mw_gen']['instance'].update({'enable_output': True})

        self.instruments['mw_gen_2']['instance'].update({'modulation_type': 'IQ'})
        self.instruments['mw_gen_2']['instance'].update({'enable_modulation': True})
        self.instruments['mw_gen_2']['instance'].update({'amplitude': self.settings['mw_pulses']['mw_power_2']})
        self.instruments['mw_gen_2']['instance'].update({'frequency': self.settings['mw_pulses']['mw_frequency_1']})
        self.instruments['mw_gen_2']['instance'].update({'enable_output': True})

    def _configure_instruments_for_param(self, param_current):
        self.instruments['mw_gen_2']['instance'].update({'frequency': float(param_current)})


class CnotPowerSweep(PulsedEsr):
    """
    Sweeps the power to optimize a pi-pulse given a fixed pi time.

    """
    _DEFAULT_SETTINGS = [
        Parameter('mw_pulses', [
            Parameter('mw_frequency', 2.82e9, float, 'frequency of hyperfine transition'),
            Parameter('microwave_channel', 'i', ['i', 'q', 'i_2', 'q_2', 'alternate i and q'], 'Channel to use for mw pulses'),
            Parameter('tau_mw', 80, float, 'the time duration of the microwaves in ns'),
            Parameter('n', 0, int, 'number of pi-pulses, the larger n is the more accurate we can determine the correct power for a pi-pulse'),
            Parameter('spacing', 100, float, 'spacing in ns between consecutive pi-pulses')
        ]),
        Parameter('num_averages', 1000000, int, 'number of averages'),
        Parameter('power_start', -20, float, 'start frequency of scan in Hz'),
        Parameter('power_stop', -10, float, 'end frequency of scan in Hz'),
        Parameter('range_type', 'start_stop', ['start_stop', 'center_range'],
                  'start_stop: freq. range from freq_start to freq_stop. center_range: centered at freq_start and width freq_stop'),
        Parameter('power_points', 100, int, 'number of frequencies in scan in Hz'),
        Parameter('read_out', [
            Parameter('meas_time', 250, float, 'measurement time after rabi sequence (in ns)'),
            Parameter('nv_reset_time', 1750, int, 'time with laser on to reset electronic spin'),
            Parameter('laser_off_time', 1000, int,
                      'minimum laser off time before taking measurements (ns)'),
            Parameter('delay_mw_readout', 100, int, 'delay between mw and readout (in ns)'),
            Parameter('delay_readout', 30, int, 'delay between laser on and readout (given by spontaneous decay rate)')
        ]),
        Parameter('mw_generator_switching_time', .01, float, 'time wait after switching center frequencies on generator (s)')
    ]

    _INSTRUMENTS = {'NI6259': NI6259, 'NI9402': NI9402, 'PB': B26PulseBlaster, 'mw_gen': MicrowaveGenerator, 'mw_gen_2': MicrowaveGenerator2, 'commander': Commander}

    def _create_pulse_sequences(self):

        '''

        Returns: pulse_sequences, num_averages, tau_list
            pulse_sequences: a list of pulse sequences, each corresponding to a different time 'tau' that is to be
            scanned over. Each pulse sequence is a list of pulse objects containing the desired pulses. Each pulse
            sequence must have the same number of daq read pulses
            num_averages: the number of times to repeat each pulse sequence
            tau_list: the list of times tau, with each value corresponding to a pulse sequence in pulse_sequences
            meas_time: the width (in ns) of the daq measurement

        '''

        nv_reset_time = self.settings['read_out']['nv_reset_time']
        delay_readout = self.settings['read_out']['delay_readout']
        mw_tau = self.settings['mw_pulses']['tau_mw']
        spacing = self.settings['mw_pulses']['spacing']

        if self.settings['mw_pulses']['microwave_channel'] == 'alternate +i and +q':
            alternate = True
            microwave_channel_1 = 'microwave_+i'
            microwave_channel_2 = 'microwave_+q'
        elif self.settings['mw_pulses']['microwave_channel'] == 'alternate i_2 and q_2':
            alternate = True
            microwave_channel_1 = 'microwave_+i_2'
            microwave_channel_2 = 'microwave_+q_2'
        else:
            alternate = False
            microwave_channel_1 = 'microwave_' + self.settings['mw_pulses']['microwave_channel']

        laser_off_time = self.settings['read_out']['laser_off_time']
        meas_time = self.settings['read_out']['meas_time']
        delay_mw_readout = self.settings['read_out']['delay_mw_readout']

        n = int(self.settings['mw_pulses']['n'])

        tau = self.settings['mw_pulses']['tau_mw']
        pulse_sequences = []
        tau_list = [tau]

        for tau in tau_list:
            pulse_sequence = [Pulse('laser', laser_off_time + mw_tau, nv_reset_time),
                              Pulse('apd_readout', laser_off_time + mw_tau + delay_readout, meas_time)]

            current_time = laser_off_time + mw_tau + nv_reset_time + laser_off_time
            # if tau is 0 there is actually no mw pulse
            if tau > 0:
                for i in range(n):
                    if alternate and i % 2 == 1:  # Alternate to MW chan 2 for odd-numbered pulses
                        pulse_sequence.append(Pulse(microwave_channel_2, current_time, mw_tau))
                    else:
                        pulse_sequence.append(Pulse(microwave_channel_1, current_time, mw_tau))
                    current_time += mw_tau + spacing
            current_time -= spacing  # get rid of last spacer
            pulse_sequence.append(Pulse('laser', current_time + delay_mw_readout, nv_reset_time))
            pulse_sequence.append(Pulse('apd_readout', current_time + delay_mw_readout + delay_readout, meas_time))
            # ignore the sequence is the mw is shorter than 15ns (0 is ok because there is no mw pulse!)
            # if tau == 0 or tau>=15:
            pulse_sequences.append(pulse_sequence)
        return pulse_sequences, tau_list, self.settings['read_out']['meas_time']

    def _configure_instruments_start_of_script(self):
        self.instruments['PB']['instance'].update({'microwave_switch': {'status': False}})
        # print('successfully turned off microwave switch')

        mw_channel = self.settings['mw_pulses']['microwave_channel']
        if mw_channel == '+i' or mw_channel == '-i' or mw_channel == '+q' or mw_channel == '-q' or mw_channel == 'alternate +i and +q':
            mw_gen_instrument = 'mw_gen'
        elif mw_channel == 'i_2' or mw_channel == 'q_2' or mw_channel == 'alternate i_2 and q_2':
            mw_gen_instrument = 'mw_gen_2'

        self.instruments[mw_gen_instrument]['instance'].update({'modulation_type': 'IQ'})
        self.instruments[mw_gen_instrument]['instance'].update({'enable_modulation': True})
        self.instruments[mw_gen_instrument]['instance'].update({'amplitude': self.settings['power_start']})
        self.instruments[mw_gen_instrument]['instance'].update({'frequency': self.settings['mw_pulses']['mw_frequency']})
        self.instruments[mw_gen_instrument]['instance'].update({'enable_output': True})

    def define_sweep_parameters(self):
        """
        Define name of sweep parameters. Since this script is generic, it is coded with variables like 'param_start'.
        This function redirects the code to look for the corresponding settings in _DEFAULT_SETTINGS
        :return:
        """
        self.sweep_params = {'param_start': self.settings['power_start'],
                             'param_stop': self.settings['power_stop'],
                             'param_points': self.settings['power_points'],
                             'param_switching_time': self.settings['mw_generator_switching_time']}


    def _configure_instruments_for_param(self, power_current):
        mw_channel = self.settings['mw_pulses']['microwave_channel']
        if mw_channel == '+i' or mw_channel == '-i' or mw_channel == '+q' or mw_channel == '-q' or mw_channel == 'alternate +i and +q':
            mw_gen_instrument = 'mw_gen'
        elif mw_channel == 'i_2' or mw_channel == 'q_2' or mw_channel == 'alternate i_2 and q_2':
            mw_gen_instrument = 'mw_gen_2'

        self.instruments[mw_gen_instrument]['instance'].update({'amplitude': float(power_current)})
        # self.instruments[mw_gen_instrument]['instance'].update({'enable_modulation': False})

    def _configure_param_array(self):
        # Contruct the frequency array and store it in a variable called 'mw_frequencies'. Despite the naming, it's just a list of parameters to be swept;
        # it can be a MHz frequency array for a function generator, or even some constant voltage to a LED diode

        if self.settings['range_type'] == 'start_stop':
            if self.settings['power_start'] > self.settings['power_stop']:
                self.log('Warning: end freqmust be larger than start freq when range_type is start_stop. Abort script')
                self._abort = True


            self.params = np.linspace(self.settings['power_start'], self.settings['power_stop'], self.settings['power_points'])

        elif self.settings['range_type'] == 'center_range':

            self.params = np.linspace(self.settings['power_start'] - self.settings['power_stop'] / 2,
                                      self.settings['power_start'] + self.settings['power_stop'] / 2, self.settings['power_points'])


class RabiPowerSweep(CnotPowerSweep):
    """
    Sweeps the power to optimize a pi-pulse given a fixed pi time.

    """
    _DEFAULT_SETTINGS = [
        Parameter('mw_pulses', [
            Parameter('mw_frequency', 2.82e9, float, 'frequency of hyperfine transition'),
            Parameter('microwave_channel', '+i', ['+i', '-i', '+q', '-q', 'alternate +i and +q'], 'Channel to use for mw pulses'),
            Parameter('tau_mw', 80, float, 'the time duration of the microwaves in ns'),
            Parameter('n', 0, int, 'number of pi-pulses, the larger n is the more accurate we can determine the correct power for a pi-pulse'),
            Parameter('spacing', 100, float, 'spacing in ns between consecutive pi-pulses')
        ]),
        Parameter('num_averages', 1000000, int, 'number of averages'),
        Parameter('power_start', -20, float, 'start frequency of scan in Hz'),
        Parameter('power_stop', -10, float, 'end frequency of scan in Hz'),
        Parameter('range_type', 'start_stop', ['start_stop', 'center_range'],
                  'start_stop: freq. range from freq_start to freq_stop. center_range: centered at freq_start and width freq_stop'),
        Parameter('power_points', 100, int, 'number of frequencies in scan in Hz'),
        Parameter('read_out', [
            Parameter('meas_time', 250, float, 'measurement time after rabi sequence (in ns)'),
            Parameter('nv_reset_time', 1750, int, 'time with laser on to reset electronic spin'),
            Parameter('laser_off_time', 1000, int,
                      'minimum laser off time before taking measurements (ns)'),
            Parameter('delay_mw_readout', 100, int, 'delay between mw and readout (in ns)'),
            Parameter('delay_readout', 30, int, 'delay between laser on and readout (given by spontaneous decay rate)')
        ]),
        Parameter('mw_generator_switching_time', .01, float, 'time wait after switching center frequencies on generator (s)')
    ]

    _INSTRUMENTS = {'NI6259': NI6259, 'NI9402': NI9402, 'PB': B26PulseBlaster, 'mw_gen': MicrowaveGenerator, 'commander': Commander}



class FieldProfilePulsed(PulsedEsr):
    _DEFAULT_SETTINGS = [
        Parameter('mw_power', -45.0, float, 'microwave power in dBm'),
        Parameter('tau_mw', 80, float, 'the time duration of the microwaves (in ns)'),
        Parameter('freq_start', 2.82e9, float, 'start frequency of scan'),
        Parameter('freq_stop', 2.92e9, float, 'end frequency of scan'),
        Parameter('range_type', 'start_stop', ['start_stop', 'center_range'],
                  'start_stop: freq. range from freq_start to freq_stop. center_range: centered at freq_start and width freq_stop'),
        Parameter('freq_points', 10, int, 'number of frequencies in scan'),
        Parameter('tau_times', [
            Parameter('min_time', 500, float, 'beginning of first readout window'),
            Parameter('max_time', 10000, float, 'beginning of last readout window'),
            Parameter('time_step', 1000, float, 'time step between beginning of readout windows')
        ]),
        Parameter('read_out', [
            Parameter('meas_time', 1000, float, 'measurement time after rabi sequence (in ns)'),
            Parameter('nv_reset_time', 1750, int, 'time with laser on to reset state'),
            Parameter('laser_off_time', 1000, int, 'minimum laser off time before taking measurements (ns)'),
            Parameter('delay_mw_readout', 1000, int, 'delay between mw and readout (in ns)'),
            #Parameter('delay_readout', 30, int, 'delay between laser on and readout (given by spontaneous decay rate)'),
            Parameter('num_cycles', 5, int, 'number of initialization + pi-pulse cycles for each readout; the time step must be longer than '
                                            'num_cycles*(nv_reset_time+laser_off_time+delay_mw_readout)')
        ]),
        Parameter('atto_trig', [
            Parameter('trig_duration', 200, float,
                      'length of trigger pulse in ns to send to function generator controlling attocube'),
            Parameter('settle_time', 200000, float,
                      'time in ns to wait between each pulse sequence'),
            Parameter('total_time', 600000, float, 'length of total pulse sequence'),
        ]),
        Parameter('mw_generator_switching_time', .01, float, 'time wait after switching center frequencies on generator (s)'),
        Parameter('num_averages', 100000, int, 'number of averages')
    ]

    _INSTRUMENTS = {'NI6259': NI6259, 'NI9402': NI9402, 'PB': B26PulseBlaster, 'mw_gen': MicrowaveGenerator}

    def _create_pulse_sequences(self):
        '''

        Returns: pulse_sequence, num_averages, tau_list, meas_time
            pulse_sequences: a single pulse sequences, with daq reads at specified taus
            num_averages: the number of times to repeat each pulse sequence

        '''

        if self.settings['read_out']['meas_time'] > self.settings['tau_times']['time_step']:
            self.log('Readout window must be shorter between spacing between beginning of readout windows!')
            raise AttributeError

        subblock_tau_list = np.arange(self.settings['tau_times']['min_time'], self.settings['tau_times']['max_time'],
                             self.settings['tau_times']['time_step'])
        subblock_tau_list = np.ndarray.tolist(subblock_tau_list)  # 20180731 ER convert to list
        self.subblock_tau_list = subblock_tau_list

        min_pulse_dur = self.instruments['PB']['instance'].settings['min_pulse_dur']
        subblock_tau_list = [x for x in subblock_tau_list if x == 0 or x >= min_pulse_dur]

        nv_reset_time = self.settings['read_out']['nv_reset_time']
        #delay_readout = self.settings['read_out']['delay_readout']
        microwave_channel = 'microwave_i'# + self.settings['mw_pulses']['microwave_channel']
        pi_time = self.settings['tau_mw']
        laser_off_time = self.settings['read_out']['laser_off_time']
        meas_time = self.settings['read_out']['meas_time']
        delay_mw_readout = self.settings['read_out']['delay_mw_readout']
        num_cycles = self.settings['read_out']['num_cycles']

        atto_trig_duration = self.settings['atto_trig']['trig_duration']
        atto_settle_time = self.settings['atto_trig']['settle_time']
        total_time = self.settings['atto_trig']['total_time']

        tau = self.settings['tau_mw']
        pulse_sequences = []
        tau_list = [tau]

        for tau in tau_list:
            pulse_sequence = [Pulse('atto_trig', atto_settle_time, atto_trig_duration)]
            pulse_sequence.append(Pulse('spacer', total_time - 200, 200))
            """
            for subblock_tau in subblock_tau_list:
                # if tau is 0 there is actually no mw pulse
                if subblock_tau > 0:
                    block_beginning = atto_settle_time + subblock_tau
                    pulse_sequence += [Pulse(microwave_channel, block_beginning - 30, pi_time + 30 * 2)]
                    pulse_sequence += [Pulse('microwave_switch', block_beginning, pi_time)]
                    pulse_sequence += [Pulse('laser', block_beginning + pi_time + delay_mw_readout, meas_time + nv_reset_time)]
                    pulse_sequence += [Pulse('apd_readout', block_beginning + pi_time + delay_mw_readout + delay_readout, meas_time)]
            """

            for subblock_tau in subblock_tau_list:
                # if tau is 0 there is actually no mw pulse
                if subblock_tau > 0:
                    block_beginning = atto_settle_time + subblock_tau
                    for i in range(num_cycles):
                        pulse_sequence += [Pulse(microwave_channel, block_beginning, pi_time)]
                        #pulse_sequence += [Pulse('microwave_switch', block_beginning, pi_time)]
                        pulse_sequence += [Pulse('laser', block_beginning + pi_time + delay_mw_readout, nv_reset_time)]
                        block_beginning += pi_time + delay_mw_readout + nv_reset_time + laser_off_time

                    pulse_sequence += [Pulse('apd_readout', atto_settle_time + subblock_tau, block_beginning - (atto_settle_time + subblock_tau))]
            pulse_sequences.append(pulse_sequence)

        #self.log('Total length of pulse sequence (including settling time): %i' % (block_beginning + pi_time + delay_mw_readout + delay_readout + meas_time))
        self.log('Total length of pulse sequence (including settling time): %i' %
                 (atto_settle_time + subblock_tau + block_beginning - (atto_settle_time + subblock_tau)))

        meas_time = block_beginning - (atto_settle_time + subblock_tau)
        return pulse_sequences, tau_list, meas_time

    def _plot(self, axes_list, data=None):
        """
        Plot 1: self.data['tau'], the list of times specified for a given experiment, verses self.data['counts'], the data
        received for each time
        Plot 2: the pulse sequence performed at the current time (or if plotted statically, the last pulse sequence
        performed

        Args:
            axes_list: list of axes to write plots to (uses first 2)
            data (optional) dataset to plot (dictionary that contains keys counts, tau), if not provided use self.data
        """

        if data is None:
            data = self.data

        if 'counts' in data.keys():
            plot_pulses(axes_list[1], self.pulse_sequences[self.sequence_index])
            counts = np.array(self.data['count_data'])
            label = ['Pulsed ESR while moving', 'time', 'freq', 'kcounts/s']
            extent = self.subblock_tau_list[0], self.subblock_tau_list[-1], data['params'][-1], data['params'][0]
            aspect = np.abs((extent[1]-extent[0])/(extent[3]-extent[2]))
            plot_fluorescence_new(counts, extent, axes_list[0], max_counts=-1, labels=label, aspect=aspect)


    def _update_plot(self, axes_list):
        '''
        Updates plots specified in _plot above
        Args:
            axes_list: list of axes to write plots to (uses first 2)

        '''

        counts = np.array(self.data['count_data'])

        update_fluorescence(counts, axes_list[0], -1)
        axis2 = axes_list[1]
        update_pulse_plot(axis2, self.pulse_sequences[self.sequence_index])


class FieldProfileCw(FieldProfilePulsed):
    _DEFAULT_SETTINGS = [
        Parameter('mw_power', -45.0, float, 'microwave power in dBm'),
        Parameter('freq_start', 2.82e9, float, 'start frequency of scan'),
        Parameter('freq_stop', 2.92e9, float, 'end frequency of scan'),
        Parameter('range_type', 'start_stop', ['start_stop', 'center_range'],
                  'start_stop: freq. range from freq_start to freq_stop. center_range: centered at freq_start and width freq_stop'),
        Parameter('freq_points', 10, int, 'number of frequencies in scan'),
        Parameter('tau_times', [
            Parameter('min_time', 500, float, 'beginning of first readout window'),
            Parameter('max_time', 10000, float, 'beginning of last readout window'),
            Parameter('time_step', 1000, float, 'time step between beginning of readout windows'),
            Parameter('readout_window', 800, float, 'length of readout window, must be smaller than time_step')
        ]),

        Parameter('atto_trig', [
            Parameter('trig_duration', 200, float,
                      'length of trigger pulse in ns to send to function generator controlling attocube'),
            Parameter('settle_time', 200000, float,
                      'time in ns to wait between each pulse sequence'),
            Parameter('total_time', 600000, float, 'length of total pulse sequence'),
        ]),
        Parameter('mw_generator_switching_time', .01, float, 'time wait after switching center frequencies on generator (s)'),
        Parameter('num_averages', 100000, int, 'number of averages')
    ]

    _INSTRUMENTS = {'NI6259': NI6259, 'NI9402': NI9402, 'PB': B26PulseBlaster, 'mw_gen': MicrowaveGenerator}

    def _create_pulse_sequences(self):
        '''

        Returns: pulse_sequence, num_averages, tau_list, meas_time
            pulse_sequences: a single pulse sequences, with daq reads at specified taus
            num_averages: the number of times to repeat each pulse sequence

        '''

        subblock_tau_list = np.arange(self.settings['tau_times']['min_time'], self.settings['tau_times']['max_time'],
                             self.settings['tau_times']['time_step'])
        subblock_tau_list = np.ndarray.tolist(subblock_tau_list)  # 20180731 ER convert to list
        self.subblock_tau_list = subblock_tau_list

        min_pulse_dur = self.instruments['PB']['instance'].settings['min_pulse_dur']
        subblock_tau_list = [x for x in subblock_tau_list if x == 0 or x >= min_pulse_dur]

        microwave_channel = 'microwave_i'

        atto_trig_duration = self.settings['atto_trig']['trig_duration']
        atto_settle_time = self.settings['atto_trig']['settle_time']
        total_time = self.settings['atto_trig']['total_time']

        readout_window = self.settings['tau_times']['readout_window']

        tau = 100
        pulse_sequences = []
        tau_list = [tau]

        for tau in tau_list:
            pulse_sequence = [Pulse('atto_trig', atto_settle_time, atto_trig_duration)]
            pulse_sequence.append(Pulse('spacer', total_time - 200, 200))

            for subblock_tau in subblock_tau_list:
                # if tau is 0 there is actually no mw pulse
                if subblock_tau > 0:
                    block_beginning = atto_settle_time + subblock_tau
                    pulse_sequence += [Pulse(microwave_channel, block_beginning, readout_window)]
                    pulse_sequence += [Pulse('laser', block_beginning, readout_window)]
                    pulse_sequence += [Pulse('apd_readout', block_beginning, readout_window)]
            pulse_sequences.append(pulse_sequence)

        meas_time = readout_window
        return pulse_sequences, tau_list, meas_time


class TransportDqmaRfPhase(PulsedEsrPolarized):
    """
        With a finite detuning of the RF from the nuclear spin frequency, we expect to see oscillations for long movmement times
        """

    _DEFAULT_SETTINGS = [
        Parameter('mw_pulses', [
            Parameter('mw_1_power', -45.0, float, 'microwave power in dBm'),
            Parameter('mw_1_frequency', 2.82e9, float,
                      'frequency of hyperfine transition 1, also the transition to be depopulated for initialization'),
            Parameter('mw_1_pi_time', 80, float, 'the time duration of the microwaves in ns'),
            Parameter('mw_2_power', -45.0, float, 'microwave power in dBm'),
            Parameter('mw_2_frequency', 2.82e9, float,
                      'frequency of hyperfine transition 2, also the transition to be populated for initialization'),
            Parameter('mw_2_pi_time', 80, float, 'the time duration of the microwaves in ns')
        ]),
        Parameter('rf_pulses', [
            Parameter('rf_power', -10, float, 'RF power in dBm'),
            Parameter('rf_frequency', 3e6, float, 'frequency of hyperfine interaction in Hz'),
            Parameter('rf_pi_time', 5000, float, 'time for RF pulse to drive nuclear spin in ns'),
            Parameter('rf_pi_half_time', 5000, float, 'time for RF pulse to drive nuclear spin in ns'),
            Parameter('rf_three_pi_half_time', 5000, float, 'time for RF pulse to drive nuclear spin in ns'),
            Parameter('rf_settle', 2000, float, 'settling time before and after RF pulse in ns')
        ]),
        Parameter('polarization_iterations', 2, int,
                  'number of times to repeat the nuclear spin initialization sequence'),
        Parameter('num_averages', 5000000, int, 'number of averages'),
        Parameter('rf_phase', [
            Parameter('min_phase', 0, float, 'minimum phase in radians of final RF pi/2 pulse, rel. to first RF pi/2 pulse'),
            Parameter('max_phase', 6.28318531, float, 'maximum phase in radians of final RF pi/2 pulse, rel. to first RF pi/2 pulse'),
            Parameter('phase_points', 40, int, 'number of phase steps'),
        ]),
        Parameter('t_sense', 0, float, 'sensing time in ns'),
        Parameter('movement_timing', [
            Parameter('total_time', 600000, float, 'length of each part of the pulse sequence (there are two parts)'),
            Parameter('trig_duration', 200, float, 'length of trigger pulse in ns to send to function generator controlling attocube'),
            Parameter('settle_time', 2000, float, 'time in ns to wait between each pulse sequence, use the same setting as in FieldProfilePulsed'),
            Parameter('movement_end', 500000, float, 'time in ns of the end of the movement, as determined from FieldProfile script; '
                                                     'the pulse sequence will be timed such that the readout pulses happen after this time'),
            Parameter('rf_echo', [
                Parameter('enable', False, bool, 'apply RF pi pulse to echo out phase accumulation on nucleus from field changes during movement'),
                Parameter('echo_time', 250000, float, 'pi pulse will be centered at this time')
            ])
        ]),
        Parameter('dynamic_decoupling', [
            Parameter('sequence', 'none', ['none', 'echo', 'cpmg', 'xy'], 'dynamic decoupling sequence'),
            Parameter('k', 1, int, 'number of pulses in the decoupling sequence; this only applies for CPMG-k and XY-k')
            ]),
        Parameter('initialization_laser', [
            Parameter('pulse_duration', 6, float, 'duration of each chopped laser pulse'),
            Parameter('wait_duration', 30, float, 'spacing between each chopped laser pulse'),
            Parameter('n', 1, int, 'num of initialization laser pulses, set n=1 and wait_duration=0 if you want to use one long laser pulse'),
        ]),
        Parameter('read_out', [
            Parameter('meas_time', 300, float, 'measurement time after rabi sequence (in ns)'),
            Parameter('nv_reset_time_long', 5000, int, 'duration of long laser pulse to reset both electronic and nuclear spin'),
            Parameter('laser_off_time', 500, int, 'minimum laser off time before taking measurements (ns)'),
            Parameter('delay_mw_readout', 250, int, 'delay between mw and readout (in ns)'),
            Parameter('delay_readout', 100, int, 'delay between laser on and readout (given by spontaneous decay rate)'),
            Parameter('repetitive_readout', [
                Parameter('m', 8, int, 'number of repetitions'),
                Parameter('nv_reset_time_short', 400, float, 'short laser pulse to reset NV'),
                Parameter('laser_off_time_short', 250, float, 'short wait time between each readout laser pulse')
            ])
        ]),
        Parameter('mw_generator_switching_time', .01, float, 'time wait after switching the phase on RF generator (s)')
    ]

    _INSTRUMENTS = {'NI6259': NI6259, 'NI9402': NI9402, 'PB': B26PulseBlaster, 'mw_gen': MicrowaveGenerator,
                    'afg': AFG3022C, 'mw_gen_2': MicrowaveGenerator2, 'commander': Commander}

    def _create_pulse_sequences(self):
        """

        Returns: pulse_sequences, num_averages, tau_list, meas_time
            pulse_sequences: a list of pulse sequences, each corresponding to a different time 'tau' that is to be
            scanned over. Each pulse sequence is a list of pulse objects containing the desired pulses. Each pulse
            sequence must have the same number of daq read pulses
            num_averages: the number of times to repeat each pulse sequence
            tau_list: the list of times tau, with each value corresponding to a pulse sequence in pulse_sequences
            meas_time: the width (in ns) of the daq measurement

        """

        tau_list = [self.settings['t_sense']]

        min_pulse_dur = self.instruments['PB']['instance'].settings['min_pulse_dur']
        short_pulses = [x for x in tau_list if x < min_pulse_dur]
        print('Found short pulses: ', short_pulses)
        tau_list = [x for x in tau_list if x == 0 or x >= min_pulse_dur]

        microwave_channel, microwave_channel_2, microwave_channel_q, microwave_channel_2_q, rf_channel = \
            'microwave_i', 'microwave_i_2', 'microwave_q', 'microwave_q_2', 'rf_i'

        mw_1_pi_time, mw_2_pi_time = [self.settings['mw_pulses'][key] for key in ['mw_1_pi_time', 'mw_2_pi_time']]

        meas_time, nv_reset_time_long, laser_off_time, delay_mw_readout, delay_readout = \
            [self.settings['read_out'][key] for key in
             ['meas_time', 'nv_reset_time_long', 'laser_off_time', 'delay_mw_readout', 'delay_readout']]

        nv_reset_time_pulsed = self.settings['initialization_laser']['pulse_duration']
        nv_reset_time_wait = self.settings['initialization_laser']['wait_duration']

        laser_off_time_short = self.settings['read_out']['repetitive_readout']['laser_off_time_short']
        nv_reset_time_short = self.settings['read_out']['repetitive_readout']['nv_reset_time_short']

        rf_pi_time, rf_pi_half_time, rf_three_pi_half_time, rf_settle = \
            [self.settings['rf_pulses'][key] for key in ['rf_pi_time', 'rf_pi_half_time', 'rf_three_pi_half_time', 'rf_settle']]


        total_time = self.settings['movement_timing']['total_time']
        trig_duration = self.settings['movement_timing']['trig_duration']

        pulse_sequences = []
        for tau in tau_list:
            t_sense = tau

            # Cooldown time set to 0 because the timing of the pulses need to be fixed, based on the field profile measurement
            # Heating shouldn't be an issue since the pulse sequence is expected to be >500 us anyway
            cooldown_time = 0

            pulse_sequence = []
            for part in range(1):
                start_time = 0 + int(total_time * part)
                current_time = start_time

                # Send a pulse that doesn't do anything for the total movement time, to set the durations of part 0 and 1 of the pulse sequence
                pulse_sequence.append(Pulse('spacer', total_time - 200, 200))
                current_time += self.settings['movement_timing']['settle_time']
                pulse_sequence.append(Pulse('atto_trig', current_time, trig_duration))

                # Initialize nuclear and electronic spin at the beginning of each sequence
                pulse_sequence.append(Pulse('laser', current_time + laser_off_time + cooldown_time, nv_reset_time_long))
                # Begin building the pulse sequence at a given offset, which acts as a cooldown time between each sequence
                current_time += laser_off_time + cooldown_time + nv_reset_time_long + laser_off_time

                for iteration in range(self.settings['polarization_iterations']):
                    pulse_sequence.append(Pulse(microwave_channel, current_time, mw_1_pi_time))
                    if rf_pi_time > 0:
                        pulse_sequence.append(Pulse('rf_switch', current_time + mw_1_pi_time, rf_pi_time))
                        current_time = current_time + mw_1_pi_time + rf_pi_time + rf_settle
                    for i in range(self.settings['initialization_laser']['n']):
                        pulse_sequence.append(Pulse('laser', current_time, nv_reset_time_pulsed))
                        current_time = current_time + nv_reset_time_pulsed + nv_reset_time_wait

                # Flip e-spin to m_s=1 state so that we can drive RF
                pulse_sequence.append(Pulse(microwave_channel_2, current_time + laser_off_time, mw_2_pi_time))

                # Prepare nuclear spin in superposition
                pulse_sequence.append(Pulse('rf_switch', current_time + laser_off_time + mw_2_pi_time + delay_mw_readout, rf_pi_half_time))
                current_time += laser_off_time + mw_2_pi_time + delay_mw_readout + rf_pi_half_time + rf_settle

                channel_odd, channel_even = microwave_channel_2_q, microwave_channel_q
                pi_time_odd, pi_time_even = mw_2_pi_time, mw_1_pi_time

                # Access nuclear memory; choose to accumulate conditional on which nuclear state

                if self.settings['dynamic_decoupling']['sequence'] == 'none':
                    if part == 0:
                        pulse_sequence.append(Pulse(channel_odd,
                        #pulse_sequence.append(Pulse(microwave_channel,
                                                    current_time,
                                                    pi_time_odd))

                        # Wait for t_sense and disentangle from memory
                        pulse_sequence.append(Pulse(channel_odd,
                        #pulse_sequence.append(Pulse(microwave_channel,
                                                    current_time + pi_time_odd + t_sense,
                                                    pi_time_odd))

                        current_time += pi_time_odd + t_sense + pi_time_odd + delay_mw_readout
                    elif part == 1:
                        pulse_sequence.append(Pulse(channel_even,
                        #pulse_sequence.append(Pulse(microwave_channel_2,
                                                    current_time,
                                                    pi_time_even))

                        # Wait for t_sense and disentangle from memory
                        pulse_sequence.append(Pulse(channel_even,
                        #pulse_sequence.append(Pulse(microwave_channel_2,
                                                    current_time + pi_time_even + t_sense,
                                                    pi_time_even))

                        current_time += pi_time_even + t_sense + pi_time_even + delay_mw_readout

                elif self.settings['dynamic_decoupling']['sequence'] == 'echo':
                    pulse_sequence.append(Pulse(channel_odd,
                                                current_time,
                                                pi_time_odd))

                    # Wait for t_sense and disentangle from memory
                    pulse_sequence.append(Pulse(channel_odd,
                                                current_time + pi_time_odd + t_sense,
                                                pi_time_odd))

                    current_time += pi_time_odd + t_sense + pi_time_odd + delay_mw_readout

                    pulse_sequence.append(Pulse(channel_even,
                                                current_time,
                                                pi_time_even))

                    # Wait for t_sense and disentangle from memory
                    pulse_sequence.append(Pulse(channel_even,
                                                current_time + pi_time_even + t_sense,
                                                pi_time_even))

                    current_time += pi_time_even + t_sense + pi_time_even + delay_mw_readout

                if self.settings['movement_timing']['rf_echo']['enable']:
                    # Add RF echo pulse, time it with reference to the center of the pulse, also round it to an even number to avoid PB issues
                    echo_time = int(total_time * part) + self.settings['movement_timing']['rf_echo']['echo_time']
                    pulse_sequence.append(Pulse('rf_switch', echo_time - int(rf_pi_time/2/2)*2, rf_pi_time))


                # Move for a certain time and rotate nuclear spin to Z axis for readout
                # Part 1's 3pi/2 pulse ends precisely at t_movement_end; time part 0's pi/2 pulse such that its center coincides with that of part 1's 3pi/2
                t_movement_end = int(total_time * part) + self.settings['movement_timing']['movement_end']

                pulse_sequence.append(Pulse('rf_switch', t_movement_end - (rf_pi_half_time + rf_settle), rf_pi_half_time))
                pulse_sequence.append(Pulse(rf_channel, t_movement_end - (rf_pi_half_time + rf_settle) - rf_settle/2, rf_pi_half_time + rf_settle))

                current_time = t_movement_end

                for m in range(self.settings['read_out']['repetitive_readout']['m']):
                    if m == 0:
                        pulse_sequence.append(Pulse(microwave_channel,
                                                    current_time,
                                                    mw_1_pi_time))
                        pulse_sequence.append(Pulse('laser', current_time + mw_1_pi_time + delay_mw_readout,
                                                    nv_reset_time_short))
                        pulse_sequence.append(
                            Pulse('apd_readout', current_time + mw_1_pi_time + delay_mw_readout + delay_readout,
                                  meas_time))
                        current_time = current_time + mw_1_pi_time + delay_mw_readout + nv_reset_time_short + laser_off_time_short
                    else:
                        pulse_sequence.append(Pulse(microwave_channel_2,
                                                    current_time,
                                                    mw_2_pi_time))
                        pulse_sequence.append(Pulse('laser', current_time + mw_2_pi_time + delay_mw_readout,
                                                    nv_reset_time_short))
                        pulse_sequence.append(
                            Pulse('apd_readout', current_time + mw_2_pi_time + delay_mw_readout + delay_readout,
                                  meas_time))
                        current_time = current_time + mw_2_pi_time + delay_mw_readout + nv_reset_time_short + laser_off_time_short

                    #self.log('Total length of pulse sequence: %i' % (current_time-laser_off_time_short))
            pulse_sequences.append(pulse_sequence)

        return pulse_sequences, tau_list, meas_time


    def _configure_instruments_start_of_script(self):
        self.instruments['mw_gen']['instance'].update({'modulation_type': 'IQ'})
        self.instruments['mw_gen']['instance'].update({'enable_modulation': True})
        self.instruments['mw_gen']['instance'].update({'enable_output': True})
        self.instruments['mw_gen']['instance'].update({'amplitude': self.settings['mw_pulses']['mw_1_power']})
        self.instruments['mw_gen']['instance'].update({'frequency': self.settings['mw_pulses']['mw_1_frequency']})

        self.instruments['mw_gen_2']['instance'].update({'modulation_type': 'IQ'})
        self.instruments['mw_gen_2']['instance'].update({'enable_modulation': True})
        self.instruments['mw_gen_2']['instance'].update({'enable_output': True})
        self.instruments['mw_gen_2']['instance'].update({'amplitude': self.settings['mw_pulses']['mw_2_power']})
        self.instruments['mw_gen_2']['instance'].update({'frequency': self.settings['mw_pulses']['mw_2_frequency']})

        self.instruments['afg']['instance'].update({'ch1_invert_polarity': False})
        self.instruments['afg']['instance'].update({'ch2_invert_polarity': False})

        for channel in [1, 2]:
            self.instruments['afg']['instance'].update({'ch%i_amplitude' % channel: float(self.dbm_to_vpp(self.settings['rf_pulses']['rf_power']))})
            self.instruments['afg']['instance'].update({'ch%i_frequency' % channel: float(self.settings['rf_pulses']['rf_frequency'])})
            self.instruments['afg']['instance'].update({'ch%i_function' % channel: 'Sine'})
            #self.instruments['afg']['instance'].update({'ch%i_phase' % channel: 0})
            self.instruments['afg']['instance'].update({'ch%i_offset' % channel: 0})
            self.instruments['afg']['instance'].update({'ch%i_enable' % channel: True})

        self.instruments['afg']['instance'].align_phase()
        self.instruments['afg']['instance'].update({'ch1_phase': 0})

        if self.settings['rf_pulses']['final_pi_half_phase']['modulation'] == 'fixed':
            ch2_phase = float(self.settings['rf_pulses']['final_pi_half_phase']['value'])
            self.instruments['afg']['instance'].align_phase()
            self.instruments['afg']['instance'].update({'ch2_phase': ch2_phase})
        else:
            self.instruments['afg']['instance'].update({'ch2_phase': 0})


    def _configure_instruments_for_param(self, ch2_phase_current):
        if ch2_phase_current == self.settings['rf_phase']['max_phase'] + 2000:
            print('Norm meas for min fluor')
            self.instruments['afg']['instance'].update({'ch2_phase': np.pi})
        elif ch2_phase_current == self.settings['rf_phase']['max_phase'] + 1000:
            print('Norm meas for max fluor')
            self.instruments['afg']['instance'].update({'ch2_phase': 0})
        else:
            self.instruments['afg']['instance'].update({'ch2_phase': ch2_phase_current})

    def _configure_param_array(self):
        # Contruct the frequency array and store it in a variable called 'mw_frequencies'. Despite the naming, it's just a list of parameters to be swept;
        # it can be a MHz frequency array for a function generator, or even some constant voltage to a LED diode
        self.params = np.linspace(self.settings['rf_phase']['min_phase'], self.settings['rf_phase']['max_phase'], self.settings['rf_phase']['phase_points'])


    def _plot(self, axislist, data=None):
        '''
        Plot 1: self.data['tau'], the list of times specified for a given experiment, verses self.data['counts'], the data
        received for each time
        Plot 2: the pulse sequence performed at the current time (or if plotted statically, the last pulse sequence
        performed

        Args:
            axes_list: list of axes to write plots to (uses first 2)
            data (optional) dataset to plot (dictionary that contains keys counts, tau, fits), if not provided use self.data
        '''

        if data is None:
            data = self.data

        if 'fits' in data.keys() and data['fits'] is not None and 1 == 2:
            counts = data['count_data'][:, 1] / data['count_data'][:, 0]
            tau = data['tau']
            fits = data['fits'] # amplitude, frequency, phase, offset

            axislist[0].plot(tau, counts, 'b')
            #axislist[0].plot(tau, cose_with_decay(tau, *fits), 'k', lw=3)
            pi_time = (np.pi - fits[2])/fits[1]
            pi_half_time = (np.pi/2 - fits[2])/fits[1]
            three_pi_half_time = (3*np.pi/2 - fits[2])/fits[1]
            rabi_freq = 1000*fits[1]/(2*np.pi)
            axislist[0].set_title('Rabi: {:0.1f}MHz, pi-half time: {:2.1f}ns, pi-time: {:2.1f}ns, 3pi-half time: {:2.1f}ns'.format(rabi_freq, pi_half_time, pi_time, three_pi_half_time))
        else:
            if 'count_data' in data.keys():
                num_daq_reads = self.settings['read_out']['repetitive_readout']['m']
                avg_counts_1 = np.transpose(np.array([np.average(self.data['count_data'][:, 0:num_daq_reads], axis=1)]))
                first_counts_1 = np.transpose(np.array([np.average(self.data['count_data'][:, 0:1], axis=1)]))
                avg_counts_2 = np.transpose(np.array([np.average(self.data['count_data'][:, num_daq_reads:], axis=1)]))
                first_counts_2 = np.transpose(np.array([np.average(self.data['count_data'][:, num_daq_reads:num_daq_reads+1], axis=1)]))

                #plot_1d_simple_timetrace_ns(axislist[0], data['tau'], [first_counts_1, first_counts_2, avg_counts_1, avg_counts_2])
                plot_1d_simple_timetrace(axislist[0], data['params'], [avg_counts_1, avg_counts_2])
                plot_pulses(axislist[1], self.pulse_sequences[self.sequence_index])
            axislist[0].set_title('Coherent Transport w/ Direct Quantum Memory Access')
            axislist[0].legend(labels=('Nuclear State 0 (avg readout)', 'Nuclear State 1 (avg readout)'), fontsize=8)

    def _update_plot(self, axes_list):
        '''
        Updates plots specified in _plot above
        Args:
            axes_list: list of axes to write plots to (uses first 2)

        '''
        #        if self.scripts['find_nv'].is_running:
        #            self.scripts['find_nv']._update_plot(axes_list)
        #        else:

        x_data = self.data['params']


        num_daq_reads = self.settings['read_out']['repetitive_readout']['m']
        avg_counts_1 = np.transpose(np.array([np.average(self.data['count_data'][:, 0:num_daq_reads], axis=1)]))
        first_counts_1 = np.transpose(np.array([np.average(self.data['count_data'][:, 0:1], axis=1)]))
        avg_counts_2 = np.transpose(np.array([np.average(self.data['count_data'][:, num_daq_reads:], axis=1)]))
        first_counts_2 = np.transpose(np.array([np.average(self.data['count_data'][:, num_daq_reads:num_daq_reads + 1], axis=1)]))

        axis1 = axes_list[0]
        if not self.data['count_data'] == []:
            update_1d_simple(axis1, x_data, [avg_counts_1, avg_counts_2])
        axis2 = axes_list[1]
        update_pulse_plot(axis2, self.pulse_sequences[self.sequence_index])


class TransportDqmaMwPhase(PulsedEsrPolarized):
    """
        With a finite detuning of the RF from the nuclear spin frequency, we expect to see oscillations for long movmement times
        """

    _DEFAULT_SETTINGS = [
        Parameter('mw_pulses', [
            Parameter('mw_1_power', -45.0, float, 'microwave power in dBm'),
            Parameter('mw_1_frequency', 2.82e9, float,
                      'frequency of hyperfine transition 1, also the transition to be depopulated for initialization'),
            Parameter('mw_1_pi_time', 80, float, 'the time duration of the microwaves in ns'),
            Parameter('mw_2_power', -45.0, float, 'microwave power in dBm'),
            Parameter('mw_2_frequency', 2.82e9, float,
                      'frequency of hyperfine transition 2, also the transition to be populated for initialization'),
            Parameter('mw_2_pi_time', 80, float, 'the time duration of the microwaves in ns'),
        ]),
        Parameter('rf_pulses', [
            Parameter('rf_power', -10, float, 'RF power in dBm'),
            Parameter('rf_frequency', 3e6, float, 'frequency of hyperfine interaction in Hz'),
            Parameter('rf_pi_time', 5000, float, 'time for RF pulse to drive nuclear spin in ns'),
            Parameter('rf_pi_half_time', 5000, float, 'time for RF pulse to drive nuclear spin in ns'),
            Parameter('rf_three_pi_half_time', 5000, float, 'time for RF pulse to drive nuclear spin in ns'),
            Parameter('rf_settle', 2000, float, 'settling time before and after RF pulse in ns')
        ]),
        Parameter('polarization_iterations', 2, int,
                  'number of times to repeat the nuclear spin initialization sequence'),
        Parameter('num_averages', 5000000, int, 'number of averages'),
        Parameter('mw_phase', [
            Parameter('min_phase', 0, float, 'minimum phase in radians of final RF pi/2 pulse, rel. to first RF pi/2 pulse'),
            Parameter('max_phase', 6.28318531, float, 'maximum phase in radians of final RF pi/2 pulse, rel. to first RF pi/2 pulse'),
            Parameter('phase_points', 40, int, 'number of phase steps'),
        ]),
        Parameter('t_sense', 0, float, 'sensing time in ns'),
        Parameter('movement_timing', [
            Parameter('total_time', 600000, float, 'length of each part of the pulse sequence (there are two parts)'),
            Parameter('trig_duration', 200, float, 'length of trigger pulse in ns to send to function generator controlling attocube'),
            Parameter('settle_time', 2000, float, 'time in ns to wait between each pulse sequence, use the same setting as in FieldProfilePulsed'),
            Parameter('movement_end', 500000, float, 'time in ns of the end of the movement, as determined from FieldProfile script; '
                                                     'the pulse sequence will be timed such that the readout pulses happen after this time'),
            Parameter('rf_echo', [
                Parameter('enable', False, bool, 'apply RF pi pulse to echo out phase accumulation on nucleus from field changes during movement'),
                Parameter('echo_time', 250000, float, 'pi pulse will be centered at this time')
            ])
        ]),
        Parameter('dynamic_decoupling', [
            Parameter('sequence', 'none', ['none', 'echo', 'cpmg', 'xy'], 'dynamic decoupling sequence'),
            Parameter('k', 1, int, 'number of pulses in the decoupling sequence; this only applies for CPMG-k and XY-k')
            ]),
        Parameter('initialization_laser', [
            Parameter('pulse_duration', 6, float, 'duration of each chopped laser pulse'),
            Parameter('wait_duration', 30, float, 'spacing between each chopped laser pulse'),
            Parameter('n', 1, int, 'num of initialization laser pulses, set n=1 and wait_duration=0 if you want to use one long laser pulse'),
        ]),
        Parameter('read_out', [
            Parameter('meas_time', 300, float, 'measurement time after rabi sequence (in ns)'),
            Parameter('nv_reset_time_long', 5000, int, 'duration of long laser pulse to reset both electronic and nuclear spin'),
            Parameter('laser_off_time', 500, int, 'minimum laser off time before taking measurements (ns)'),
            Parameter('delay_mw_readout', 250, int, 'delay between mw and readout (in ns)'),
            Parameter('delay_readout', 100, int, 'delay between laser on and readout (given by spontaneous decay rate)'),
            Parameter('repetitive_readout', [
                Parameter('m', 8, int, 'number of repetitions'),
                Parameter('nv_reset_time_short', 400, float, 'short laser pulse to reset NV'),
                Parameter('laser_off_time_short', 250, float, 'short wait time between each readout laser pulse')
            ])
        ]),
        Parameter('mw_generator_switching_time', .01, float, 'time wait after switching the phase on RF generator (s)')
    ]

    _INSTRUMENTS = {'NI6259': NI6259, 'NI9402': NI9402, 'PB': B26PulseBlaster, 'mw_gen': MicrowaveGenerator,
                    'afg': AFG3022C, 'mw_gen_2': MicrowaveGenerator2, 'commander': Commander}

    def _create_pulse_sequences(self):
        """

        Returns: pulse_sequences, num_averages, tau_list, meas_time
            pulse_sequences: a list of pulse sequences, each corresponding to a different time 'tau' that is to be
            scanned over. Each pulse sequence is a list of pulse objects containing the desired pulses. Each pulse
            sequence must have the same number of daq read pulses
            num_averages: the number of times to repeat each pulse sequence
            tau_list: the list of times tau, with each value corresponding to a pulse sequence in pulse_sequences
            meas_time: the width (in ns) of the daq measurement

        """

        tau_list = [self.settings['t_sense']]

        min_pulse_dur = self.instruments['PB']['instance'].settings['min_pulse_dur']
        short_pulses = [x for x in tau_list if x < min_pulse_dur]
        print('Found short pulses: ', short_pulses)
        tau_list = [x for x in tau_list if x == 0 or x >= min_pulse_dur]

        microwave_channel, microwave_channel_2, microwave_channel_q, microwave_channel_2_q, rf_channel = \
            'microwave_i', 'microwave_i_2', 'microwave_q', 'microwave_q_2', 'rf_i'

        mw_1_pi_time, mw_2_pi_time = [self.settings['mw_pulses'][key] for key in ['mw_1_pi_time', 'mw_2_pi_time']]

        meas_time, nv_reset_time_long, laser_off_time, delay_mw_readout, delay_readout = \
            [self.settings['read_out'][key] for key in
             ['meas_time', 'nv_reset_time_long', 'laser_off_time', 'delay_mw_readout', 'delay_readout']]

        nv_reset_time_pulsed = self.settings['initialization_laser']['pulse_duration']
        nv_reset_time_wait = self.settings['initialization_laser']['wait_duration']

        laser_off_time_short = self.settings['read_out']['repetitive_readout']['laser_off_time_short']
        nv_reset_time_short = self.settings['read_out']['repetitive_readout']['nv_reset_time_short']

        rf_pi_time, rf_pi_half_time, rf_three_pi_half_time, rf_settle = \
            [self.settings['rf_pulses'][key] for key in ['rf_pi_time', 'rf_pi_half_time', 'rf_three_pi_half_time', 'rf_settle']]


        total_time = self.settings['movement_timing']['total_time']
        trig_duration = self.settings['movement_timing']['trig_duration']

        pulse_sequences = []
        for tau in tau_list:
            t_sense = tau

            # Cooldown time set to 0 because the timing of the pulses need to be fixed, based on the field profile measurement
            # Heating shouldn't be an issue since the pulse sequence is expected to be >500 us anyway
            cooldown_time = 0

            pulse_sequence = []
            for part in range(2):
                start_time = 0 + int(total_time * part)
                current_time = start_time

                # Send a pulse that doesn't do anything for the total movement time, to set the durations of part 0 and 1 of the pulse sequence
                pulse_sequence.append(Pulse('spacer', start_time, total_time))
                current_time += self.settings['movement_timing']['settle_time']
                pulse_sequence.append(Pulse('atto_trig', current_time, trig_duration))

                # Initialize nuclear and electronic spin at the beginning of each sequence
                pulse_sequence.append(Pulse('laser', current_time + laser_off_time + cooldown_time, nv_reset_time_long))
                # Begin building the pulse sequence at a given offset, which acts as a cooldown time between each sequence
                current_time += laser_off_time + cooldown_time + nv_reset_time_long + laser_off_time

                for iteration in range(self.settings['polarization_iterations']):
                    pulse_sequence.append(Pulse(microwave_channel, current_time, mw_1_pi_time))
                    if rf_pi_time > 0:
                        pulse_sequence.append(Pulse('rf_switch', current_time + mw_1_pi_time, rf_pi_time))
                        current_time = current_time + mw_1_pi_time + rf_pi_time + rf_settle
                    for i in range(self.settings['initialization_laser']['n']):
                        pulse_sequence.append(Pulse('laser', current_time, nv_reset_time_pulsed))
                        current_time = current_time + nv_reset_time_pulsed + nv_reset_time_wait

                # Flip e-spin to m_s=1 state so that we can drive RF
                pulse_sequence.append(Pulse(microwave_channel_2, current_time + laser_off_time, mw_2_pi_time))

                # Prepare nuclear spin in superposition
                pulse_sequence.append(Pulse('rf_switch', current_time + laser_off_time + mw_2_pi_time + delay_mw_readout, rf_pi_half_time))
                current_time += laser_off_time + mw_2_pi_time + delay_mw_readout + rf_pi_half_time + rf_settle

                channel_odd, channel_even = microwave_channel_2_q, microwave_channel_q
                pi_time_odd, pi_time_even = mw_2_pi_time, mw_1_pi_time
                # Access nuclear memory; choose to accumulate conditional on which nuclear state

                if self.settings['dynamic_decoupling']['sequence'] == 'none':
                    if part == 0 or part == 1:
                        pulse_sequence.append(Pulse(channel_odd,
                        #pulse_sequence.append(Pulse(microwave_channel,
                                                    current_time,
                                                    pi_time_odd))

                        # Wait for t_sense and disentangle from memory
                        pulse_sequence.append(Pulse(channel_odd,
                        #pulse_sequence.append(Pulse(microwave_channel,
                                                    current_time + pi_time_odd + t_sense,
                                                    pi_time_odd))

                        current_time += pi_time_odd + t_sense + pi_time_odd + delay_mw_readout
                    elif part == 99999:
                        pulse_sequence.append(Pulse(channel_even,
                        #pulse_sequence.append(Pulse(microwave_channel_2,
                                                    current_time,
                                                    pi_time_even))

                        # Wait for t_sense and disentangle from memory
                        pulse_sequence.append(Pulse(channel_even,
                        #pulse_sequence.append(Pulse(microwave_channel_2,
                                                    current_time + pi_time_even + t_sense,
                                                    pi_time_even))

                        current_time += pi_time_even + t_sense + pi_time_even + delay_mw_readout

                elif self.settings['dynamic_decoupling']['sequence'] == 'echo':
                    pulse_sequence.append(Pulse(channel_odd,
                                                current_time,
                                                pi_time_odd))

                    # Wait for t_sense and disentangle from memory
                    pulse_sequence.append(Pulse(channel_odd,
                                                current_time + pi_time_odd + t_sense,
                                                pi_time_odd))

                    current_time += pi_time_odd + t_sense + pi_time_odd + delay_mw_readout

                    pulse_sequence.append(Pulse(channel_even,
                                                current_time,
                                                pi_time_even))

                    # Wait for t_sense and disentangle from memory
                    pulse_sequence.append(Pulse(channel_even,
                                                current_time + pi_time_even + t_sense,
                                                pi_time_even))

                    current_time += pi_time_even + t_sense + pi_time_even + delay_mw_readout

                if self.settings['movement_timing']['rf_echo']['enable']:
                    # Add RF echo pulse, time it with reference to the center of the pulse, also round it to an even number to avoid PB issues
                    echo_time = int(total_time * part) + self.settings['movement_timing']['rf_echo']['echo_time']
                    pulse_sequence.append(Pulse('rf_switch', echo_time - int(rf_pi_time/2/2)*2, rf_pi_time))

                # Move for a certain time and rotate nuclear spin to Z axis for readout
                # Part 1's 3pi/2 pulse ends precisely at t_movement_end; time part 0's pi/2 pulse such that its center coincides with that of part 1's 3pi/2
                t_movement_end = int(total_time * part) + self.settings['movement_timing']['movement_end']

                pulse_sequence.append(Pulse('rf_switch', t_movement_end - (rf_pi_half_time + rf_settle), rf_pi_half_time))
                if part == 1:
                    pulse_sequence.append(Pulse(rf_channel, t_movement_end - (rf_pi_half_time + rf_settle) - rf_settle/2, rf_pi_half_time + rf_settle))

                current_time = t_movement_end

                for m in range(self.settings['read_out']['repetitive_readout']['m']):
                    if m == 0:
                        pulse_sequence.append(Pulse(microwave_channel,
                                                    current_time,
                                                    mw_1_pi_time))
                        pulse_sequence.append(Pulse('laser', current_time + mw_1_pi_time + delay_mw_readout,
                                                    nv_reset_time_short))
                        pulse_sequence.append(
                            Pulse('apd_readout', current_time + mw_1_pi_time + delay_mw_readout + delay_readout,
                                  meas_time))
                        current_time = current_time + mw_1_pi_time + delay_mw_readout + nv_reset_time_short + laser_off_time_short
                    else:
                        pulse_sequence.append(Pulse(microwave_channel_2,
                                                    current_time,
                                                    mw_2_pi_time))
                        pulse_sequence.append(Pulse('laser', current_time + mw_2_pi_time + delay_mw_readout,
                                                    nv_reset_time_short))
                        pulse_sequence.append(
                            Pulse('apd_readout', current_time + mw_2_pi_time + delay_mw_readout + delay_readout,
                                  meas_time))
                        current_time = current_time + mw_2_pi_time + delay_mw_readout + nv_reset_time_short + laser_off_time_short

                    #self.log('Total length of pulse sequence: %i' % (current_time-laser_off_time_short))
            pulse_sequences.append(pulse_sequence)

        return pulse_sequences, tau_list, meas_time


    def _configure_instruments_start_of_script(self):
        self.instruments['PB']['instance'].update({'rf_switch': {'status': False}})
        # print('successfully turned off microwave switch')
        self.instruments['PB']['instance'].update({'microwave_switch': {'status': False}})
        # print('successfully turned off microwave switch')

        self.instruments['mw_gen']['instance'].update({'modulation_type': 'IQ'})
        self.instruments['mw_gen']['instance'].update({'enable_modulation': True})
        self.instruments['mw_gen']['instance'].update({'amplitude': self.settings['mw_pulses']['mw_1_power']})
        self.instruments['mw_gen']['instance'].update({'frequency': self.settings['mw_pulses']['mw_1_frequency']})
        self.instruments['mw_gen']['instance'].update({'phase': float(0)})
        self.instruments['mw_gen']['instance'].update({'enable_output': True})

        self.instruments['mw_gen_2']['instance'].update({'modulation_type': 'IQ'})
        self.instruments['mw_gen_2']['instance'].update({'enable_modulation': True})
        self.instruments['mw_gen_2']['instance'].update({'amplitude': self.settings['mw_pulses']['mw_2_power']})
        self.instruments['mw_gen_2']['instance'].update({'frequency': self.settings['mw_pulses']['mw_2_frequency']})
        self.instruments['mw_gen_2']['instance'].update({'phase': float(0)})
        self.instruments['mw_gen_2']['instance'].update({'enable_output': True})

        for channel in [1, 2]:
            self.instruments['afg']['instance'].update({'ch%i_amplitude' % channel: float(self.dbm_to_vpp(self.settings['rf_pulses']['rf_power']))})
            self.instruments['afg']['instance'].update({'ch%i_frequency' % channel: float(self.settings['rf_pulses']['rf_frequency'])})
            self.instruments['afg']['instance'].update({'ch%i_run_mode' % channel: 'Continuous'})
            self.instruments['afg']['instance'].update({'ch%i_function' % channel: 'Sine'})
            self.instruments['afg']['instance'].update({'ch%i_invert_polarity' % channel: False})
            self.instruments['afg']['instance'].update({'ch%i_offset' % channel: 0})

        self.instruments['afg']['instance'].align_phase()
        self.instruments['afg']['instance'].update({'ch1_phase': 0})
        self.instruments['afg']['instance'].update({'ch2_phase': 3.1415926})

    def _configure_instruments_for_param(self, phase_current):
        self.instruments['mw_gen_2']['instance'].update({'modulation_type': 'IQ'})
        self.instruments['mw_gen_2']['instance'].update({'enable_modulation': True})
        self.instruments['mw_gen_2']['instance'].update({'amplitude': self.settings['mw_pulses']['mw_2_power']})
        self.instruments['mw_gen_2']['instance'].update({'frequency': self.settings['mw_pulses']['mw_2_frequency']})
        #print(phase_current)
        self.instruments['mw_gen_2']['instance'].update({'phase': float(phase_current)})
        self.instruments['mw_gen_2']['instance'].update({'enable_output': True})

    def _configure_param_array(self):
        # Contruct the frequency array and store it in a variable called 'mw_frequencies'. Despite the naming, it's just a list of parameters to be swept;
        # it can be a MHz frequency array for a function generator, or even some constant voltage to a LED diode
        self.params = np.linspace(self.settings['mw_phase']['min_phase'], self.settings['mw_phase']['max_phase'], self.settings['mw_phase']['phase_points'])


    def _plot(self, axislist, data=None):
        '''
        Plot 1: self.data['tau'], the list of times specified for a given experiment, verses self.data['counts'], the data
        received for each time
        Plot 2: the pulse sequence performed at the current time (or if plotted statically, the last pulse sequence
        performed

        Args:
            axes_list: list of axes to write plots to (uses first 2)
            data (optional) dataset to plot (dictionary that contains keys counts, tau, fits), if not provided use self.data
        '''

        if data is None:
            data = self.data

        if 'fits' in data.keys() and data['fits'] is not None and 1 == 2:
            counts = data['count_data'][:, 1] / data['count_data'][:, 0]
            tau = data['tau']
            fits = data['fits'] # amplitude, frequency, phase, offset

            axislist[0].plot(tau, counts, 'b')
            #axislist[0].plot(tau, cose_with_decay(tau, *fits), 'k', lw=3)
            pi_time = (np.pi - fits[2])/fits[1]
            pi_half_time = (np.pi/2 - fits[2])/fits[1]
            three_pi_half_time = (3*np.pi/2 - fits[2])/fits[1]
            rabi_freq = 1000*fits[1]/(2*np.pi)
            axislist[0].set_title('Rabi: {:0.1f}MHz, pi-half time: {:2.1f}ns, pi-time: {:2.1f}ns, 3pi-half time: {:2.1f}ns'.format(rabi_freq, pi_half_time, pi_time, three_pi_half_time))
        else:
            if 'count_data' in data.keys():
                num_daq_reads = self.settings['read_out']['repetitive_readout']['m']
                avg_counts_1 = np.transpose(np.array([np.average(self.data['count_data'][:, 0:num_daq_reads], axis=1)]))
                first_counts_1 = np.transpose(np.array([np.average(self.data['count_data'][:, 0:1], axis=1)]))
                avg_counts_2 = np.transpose(np.array([np.average(self.data['count_data'][:, num_daq_reads:], axis=1)]))
                first_counts_2 = np.transpose(np.array([np.average(self.data['count_data'][:, num_daq_reads:num_daq_reads+1], axis=1)]))

                #plot_1d_simple_timetrace_ns(axislist[0], data['tau'], [first_counts_1, first_counts_2, avg_counts_1, avg_counts_2])
                plot_1d_simple_timetrace(axislist[0], data['params'], [avg_counts_1, avg_counts_2])
                plot_pulses(axislist[1], self.pulse_sequences[self.sequence_index])
            axislist[0].set_title('Coherent Transport w/ Direct Quantum Memory Access')
            axislist[0].legend(labels=('Nuclear State 0 (avg readout)', 'Nuclear State 1 (avg readout)'), fontsize=8)

    def _update_plot(self, axes_list):
        '''
        Updates plots specified in _plot above
        Args:
            axes_list: list of axes to write plots to (uses first 2)

        '''
        #        if self.scripts['find_nv'].is_running:
        #            self.scripts['find_nv']._update_plot(axes_list)
        #        else:

        x_data = self.data['params']


        num_daq_reads = self.settings['read_out']['repetitive_readout']['m']

        avg_counts_1 = np.transpose(np.array([np.average(self.data['count_data'][:, 0:num_daq_reads], axis=1)]))
        first_counts_1 = np.transpose(np.array([np.average(self.data['count_data'][:, 0:1], axis=1)]))
        avg_counts_2 = np.transpose(np.array([np.average(self.data['count_data'][:, num_daq_reads:], axis=1)]))
        first_counts_2 = np.transpose(np.array([np.average(self.data['count_data'][:, num_daq_reads:num_daq_reads + 1], axis=1)]))

        axis1 = axes_list[0]
        if not self.data['count_data'] == []:
            update_1d_simple(axis1, x_data, [avg_counts_1, avg_counts_2])
        axis2 = axes_list[1]
        update_pulse_plot(axis2, self.pulse_sequences[self.sequence_index])


class MicrowaveRotationAxis(PulsedEsrPolarized):
    """
    With a finite detuning of the RF from the nuclear spin frequency, we expect to see oscillations for long movmement times
    """

    _DEFAULT_SETTINGS = [
        Parameter('mw_pulses', [
            Parameter('mw_2_power', -45.0, float, 'microwave power in dBm'),
            Parameter('mw_2_frequency', 2.82e9, float,
                      'frequency of hyperfine transition 2, also the transition to be populated for initialization'),
            Parameter('mw_2_pi_half_time', 80, float, 'the time duration of the microwaves in ns'),
            Parameter('mw_pulse_spacing', 200, float, 'spacing between consecutive microwave pulses')
        ]),
        Parameter('num_averages', 5000000, int, 'number of averages'),
        Parameter('mw_phase', [
            Parameter('min_phase', 0, float, 'minimum phase in radians when phase control pulse is applied, I(Q) corresponds to 0(pi/2) rad'),
            Parameter('max_phase', 6.28318531, float, 'maximum phase in radians when phase control pulse is applied'),
            Parameter('phase_points', 40, int, 'number of phase steps'),
            Parameter('idle_phase', 0, float, 'idle phase in radians when phase control pulse is NOT applied')
        ]),
        Parameter('read_out', [
            Parameter('meas_time', 300, float, 'measurement time after rabi sequence (in ns)'),
            Parameter('nv_reset_time', 5000, int, 'duration of long laser pulse to reset both electronic and nuclear spin'),
            Parameter('laser_off_time', 500, int, 'minimum laser off time before taking measurements (ns)'),
            Parameter('delay_mw_readout', 250, int, 'delay between mw and readout (in ns)'),
            Parameter('delay_readout', 100, int, 'delay between laser on and readout (given by spontaneous decay rate)')]),
        Parameter('mw_generator_switching_time', .01, float, 'time wait after switching the phase on SRS (s)')
    ]

    _INSTRUMENTS = {'NI6259': NI6259, 'NI9402': NI9402, 'PB': B26PulseBlaster, 'mw_gen': MicrowaveGenerator,
                    'afg_iq': AFG3022C_02, 'mw_gen_2': MicrowaveGenerator2, 'commander': Commander}

    def _create_pulse_sequences(self):
        """

        Returns: pulse_sequences, num_averages, tau_list, meas_time
            pulse_sequences: a list of pulse sequences, each corresponding to a different time 'tau' that is to be
            scanned over. Each pulse sequence is a list of pulse objects containing the desired pulses. Each pulse
            sequence must have the same number of daq read pulses
            num_averages: the number of times to repeat each pulse sequence
            tau_list: the list of times tau, with each value corresponding to a pulse sequence in pulse_sequences
            meas_time: the width (in ns) of the daq measurement

        """

        tau_list = [self.settings['mw_pulses']['mw_2_pi_half_time']]
        min_pulse_dur = self.instruments['PB']['instance'].settings['min_pulse_dur']
        short_pulses = [x for x in tau_list if x < min_pulse_dur]
        print('Found short pulses: ', short_pulses)
        tau_list = [x for x in tau_list if x == 0 or x >= min_pulse_dur]

        microwave_channel, microwave_channel_2, microwave_channel_q, microwave_channel_2_q, rf_channel = \
            'microwave_i', 'microwave_i_2', 'microwave_q', 'microwave_q_2', 'rf_i'

        mw_2_pi_half_time = self.settings['mw_pulses']['mw_2_pi_half_time']
        mw_pulse_spacing = self.settings['mw_pulses']['mw_pulse_spacing']

        meas_time, nv_reset_time, laser_off_time, delay_mw_readout, delay_readout = \
            [self.settings['read_out'][key] for key in
             ['meas_time', 'nv_reset_time', 'laser_off_time', 'delay_mw_readout', 'delay_readout']]

        pulse_sequences = []
        for tau in tau_list:
            pulse_sequence = []
            if tau > 0:
                pulse_sequence.append(Pulse('laser', laser_off_time, nv_reset_time))
                pulse_sequence.append(Pulse('apd_readout', laser_off_time + delay_readout, meas_time))
                pulse_sequence.append(Pulse('microwave_switch', laser_off_time + nv_reset_time + laser_off_time, mw_2_pi_half_time))
                pulse_sequence.append(Pulse('microwave_i_2', laser_off_time + nv_reset_time + laser_off_time - 30,
                                            mw_2_pi_half_time*2+400))
                pulse_sequence.append(Pulse('microwave_switch', laser_off_time + nv_reset_time + laser_off_time + mw_2_pi_half_time + mw_pulse_spacing,
                                            mw_2_pi_half_time))
                #pulse_sequence.append(Pulse('microwave_i_2', laser_off_time + nv_reset_time + laser_off_time + mw_2_pi_half_time + mw_pulse_spacing - 30,
                #                            250))

                pulse_sequence.append(Pulse('laser',
                                            laser_off_time + nv_reset_time + laser_off_time + mw_2_pi_half_time + mw_pulse_spacing + mw_2_pi_half_time + delay_mw_readout,
                                            nv_reset_time))
                pulse_sequence.append(Pulse('apd_readout',
                                            laser_off_time + nv_reset_time + laser_off_time + mw_2_pi_half_time + mw_pulse_spacing + mw_2_pi_half_time + delay_mw_readout + delay_readout,
                                            meas_time))

            pulse_sequences.append(pulse_sequence)

        return pulse_sequences, tau_list, meas_time

    def _configure_instruments_start_of_script(self):
        self.instruments['PB']['instance'].update({'rf_switch': {'status': False}})
        # print('successfully turned off microwave switch')
        self.instruments['PB']['instance'].update({'microwave_switch': {'status': False}})
        # print('successfully turned off microwave switch')

        self.instruments['mw_gen_2']['instance'].update({'modulation_type': 'IQ'})
        self.instruments['mw_gen_2']['instance'].update({'enable_modulation': True})
        self.instruments['mw_gen_2']['instance'].update({'amplitude': self.settings['mw_pulses']['mw_2_power']})
        self.instruments['mw_gen_2']['instance'].update({'frequency': self.settings['mw_pulses']['mw_2_frequency']})
        self.instruments['mw_gen_2']['instance'].update({'enable_output': True})

        self.instruments['afg_iq']['instance'].configure_iq(angle=0, pulse_length=self.settings['mw_pulses']['mw_2_pi_half_time'] + 30 * 2, angle_idle=0)
        for channel in [1, 2]:
            self.instruments['afg_iq']['instance'].update({'ch%i_enable' % channel: True})

    def _configure_instruments_for_param(self, phase_current):
        self.instruments['afg_iq']['instance'].configure_iq(angle=phase_current,
                                                            pulse_length=self.settings['mw_pulses']['mw_2_pi_half_time'] + 30 * 2 + 400,
                                                            angle_idle=self.settings['mw_phase']['idle_phase'])
        self.instruments['afg_iq']['instance'].align_phase()

    def _configure_param_array(self):
        # Contruct the frequency array and store it in a variable called 'mw_frequencies'. Despite the naming, it's just a list of parameters to be swept;
        # it can be a MHz frequency array for a function generator, or even some constant voltage to a LED diode
        self.params = np.linspace(self.settings['mw_phase']['min_phase'], self.settings['mw_phase']['max_phase'],
                                  self.settings['mw_phase']['phase_points'])

    def _add_mw_switch_to_sequences(self, pulse_sequences):
        return pulse_sequences


class RamseyFreqSweep(PulsedEsr):
    """
    Takes a Ramsey measurement with fixed duration of pi/2 pulse and phase accumulation time, while sweeping the frequency. This is to precisely find a
    detuning. For example, consider a 15N NV: with fast pi/2 pulses we will see Ramsey fringes due to the detunings from the two 15N hyperfine
    frequencies. If we fix the phase accumulation time to be 1/1.5MHz/2 = 330 ns, we can sweep the frequency of the pi/2 pulse until the readout signal is at
    an extrema, allowing us to precisely determine the frequency halfway between the two hyperfine frequencies (1.5 MHz is half the hyperfine splitting of 3 MHz).
    """

    _DEFAULT_SETTINGS = [
        Parameter('mw_power', -45.0, float, 'microwave power in dBm'),
        Parameter('pi_half_pulse_time', 80, float, 'the time duration of the microwaves (in ns)'),
        Parameter('tau', 80, float, 'the time duration of the phase accumulation time in the Ramsey sequence (in ns)'),
        Parameter('num_averages', 1000000, int, 'number of averages'),
        Parameter('freq_start', 2.82e9, float, 'start frequency of scan in Hz'),
        Parameter('freq_stop', 2.92e9, float, 'end frequency of scan in Hz'),
        Parameter('range_type', 'start_stop', ['start_stop', 'center_range'],
                  'start_stop: freq. range from freq_start to freq_stop. center_range: centered at freq_start and width freq_stop'),
        Parameter('freq_points', 100, int, 'number of frequencies in scan in Hz'),
        Parameter('read_out', [
            Parameter('meas_time', 250, float, 'measurement time (in ns)'),
            Parameter('nv_reset_time', 1750, int, 'time with laser on to reset state'),
            Parameter('laser_off_time', 1000, int, 'minimum laser off time before taking measurements (ns)'),
            Parameter('delay_mw_readout', 100, int, 'delay between mw and readout (in ns)'),
            Parameter('delay_readout', 30, int, 'delay between laser on and readout (given by spontaneous decay rate)')
        ]),
        Parameter('mw_generator_switching_time', .01, float,
                  'time wait after switching center frequencies on generator (s)')
    ]

    def _create_pulse_sequences(self):

        '''

        Returns: pulse_sequences, num_averages, tau_list
            pulse_sequences: a list of pulse sequences, each corresponding to a different time 'tau' that is to be
            scanned over. Each pulse sequence is a list of pulse objects containing the desired pulses. Each pulse
            sequence must have the same number of daq read pulses
            num_averages: the number of times to repeat each pulse sequence
            tau_list: the list of times tau, with each value corresponding to a pulse sequence in pulse_sequences
            meas_time: the width (in ns) of the daq measurement

        '''

        tau = self.settings['tau']
        pulse_sequences = []
        tau_list = [tau]

        nv_reset_time = self.settings['read_out']['nv_reset_time']
        delay_readout = self.settings['read_out']['delay_readout']
        microwave_channel = 'microwave_i'
        pi_half_time = self.settings['pi_half_pulse_time']

        laser_off_time = self.settings['read_out']['laser_off_time']
        meas_time = self.settings['read_out']['meas_time']
        delay_mw_readout = self.settings['read_out']['delay_mw_readout']

        for tau in tau_list:
            pulse_sequence = \
                [Pulse('laser', laser_off_time, nv_reset_time),
                 Pulse('apd_readout', laser_off_time + delay_readout, meas_time)]

            # if tau is 0 there is actually no mw pulse
            if tau > 0:
                pulse_sequence += [
                    Pulse(microwave_channel, laser_off_time + nv_reset_time + laser_off_time, pi_half_time)]
                pulse_sequence += [
                    Pulse(microwave_channel, laser_off_time + nv_reset_time + laser_off_time + pi_half_time + tau, pi_half_time)]

            pulse_sequence += [
                Pulse('laser',
                      laser_off_time + nv_reset_time + laser_off_time + pi_half_time + tau + pi_half_time + delay_mw_readout,
                      nv_reset_time),
                Pulse('apd_readout',
                      laser_off_time + nv_reset_time + laser_off_time + pi_half_time + tau + pi_half_time + delay_mw_readout + delay_readout,
                      meas_time)
            ]

            pulse_sequences.append(pulse_sequence)
        return pulse_sequences, tau_list, self.settings['read_out']['meas_time']<|MERGE_RESOLUTION|>--- conflicted
+++ resolved
@@ -73,267 +73,14 @@
         """
         self.instruments['mw_gen_2']['instance'].update({'frequency': float(param_current)})
 
-<<<<<<< HEAD
-=======
-class PulsedESRFast(PulsedEsr):
-    """
-    Faster version of PulsedESR. PulsedESR is the "proper" sequence for it has separate readout windows for reference and signal fluorescence, but the DAQ read
-    speed limits how quickly one can repeat one single pulse sequence, e.g.  despite only requiring ~600 ns to reinitialize, PulsedESR requires 1.5 us initialization
-    time to artificially slow down the pulse sequence repetition to avoid a DAQ crash.
-
-    This fast version chains together multiple PulsedESR sequences while only using one long readout window. There is loss of contrast from the readout window
-    being on during initialization and laser off times, but the effective pulse sequence repetition rate is now much higher, leading to an overall reduction in
-    averaging time needed.
-    """
-
-    #_DEFAULT_SETTINGS += [Parameter('mw_generator_switching_time', .01, float, 'time wait after switching center frequencies on generator (s)')]
-    _DEFAULT_SETTINGS = [
-        Parameter('mw_power', -45.0, float, 'microwave power in dB'),
-        Parameter('tau_mw', 80, float, 'the time duration of the microwaves (in ns)'),
-        Parameter('num_averages', 1000000, int, 'number of averages'),
-        Parameter('freq_start', 2.82e9, float, 'start frequency of scan in Hz'),
-        Parameter('freq_stop', 2.92e9, float, 'end frequency of scan in Hz'),
-        Parameter('range_type', 'start_stop', ['start_stop', 'center_range'],
-                  'start_stop: freq. range from freq_start to freq_stop. center_range: centered at freq_start and width freq_stop'),
-        Parameter('freq_points', 100, int, 'number of frequencies in scan in Hz'),
-        Parameter('read_out', [
-            Parameter('meas_time', 250, float, 'measurement time (in ns)'),
-            Parameter('nv_reset_time', 1750, int, 'time with laser on to reset state'),
-            Parameter('laser_off_time', 1000, int, 'minimum laser off time before taking measurements (ns)'),
-            Parameter('delay_mw_readout', 100, int, 'delay between mw and readout (in ns)'),
-            Parameter('delay_readout', 30, int, 'delay between laser on and readout (given by spontaneous decay rate)')
-        ]),
-        Parameter('repetitions', 4, int, 'number of repetitions of Pulsed ESR sequence consisting of MW pi-pulse and reinitialization'),
-        Parameter('mw_generator_switching_time', .01, float,
-                  'time wait after switching center frequencies on generator (s)')
-    ]
-    _SCRIPTS = {'find_nv': FindNvPulsed, 'esr': Esr}
-
-    def _create_pulse_sequences(self):
-
-        '''
-
-        Returns: pulse_sequences, num_averages, tau_list
-            pulse_sequences: a list of pulse sequences, each corresponding to a different time 'tau' that is to be
-            scanned over. Each pulse sequence is a list of pulse objects containing the desired pulses. Each pulse
-            sequence must have the same number of daq read pulses
-            num_averages: the number of times to repeat each pulse sequence
-            tau_list: the list of times tau, with each value corresponding to a pulse sequence in pulse_sequences
-            meas_time: the width (in ns) of the daq measurement
-
-        '''
-
-        tau = self.settings['tau_mw']
-        pulse_sequences = []
-        tau_list = [tau]
-
-        nv_reset_time = self.settings['read_out']['nv_reset_time']
-        delay_readout = self.settings['read_out']['delay_readout']
-        microwave_channel = 'microwave_i'
-
-        laser_off_time = self.settings['read_out']['laser_off_time']
-        meas_time = self.settings['read_out']['meas_time']
-        delay_mw_readout = self.settings['read_out']['delay_mw_readout']
-
-        for tau in tau_list:
-            pulse_sequence = []
-            current_time = 0
-            for part in range(int(self.settings['repetitions'])):  # Repeat pulse sequence 4 times because DAQ crashes if we run really short pulse sequences (~ several us long)
-                # if tau is 0 there is actually no mw pulse
-                if tau > 0:
-                    pulse_sequence += [
-                        Pulse(microwave_channel, current_time + laser_off_time, tau)]
-
-                pulse_sequence += [
-                    Pulse('laser',
-                          current_time + laser_off_time + tau + delay_mw_readout,
-                          nv_reset_time)
-                ]
-                current_time += laser_off_time + tau + delay_mw_readout + nv_reset_time
-
-            meas_time_long = current_time - (laser_off_time + tau + delay_mw_readout + delay_readout) - nv_reset_time + delay_readout + meas_time
-            pulse_sequence += [Pulse('apd_readout',
-                                     laser_off_time + tau + delay_mw_readout + delay_readout, meas_time_long)]
-
-            pulse_sequences.append(pulse_sequence)
-        return pulse_sequences, tau_list, meas_time_long
-
-class PulsedESRResonant(PulsedEsr):
-    _DEFAULT_SETTINGS = [
-        Parameter('mw_power', -45.0, float, 'microwave power in dB'),
-        Parameter('microwave_channel', 'i', ['i', 'q'], 'Channel to use for mw pulses'),
-        Parameter('tau_mw', 80, float, 'the time duration of the microwaves (in ns)'),
-        Parameter('num_averages', 1000000, int, 'number of averages'),
-        Parameter('freq_start', 2.82e9, float, 'start frequency of scan in Hz'),
-        Parameter('freq_stop', 2.92e9, float, 'end frequency of scan in Hz'),
-        Parameter('range_type', 'start_stop', ['start_stop', 'center_range'],
-                  'start_stop: freq. range from freq_start to freq_stop. center_range: centered at freq_start and width freq_stop'),
-        Parameter('freq_points', 100, int, 'number of frequencies in scan in Hz'),
-        Parameter('read_out', [
-            Parameter('meas_time', 250, float, 'measurement time (in ns)'),
-            Parameter('nv_reset_time', 1750, int, 'time with laser on to reset state'),
-            Parameter('laser_off_time', 1000, int, 'minimum laser off time before taking measurements (ns)'),
-            Parameter('red_on_time', 1000, int, 'time that red laser is on'),
-            Parameter('red_off_time', 1000, int, 'time off after red laser'),
-            Parameter('delay_mw_readout', 100, int, 'delay between mw and readout (in ns)'),
-            Parameter('delay_readout', 30, int, 'delay between laser on and readout (given by spontaneous decay rate)')
-        ]),
-        Parameter('mw_generator_switching_time', .01, float,
-                  'time wait after switching center frequencies on generator (s)'),
-        Parameter('measure_ref', True, bool, 'add sequence to measure ms=0 state as reference')
-    ]
-
-    def _create_pulse_sequences(self):
-
-        '''
-
-        Returns: pulse_sequences, num_averages, tau_list
-            pulse_sequences: a list of pulse sequences, each corresponding to a different time 'tau' that is to be
-            scanned over. Each pulse sequence is a list of pulse objects containing the desired pulses. Each pulse
-            sequence must have the same number of daq read pulses
-            num_averages: the number of times to repeat each pulse sequence
-            tau_list: the list of times tau, with each value corresponding to a pulse sequence in pulse_sequences
-            meas_time: the width (in ns) of the daq measurement
-
-        '''
-
-        tau = self.settings['tau_mw']
-        pulse_sequences = []
-        tau_list = [tau]
-
-        nv_reset_time = self.settings['read_out']['nv_reset_time']
-        red_on_time = self.settings['read_out']['red_on_time']
-        red_off_time = self.settings['read_out']['red_off_time']
-        delay_readout = self.settings['read_out']['delay_readout']
-        microwave_channel = 'microwave_' + self.settings['microwave_channel']
-
-        laser_off_time = self.settings['read_out']['laser_off_time']
-        meas_time = self.settings['read_out']['meas_time']
-        delay_mw_readout = self.settings['read_out']['delay_mw_readout']
-
-        for tau in tau_list:
-            pulse_sequence = [Pulse('laser', red_off_time + tau + 2 * 40, nv_reset_time)]
-
-            # if tau is 0 there is actually no mw pulse
-            if tau > 0:
-                pulse_sequence += [
-                    Pulse(microwave_channel, red_off_time + tau + 2 * 40 + nv_reset_time + laser_off_time, tau)]
-
-            pulse_sequence += [
-                Pulse('red_laser',
-                      red_off_time + tau + 2 * 40 + nv_reset_time + laser_off_time + tau + 2 * 40 + delay_mw_readout,
-                      red_on_time),
-                Pulse('apd_readout',
-                      red_off_time + tau + 2 * 40 + nv_reset_time + laser_off_time + tau + 2 * 40 + delay_mw_readout + delay_readout,
-                      meas_time)
-            ]
-
-            if self.settings['measure_ref']:
-                end_first_seq = red_off_time + tau + 2 * 40 + nv_reset_time + laser_off_time + tau + 2 * 40 + delay_mw_readout + delay_readout + red_on_time + red_off_time
-
-                pulse_sequence += [
-                    Pulse('laser', end_first_seq, nv_reset_time),
-                    Pulse('red_laser', end_first_seq + nv_reset_time + laser_off_time, red_on_time),
-                    Pulse('apd_readout', end_first_seq + nv_reset_time + laser_off_time + delay_readout, meas_time)
-                ]
-
-            # ignore the sequence is the mw is shorter than 15ns (0 is ok because there is no mw pulse!)
-            # if tau == 0 or tau>=15:
-            pulse_sequences.append(pulse_sequence)
-        return pulse_sequences, tau_list, self.settings['read_out']['meas_time']
-
-class PulsedESRFastSingle(PulsedESRFast):
-    """
-    Single frequency version of PulsedESRFast
-    """
-
-    _DEFAULT_SETTINGS = [
-        Parameter('mw_power', -45.0, float, 'microwave power in dB'),
-        Parameter('tau_mw', 80, float, 'the time duration of the microwaves (in ns)'),
-        Parameter('num_averages', 1000000, int, 'number of averages'),
-        Parameter('freq_start', 2.82e9, float, 'start frequency of scan in Hz'),
-        Parameter('read_out', [
-            Parameter('meas_time', 250, float, 'measurement time (in ns)'),
-            Parameter('nv_reset_time', 1750, int, 'time with laser on to reset state'),
-            Parameter('laser_off_time', 1000, int, 'minimum laser off time before taking measurements (ns)'),
-            Parameter('delay_mw_readout', 100, int, 'delay between mw and readout (in ns)'),
-            Parameter('delay_readout', 30, int, 'delay between laser on and readout (given by spontaneous decay rate)')
-        ]),
-        Parameter('repetitions', 4, int, 'number of repetitions of Pulsed ESR sequence consisting of MW pi-pulse and reinitialization'),
-        Parameter('mw_generator_switching_time', .01, float,
-                  'time wait after switching center frequencies on generator (s)')
-    ]
-
-class PulsedESRSingleBlind(PulsedESRFast):
-    """
-    Single frequency version of PulsedESR, with no readout window, to be run in the background while another script does the readout
-    """
-
-    _DEFAULT_SETTINGS = [
-        Parameter('mw_power', -45.0, float, 'microwave power in dB'),
-        Parameter('tau_mw', 80, float, 'the time duration of the microwaves (in ns)'),
-        Parameter('num_averages', 1000000, int, 'number of averages'),
-        Parameter('freq_start', 2.82e9, float, 'start frequency of scan in Hz'),
-        Parameter('read_out', [
-            Parameter('nv_reset_time', 1750, int, 'time with laser on to reset state'),
-            Parameter('laser_off_time', 1000, int, 'minimum laser off time before taking measurements (ns)'),
-            Parameter('delay_mw_readout', 100, int, 'delay between mw and readout (in ns)'),
-        ]),
-        Parameter('repetitions', 100, int, 'number of repetitions of Pulsed ESR sequence consisting of MW pi-pulse and reinitialization'),
-        Parameter('mw_generator_switching_time', .01, float,
-                  'time wait after switching center frequencies on generator (s)')
-    ]
-
-    def _create_pulse_sequences(self, get_duration=False):
-
-        '''
-
-        Returns: pulse_sequences, num_averages, tau_list
-            pulse_sequences: a list of pulse sequences, each corresponding to a different time 'tau' that is to be
-            scanned over. Each pulse sequence is a list of pulse objects containing the desired pulses. Each pulse
-            sequence must have the same number of daq read pulses
-            num_averages: the number of times to repeat each pulse sequence
-            tau_list: the list of times tau, with each value corresponding to a pulse sequence in pulse_sequences
-            meas_time: the width (in ns) of the daq measurement
-
-        '''
-
-        tau = self.settings['tau_mw']
-        pulse_sequences = []
-        tau_list = [tau]
-
-        nv_reset_time = self.settings['read_out']['nv_reset_time']
-        microwave_channel = 'microwave_i'
-
-        laser_off_time = self.settings['read_out']['laser_off_time']
-        delay_mw_readout = self.settings['read_out']['delay_mw_readout']
-
-        for tau in tau_list:
-            pulse_sequence = []
-            current_time = 0
-            for part in range(int(self.settings['repetitions'])):  # Repeat pulse sequence 4 times because DAQ crashes if we run really short pulse sequences (~ several us long)
-                # if tau is 0 there is actually no mw pulse
-                if tau > 0:
-                    pulse_sequence += [
-                        Pulse(microwave_channel, current_time + laser_off_time, tau)]
-
-                pulse_sequence += [
-                    Pulse('laser',
-                          current_time + laser_off_time + tau + delay_mw_readout,
-                          nv_reset_time)
-                ]
-                current_time += laser_off_time + tau + delay_mw_readout + nv_reset_time
-
-            pulse_sequences.append(pulse_sequence)
-
-        if get_duration:
-            # Return total sequence duration and total laser duration
-            return current_time
-        else:
-            return pulse_sequences, tau_list, 100
-
-class PulsedESRFast_MWGen2(PulsedEsr):
->>>>>>> df8c13d9
+# <<<<<<< HEAD
+# =======
+# class PulsedESRFast(PulsedEsr):
+#     """
+#     Faster version of PulsedESR. PulsedESR is the "proper" sequence for it has separate readout windows for reference and signal fluorescence, but the DAQ read
+#     speed limits how quickly one can repeat one single pulse sequence, e.g.  despite only requiring ~600 ns to reinitialize, PulsedESR requires 1.5 us initialization
+#     time to artificially slow down the pulse sequence repetition to avoid a DAQ crash.
+# >>>>>>> df8c13d94535fe499bc21427f9a78effe5d47493
 
 class PulsedEsrFastMwGen2(PulsedEsr):
     _DEFAULT_SETTINGS = [
