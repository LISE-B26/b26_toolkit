--- conflicted
+++ resolved
@@ -56,10 +56,6 @@
 
     _INSTRUMENTS = {'daq': NI9402}
 
-<<<<<<< HEAD
-
-=======
->>>>>>> 7323437f
     _SCRIPTS = {
     }
 
@@ -135,10 +131,6 @@
                 raw_data_laser2, num_read_laser2 = self.instruments['daq']['instance'].read(aitask2)
 
             raw_data, num_read = self.instruments['daq']['instance'].read(task)
-<<<<<<< HEAD
-=======
-
->>>>>>> 7323437f
             #skip first read, which gives an anomolous value
             if num_read.value == 1:
                 self.last_value = raw_data[0] #update running value to last measured value to prevent count spikes
