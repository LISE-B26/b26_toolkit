"""
    This file is part of b26_toolkit, a pylabcontrol add-on for experiments in Harvard LISE B26.
    Copyright (C) <2016>  Arthur Safira, Jan Gieseler, Aaron Kabcenell

    b26_toolkit is free software: you can redistribute it and/or modify
    it under the terms of the GNU General Public License as published by
    the Free Software Foundation, either version 3 of the License, or
    (at your option) any later version.

    b26_toolkit is distributed in the hope that it will be useful,
    but WITHOUT ANY WARRANTY; without even the implied warranty of
    MERCHANTABILITY or FITNESS FOR A PARTICULAR PURPOSE.  See the
    GNU General Public License for more details.

    You should have received a copy of the GNU General Public License
    along with b26_toolkit.  If not, see <http://www.gnu.org/licenses/>.
"""

import time
from collections import deque
import numpy as np
from scipy.ndimage.filters import uniform_filter1d
import matplotlib.pyplot as plt
from b26_toolkit.instruments import NI6259, NI9402, NI9215, MicrowaveGenerator, PiezoController
from b26_toolkit.plotting.plots_1d import plot_counts, update_1d_simple, update_counts_vs_pos, update_counts
from pylabcontrol.core import Parameter, Script
from b26_toolkit.scripts import FindNv


class DaqReadCounter(Script):
    """
    This script reads the Counter input from the DAQ and plots it.
    WARNING: Only implemented for the PCI DAQ (NI6259) or cDAQ (NI9402) !!!!
    If you want to use it make sure that the right instrument is defined in _INSTRUMENTS = {'daq': NI9402} in the python code.
    """
    _DEFAULT_SETTINGS = [
        Parameter('integration_time', .25, float, 'Time per data point (s)'),
        Parameter('counter_channel', 'ctr0', ['ctr0', 'ctr2'], 'Daq channel used for counter'),
        Parameter('total_int_time', -1, float, 'Total time to integrate (s) (if -1 then it will go indefinitely)'),
        Parameter('trim_plot', -1, int, 'Keep only the last n data points to keep plot decluttered (saved data unaffected), (if -1 then no trim)'),
        Parameter('num_plot', False, bool, 'Show a big number showing the last Daq value instead of a time series plot')
    ]

    _INSTRUMENTS = {'daq': NI9402}

    _SCRIPTS = {}

    def __init__(self, instruments, scripts=None, name=None, settings=None, log_function=None, data_path=None):
        """
        Example of a script that emits a QT signal for the gui
        Args:
            name (optional): name of script, if empty same as class name
            settings (optional): settings for this script, if empty same as default settings
        """
        Script.__init__(self, name, settings=settings, scripts=scripts, instruments=instruments,
                        log_function=log_function, data_path=data_path)

        self.data = {'counts': deque()}

        plt.ioff()


    def _function(self):
        """
        This is the actual function that will be executed. It uses only information that is provided in the settings property
        will be overwritten in the __init__
        """

<<<<<<< HEAD
        if self.settings['track_laser_power_photodiode1']['on/off'] and self.settings['track_laser_power_photodiode2']['on/off']:
            print('cant use both photodiodes at the same time - only use one AI channel at a time, unfortunately :-(')
            return

        sample_rate = 1. / self.settings['integration_time']
        normalization = self.settings['integration_time'] / .001
        self.instruments['daq']['instance'].settings['digital_input'][self.settings['counter_channel']]['sample_rate'] = sample_rate
        self.data = {'counts': deque(), 'laser_power': deque(), 'normalized_counts': deque(), 'laser_power2': deque()}
        self.last_value = 0
=======
>>>>>>> 0239d0a2
        sample_num = 2
        sample_rate = float(sample_num) / self.settings['integration_time']
        normalization = self.settings['integration_time']/.001/float(sample_num)

        self.instruments['daq']['instance'].settings['digital_input'][self.settings['counter_channel']]['sample_rate'] = sample_rate

        self.data = {'counts': deque()}
        self.last_value = 0

        # maximum number of samples if total_int_time > 0
        if self.settings['total_int_time'] > 0:
            max_samples = np.floor(self.settings['total_int_time']/self.settings['integration_time'])

        self.task = self.instruments['daq']['instance'].setup_counter(self.settings['counter_channel'], sample_num, continuous_acquisition=True)

        self.instruments['daq']['instance'].run(self.task)

        # ER 20180827 wait for at least one clock tick to go by to start with a full clock tick of acquisition time for the first bin
        time.sleep(self.settings['integration_time'])

        err_sum = 0

        sample_index = 0  # keep track of samples made to know when to stop if finite integration time
        self.loop_iteration = 0

        while True:
            if self._abort:
                break
            self.loop_iteration += 1
            # TODO: this is currently a nonblocking read so we add a time.sleep at the end so it doesn't read faster
            # than it acquires, this should be replaced with a blocking read in the future

<<<<<<< HEAD
            raw_data, num_read = self.instruments['daq']['instance'].read(task)
            #skip first read, which gives an anomolous value
            if num_read.value == 1:
                self.last_value = raw_data[0] #update running value to last measured value to prevent count spikes
                time.sleep(2.0 / sample_rate)
=======
            raw_data, num_read = self.instruments['daq']['instance'].read(self.task)


            if num_read.value < sample_num:
                time.sleep(float(sample_num) / sample_rate)
>>>>>>> 0239d0a2
                continue

            if self.last_value == 0:
                self.last_value = raw_data[0]
                raw_data = raw_data[1:]

            for value in raw_data:
                self.new_val = ((float(value) - self.last_value) / normalization)
                self.data['counts'].append(self.new_val)
                self.last_value = value

            if self.settings['total_int_time'] > 0:
                self.progress = sample_index/max_samples
            else:
                self.progress = 50.
            self.updateProgress.emit(int(self.progress))

            time.sleep(float(sample_num) / sample_rate)
            sample_index = sample_index + 1
            if self.settings['total_int_time'] > 0. and sample_index >= max_samples: # if the maximum integration time is hit
                self._abort = True # tell the script to abort

            def restart_loop():
                self.task = self.instruments['daq']['instance'].setup_counter(self.settings['counter_channel'], sample_num, continuous_acquisition=True)
                self.instruments['daq']['instance'].run(self.task)
                time.sleep(self.settings['integration_time'])
                self.last_value = 0

            # Script crashes after about 500 loops if the sampling rate is set to 1 kS/s
            if self.loop_iteration > 200000 / sample_rate:
                print(self.loop_iteration)
                self.loop_iteration = 0
                self.instruments['daq']['instance'].stop(self.task)
                restart_loop()

        # clean up APD tasks
        self.instruments['daq']['instance'].stop(self.task)

        self.data['counts'] = list(self.data['counts'])


    def plot(self, figure_list):
        super(DaqReadCounter, self).plot([figure_list[1]])

    def _plot(self, axes_list, data = None):
        axes_list[0].text(0.5, 0.65, 'IMPRECISE TIMING', fontsize=45, alpha=0.125,
                          ha='center', va='center', transform=axes_list[0].transAxes)
        axes_list[0].text(0.5, 0.25, 'NOT FOR QUANTITATIVE MEASUREMENTS', fontsize=30, alpha=0.125,
                          ha='center', va='center', transform=axes_list[0].transAxes)

        if data is None:
            data = self.data
            if self.settings['num_plot']:
                self.plot_txt = axes_list[0].text(0.5, 0.5, '%.1f kCt/s' % 0, fontsize=80, ha='center', va='center', transform=axes_list[0].transAxes)
                axes_list[0].set_axis_off()

        if len(data['counts']) > 0:
            array_to_plot = np.delete(data['counts'], 0)
            if self.settings['num_plot']:
                if len(array_to_plot) > 1:
                    self.plot_txt.set_text('%.1f kCt/s' % array_to_plot[-1])
            else:
<<<<<<< HEAD
                array_to_plot = np.delete(data['counts'], 0)

            plot_counts(axes_list[0], array_to_plot, self.settings['integration_time'])
=======
                self.lns1 = axes_list[0].plot(array_to_plot, label='kCt/s')
>>>>>>> 0239d0a2

    def _update_plot(self, axes_list, data=None):
        if data is None:
            data = self.data

        if data:
            array_to_plot = np.delete(data['counts'], 0)
            if self.settings['num_plot']:
                if len(array_to_plot) > 1:
                    self.plot_txt.set_text('%.1f kCt/s' % array_to_plot[-1])
            else:
                if self.settings['trim_plot'] != -1 and len(data['counts']) > self.settings['trim_plot']:
                        array_to_plot = array_to_plot[-self.settings['trim_plot']:]
                self.lns1[0].set_ydata(array_to_plot)
                self.lns1[0].set_xdata(range(0, len(array_to_plot)))

                axes_list[0].relim()
                axes_list[0].autoscale_view()


class DaqReadCounterNi6259(DaqReadCounter):
    """
    This script reads the Counter input from the DAQ and plots it.
    WARNING: Only implemented for the PCI DAQ (NI6259) or cDAQ (NI9402) !!!!
    If you want to use it make sure that the right instrument is defined in _INSTRUMENTS = {'daq': NI9402} in the python code.
    """
    _INSTRUMENTS = {'daq': NI6259}


class DaqReadCounter2Channel(Script):
    """
    Need description!
    """
    _DEFAULT_SETTINGS = [
        Parameter('integration_time', .25, float, 'Time per data point (s)'),
        Parameter('counter_channel_a', 'ctr0', ['ctr0', 'ctr2'], 'Daq channel used for counter'),
        Parameter('counter_channel_b', 'ctr2', ['ctr0', 'ctr2'], 'Daq channel used for counter'),
        Parameter('total_int_time', -1, float, 'Total time to integrate (s) (if -1 then it will go indefinitely)'),
        Parameter('trim_plot', -1, int, 'Keep only the last n data points to keep plot decluttered (saved data unaffected), (if -1 then no trim)'),
        Parameter('microwaves',
                  [Parameter('power_out', -45.0, float, 'output power (dBm) (NOT implemented)'),
                   Parameter('freq_mod_rate', 1e3, float, 'frequency modulation rate (NOT implemented)'),
                   Parameter('freq_mod_dev', 1e6, float, 'frequency modulation width (NOT implemented)'),
                   Parameter('tracking',
                             [Parameter('tracking_on', False, bool, 'feedback on normalized count difference to locate ESR dip'),
                              Parameter('freq_start', 2.87e9, float, 'initial guess for ESR dip'),
                              Parameter('P', 6e6, float, 'initial guess for ESR dip'),
                              Parameter('I', 0, float, 'initial guess for ESR dip'),
                              Parameter('low-pass cutoff', -1, float, 'frequency of low-pass filter on error signal (if -1 then disable filter)')
                              ]),
                   Parameter('attocube_feedback',
                             [Parameter('feedback_on', False, bool,
                                        'move Attocube to eliminate count difference and maintain specified ESR frequency'),
                              Parameter('freq_target', 2.87e9, float, 'target ESR frequency'),
                              Parameter('gradient', 6e6, float, 'gradient at current point (T/m)'),
                              Parameter('attocube_calibration', 35, float, 'Attocube calibration (nm/V)')
                              ])
                   ]),
        Parameter('nv_tracking', [
            Parameter('on/off', False, bool, 'used to turn on tracking'),
            Parameter('threshold', 0.85, float, 'threshold for tracking'),
            Parameter('init_fluor', 20., float, 'initial fluorescence of the NV to compare to, in kcps')
        ])
    ]

    _INSTRUMENTS = {'daq': NI9402,  'microwave_generator': MicrowaveGenerator, 'piezo_controller': PiezoController}

    _SCRIPTS = {'find_nv': FindNv}

    def __init__(self, instruments, scripts=None, name=None, settings=None, log_function=None, data_path=None):
        """
        Example of a script that emits a QT signal for the gui
        Args:
            name (optional): name of script, if empty same as class name
            settings (optional): settings for this script, if empty same as default settings
        """
        Script.__init__(self, name, settings=settings, scripts=scripts, instruments=instruments,
                        log_function=log_function, data_path=data_path)

        self.data = {'counts_a': deque(), 'counts_b': deque(), 'counts_diff': deque(), 'mw_freq': deque(), 'attocube_voltage': deque()}

        plt.ioff()

    def low_pass(self, x_new, y_old, cutoff=20):
        # Simple low-pass filter
        alpha = self.settings['integration_time'] / (self.settings['integration_time'] + 1 / (2 * np.pi * cutoff))
        y_new = x_new * alpha + (1 - alpha) * y_old
        return y_new

    def _function(self):
        """
        This is the actual function that will be executed. It uses only information that is provided in the settings property
        will be overwritten in the __init__
        """

        sample_num = 2
        sample_rate = float(sample_num) / self.settings['integration_time']
        normalization = self.settings['integration_time']/.001/float(sample_num)

        self.instruments['daq']['instance'].settings['digital_input'][self.settings['counter_channel_a']]['sample_rate'] = sample_rate
        self.instruments['daq']['instance'].settings['digital_input'][self.settings['counter_channel_b']]['sample_rate'] = sample_rate

        mw_gen = self.instruments['microwave_generator']['instance']
        self.instruments['piezo_controller']['instance'].axis = 'z'
        self.attocube_voltage = self.instruments['piezo_controller']['instance'].read_probes('voltage')
        self.attocube_voltage_initial = self.attocube_voltage

        self.data = {'counts_a': deque(), 'counts_b': deque(), 'counts_diff': deque(), 'mw_freq': deque(), 'attocube_voltage': deque()}
        self.last_value_a = 0
        self.last_value_b = 0

        # maximum number of samples if total_int_time > 0
        if self.settings['total_int_time'] > 0:
            max_samples = np.floor(self.settings['total_int_time']/self.settings['integration_time'])

        self.task_a = self.instruments['daq']['instance'].setup_counter(self.settings['counter_channel_a'], sample_num,
                                                                   continuous_acquisition=True)
        # Task b only requires a counter and uses the clock from task a. .run() is used to start the clock; the
        # counter starts with just setup_counter(), so there's no need to call .run() here
        existing_clock_channel = self.instruments['daq']['instance'].settings['digital_input'][self.settings['counter_channel_a']]['clock_counter_channel']
        self.task_b = self.instruments['daq']['instance'].setup_counter(self.settings['counter_channel_b'], sample_num,
                                                                   continuous_acquisition=True,existing_clock_channel=existing_clock_channel)
        self.instruments['daq']['instance'].run(self.task_a)


        # ER 20180827 wait for at least one clock tick to go by to start with a full clock tick of acquisition time for the first bin
        time.sleep(self.settings['integration_time'])

        err_sum = 0
        mw_freq = self.settings['microwaves']['tracking']['freq_start']
        if self.settings['microwaves']['tracking']['tracking_on']:
            mw_gen.update({'enable_modulation': True})
            mw_gen.update({'frequency': mw_freq})

        self.threshold_counts = self.settings['nv_tracking']['init_fluor'] * self.settings['nv_tracking']['threshold']
        sample_index = 0  # keep track of samples made to know when to stop if finite integration time
        self.loop_iteration = 0

        while True:
            if self._abort:
                break
            self.loop_iteration += 1
            # TODO: this is currently a nonblocking read so we add a time.sleep at the end so it doesn't read faster
            # than it acquires, this should be replaced with a blocking read in the future

            raw_data_a, num_read_a = self.instruments['daq']['instance'].read(self.task_a)
            raw_data_b, num_read_b = self.instruments['daq']['instance'].read(self.task_b)
            #print(num_read_a.value, list(raw_data_a))
            #print(num_read_b.value, list(raw_data_b))
            #print()
            #skip first read, which gives an anomolous value

            if num_read_a.value < sample_num:
                #self.last_value_a = raw_data_a[0] #update running value to last measured value to prevent count spikes
                time.sleep(float(sample_num) / sample_rate)
                continue

            if num_read_b.value < sample_num:
                #self.last_value_b = raw_data_b[0] #update running value to last measured value to prevent count spikes
                time.sleep(float(sample_num) / sample_rate)
                continue

            if self.last_value_a == 0 or self.last_value_b == 0:
                self.last_value_a = raw_data_a[0]
                raw_data_a = raw_data_a[1:]
                self.last_value_b = raw_data_b[0]
                raw_data_b = raw_data_b[1:]


            for value in raw_data_a:
                self.new_val_a = ((float(value) - self.last_value_a) / normalization)
                #print('New_value:'+str(float(value) - self.last_value_a))
                #print('Last_value:' + str(value))
                self.data['counts_a'].append(self.new_val_a)
                self.last_value_a = value

            for value in raw_data_b:
                self.new_val_b = ((float(value) - self.last_value_b) / normalization)
                self.data['counts_b'].append(self.new_val_b)
                self.last_value_b = value

            new_val_diff = 2 * float(self.new_val_a - self.new_val_b) / float(self.new_val_a + self.new_val_b)
            if len(self.data['counts_diff']) > 1 and self.settings['microwaves']['tracking']['low-pass cutoff'] != -1:
                new_val_diff = self.low_pass(new_val_diff, self.data['counts_diff'][-1],
                                             cutoff=self.settings['microwaves']['tracking']['low-pass cutoff'])
            self.data['counts_diff'].append(new_val_diff)

            # Adjust applied MW frequency to track ESR frequency
            if self.settings['microwaves']['tracking']['tracking_on']:
                err_sum += new_val_diff
                mw_freq_adjust = self.settings['microwaves']['tracking']['P'] * new_val_diff + \
                                 self.settings['microwaves']['tracking']['I'] * err_sum
                if np.abs(mw_freq_adjust) < 6e6:
                    mw_freq = float(mw_freq - mw_freq_adjust)
                    mw_gen.update({'frequency': mw_freq})
            self.data['mw_freq'].append(mw_freq)

            # Adjust Attocube to eliminate deviation in ESR frequency from target
            if self.settings['microwaves']['attocube_feedback']['feedback_on'] and self.loop_iteration % 4 == 0:
                err_freq = mw_freq - self.settings['microwaves']['attocube_feedback']['freq_target'] # Error in ESR frequency (Hz)
                err_field = err_freq / 2.8e6*1e-4 # Error in B field (T)
                err_displacement = err_field / self.settings['microwaves']['attocube_feedback']['gradient'] * 1e9 # Error in displacement (nm)
                err_voltage = err_displacement / self.settings['microwaves']['attocube_feedback']['attocube_calibration'] # Error in Attocube voltage

                # Change sign of voltage adjustment based on whether it's the lower or upper dip
                # e.g. for the lower dip, a frequency that is below target means that the field is too large, requiring
                # us to move the Attocube down, vice versa for the upper dip
                if mw_freq < 2.87e9:
                    err_voltage = err_voltage * -1
                    print('Err voltage: '+ str(err_voltage))

                    print(np.all(np.abs(np.array(self.data['counts_diff'])[-8:]) < 0.03))
                    #print(np.abs(self.attocube_voltage_initial - self.attocube_voltage) < 8)
                    print(np.average(np.array(self.data['counts_diff'])[-10:]) < .006)


                if np.abs(err_voltage) < .5 and np.all(np.abs(np.array(self.data['counts_diff'])[-6:]) < 0.03) and np.average(np.array(self.data['counts_diff'])[-6:]) < .006:
                    self.instruments['piezo_controller']['instance'].axis = 'z'
                    self.attocube_voltage = self.instruments['piezo_controller']['instance'].read_probes('voltage')
                    self.attocube_voltage = float(self.attocube_voltage - err_voltage)
                    if np.abs(self.attocube_voltage_initial - self.attocube_voltage) < 8 and np.abs(err_freq) > 2e6:  # Restrict total range of Attocube movement
                        self.instruments['piezo_controller']['instance'].voltage = self.attocube_voltage
                        self.data['attocube_voltage'].append(self.attocube_voltage)
                        print('New voltage: ' + str(self.attocube_voltage))
                        print('Initial voltage: ' + str(self.attocube_voltage_initial))

            if self.settings['total_int_time'] > 0:
                self.progress = sample_index/max_samples
            else:
                self.progress = 50.
            self.updateProgress.emit(int(self.progress))

            time.sleep(float(sample_num) / sample_rate)
            sample_index = sample_index + 1
            if self.settings['total_int_time'] > 0. and sample_index >= max_samples: # if the maximum integration time is hit
                self._abort = True # tell the script to abort

            def restart_loop():
                self.task_a = self.instruments['daq']['instance'].setup_counter(self.settings['counter_channel_a'],
                                                                           sample_num, continuous_acquisition=True)
                self.task_b = self.instruments['daq']['instance'].setup_counter(self.settings['counter_channel_b'],
                                                                           sample_num, continuous_acquisition=True,
                                                                           existing_clock_channel=existing_clock_channel)
                self.instruments['daq']['instance'].run(self.task_a)
                time.sleep(self.settings['integration_time'])
                self.last_value_a = 0
                self.last_value_b = 0

            # Script crashes after about 500 loops if the sampling rate is set to 1 kS/s
            if self.loop_iteration > 200000 / sample_rate:
                print(self.loop_iteration)
                self.loop_iteration = 0
                self.instruments['daq']['instance'].stop(self.task_a)
                self.instruments['daq']['instance'].stop(self.task_b)
                restart_loop()

            if self.settings['nv_tracking']['on/off'] and \
                    (self.new_val_a < self.threshold_counts/2 or
                     self.new_val_b < self.threshold_counts/2):
                print(self.loop_iteration)
                self.loop_iteration = 0
                self.instruments['daq']['instance'].stop(self.task_a)
                self.instruments['daq']['instance'].stop(self.task_b)
                self.scripts['find_nv'].run()
                self.scripts['find_nv'].settings['initial_point'] = self.scripts['find_nv'].data['maximum_point']
                restart_loop()

        # clean up APD tasks
        self.instruments['daq']['instance'].stop(self.task_a)
        self.instruments['daq']['instance'].stop(self.task_b)

        self.data['counts_a'] = list(self.data['counts_a'])
        self.data['counts_b'] = list(self.data['counts_b'])
        self.data['counts_diff'] = list(self.data['counts_diff'])
        self.data['mw_freq'] = list(self.data['mw_freq'])
        self.data['attocube_voltage'] = list(self.data['attocube_voltage'])

        self.instruments['microwave_generator']['instance'].update({'enable_modulation': False})
        self.settings['microwaves']['tracking']['freq_start'] = self.data['mw_freq'][-1]
        print('Next MW start freq: ' + str(self.settings['microwaves']['tracking']['freq_start']))


    def plot(self, figure_list):
        super(DaqReadCounter2Channel, self).plot([figure_list[1]])

    def _plot(self, axes_list, data = None):
        # COMMENT_ME

        if data is None:
            data = self.data

        if len(data['counts_diff']) > 0:
            array_to_plot = np.array([np.delete(data['counts_diff'], 0), np.delete(data['mw_freq'], 0)])
            #if self.settings['trim_plot'] != -1 and len(data['counts_diff']) > self.settings['trim_plot']:
            #        array_to_plot = array_to_plot[:, -self.settings['trim_plot']:]
            self.lns1 = axes_list[0].plot(array_to_plot[0], color='black', label='Normalized count diff')
            axes_list[0].axhline(y=0.0, color='grey', linestyle='-', alpha=.2)
            self.ax2 = axes_list[0].twinx()
            self.lns2 = self.ax2.plot(array_to_plot[1], color='red', label='MW freq')
            self.ax2.set_ylabel('[Hz]')

            lns = self.lns1 + self.lns2
            labs = [l.get_label() for l in lns]
            self.ax2.legend(lns, labs, loc=0)

    def _update_plot(self, axes_list, data=None):
        if data is None:
            data = self.data

        if data:
            array_to_plot = np.array([np.delete(data['counts_diff'], 0), np.delete(data['mw_freq'], 0)])

            if self.settings['trim_plot'] != -1 and len(data['counts_diff']) > self.settings['trim_plot']:
                    array_to_plot = array_to_plot[:, -self.settings['trim_plot']:]
            self.lns1[0].set_ydata(array_to_plot[0])
            self.lns1[0].set_xdata(range(0, len(array_to_plot[0])))
            self.lns2[0].set_ydata(array_to_plot[1])
            self.lns2[0].set_xdata(range(0, len(array_to_plot[1])))

            axes_list[0].relim()
            axes_list[0].autoscale_view()
            self.ax2.relim()
            self.ax2.autoscale_view()


class DaqReadCounterOld(Script):
    """
    Old version of DaqReadCounter. There was some issue with the DAQ bin counts, such that the first data point is always zero, and the counts were always
    half that of FindNv. Not in use anymore.
    """
    _DEFAULT_SETTINGS = [
        Parameter('integration_time', .25, float, 'Time per data point (s)'),
        Parameter('counter_channel', 'ctr0', ['ctr0', 'ctr1'], 'Daq channel used for counter'),
        Parameter('total_int_time', 3.0, float, 'Total time to integrate (s) (if -1 then it will go indefinitely)'), # added by ER 20180606
        Parameter('track_laser_power_photodiode1',
                  [
                      Parameter('on/off', False, bool,
                                'If true, measure and normalize out laser power drifts during daq_read_counter'),
                      Parameter('ai_channel', 'ai2', ['ai0', 'ai1', 'ai2', 'ai3', 'ai4'],
                                'channel to use for analog input, to which the photodiode is connected')
                  ]),
        Parameter('track_laser_power_photodiode2',
                  [
                      Parameter('on/off', False, bool, 'If true, measure and save laser power drifts during daq_read_counter on this photodiode. Cant use both simultaneously'),
                      Parameter('ai_channel', 'ai4', ['ai0', 'ai1', 'ai2', 'ai3', 'ai4'], 'channel to use for photodiode 2, cant be the same as the track_laser_power photodiode')
                  ])
    ]

    _INSTRUMENTS = {'daq': NI9402}

    _SCRIPTS = {
    }

    def __init__(self, instruments, scripts=None, name=None, settings=None, log_function=None, data_path=None):
        """
        Example of a script that emits a QT signal for the gui
        Args:
            name (optional): name of script, if empty same as class name
            settings (optional): settings for this script, if empty same as default settings
        """
        Script.__init__(self, name, settings=settings, scripts=scripts, instruments=instruments,
                        log_function=log_function, data_path=data_path)

        self.data = {'counts': deque(), 'laser_power': deque(), 'normalized_counts': deque(), 'laser_power2': deque()}


    def _function(self):
        """
        This is the actual function that will be executed. It uses only information that is provided in the settings property
        will be overwritten in the __init__
        """

        if self.settings['track_laser_power_photodiode1']['on/off'] and self.settings['track_laser_power_photodiode2']['on/off']:
            print('cant use both photodiodes at the same time - only use one AI channel at a time, unfortunately :-(')
            return

        sample_rate = float(2) / self.settings['integration_time']
        normalization = self.settings['integration_time']/.001
        self.instruments['daq']['instance'].settings['digital_input'][self.settings['counter_channel']]['sample_rate'] = sample_rate
        self.data = {'counts': deque(), 'laser_power': deque(), 'normalized_counts': deque(), 'laser_power2': deque()}
        self.last_value = 0
        sample_num = 2

        task = self.instruments['daq']['instance'].setup_counter(self.settings['counter_channel'], sample_num, continuous_acquisition=True)

        if self.settings['track_laser_power_photodiode1']['on/off'] == True:
            aitask = self.instruments['daq']['instance'].setup_AI(self.settings['track_laser_power_photodiode1']['ai_channel'], sample_num,
                                          continuous=True, # continuous sampling still reads every clock tick, here set to the clock of the counter
                                          clk_source=task)

        if self.settings['track_laser_power_photodiode2']['on/off'] == True:
            aitask2 = self.instruments['daq']['instance'].setup_AI(self.settings['track_laser_power_photodiode2']['ai_channel'], sample_num,
                                          continuous=True, # continuous sampling still reads every clock tick, here set to the clock of the counter
                                          clk_source=task)
            print('aitask2: ', aitask2)

        # maximum number of samples if total_int_time > 0
        if self.settings['total_int_time'] > 0:
            max_samples = np.floor(self.settings['total_int_time']/self.settings['integration_time'])

        # start counter and scanning sequence
        if (self.settings['track_laser_power_photodiode1']['on/off'] and not self.settings['track_laser_power_photodiode2']['on/off']):
            self.instruments['daq']['instance'].run(aitask)
        elif (self.settings['track_laser_power_photodiode2']['on/off'] and not self.settings['track_laser_power_photodiode1']['on/off']):
            self.instruments['daq']['instance'].run(aitask2)

        self.instruments['daq']['instance'].run(task)

        # ER 20180827 wait for at least one clock tick to go by to start with a full clock tick of acquisition time for the first bin
        time.sleep(self.settings['integration_time'])

        sample_index = 0 # keep track of samples made to know when to stop if finite integration time

        while True:
            if self._abort:
                break

            # TODO: this is currently a nonblocking read so we add a time.sleep at the end so it doesn't read faster
            # than it acquires, this should be replaced with a blocking read in the future
            if self.settings['track_laser_power_photodiode1']['on/off'] == True:
                raw_data_laser, num_read_laser = self.instruments['daq']['instance'].read(aitask)
            if self.settings['track_laser_power_photodiode2']['on/off'] == True:
                raw_data_laser2, num_read_laser2 = self.instruments['daq']['instance'].read(aitask2)

            raw_data, num_read = self.instruments['daq']['instance'].read(task)

            #skip first read, which gives an anomolous value
            if num_read.value == 1:
                self.last_value = raw_data[0] #update running value to last measured value to prevent count spikes
                time.sleep(2.0 / sample_rate)
                continue

            tmp_count = 0
            for value in raw_data:
                new_val = ((float(value) - self.last_value) / normalization)
                self.data['counts'].append(new_val)
                self.last_value = value
                if self.settings['track_laser_power_photodiode1']['on/off'] == True:
                    self.data['laser_power'].append(raw_data_laser[tmp_count])
                if self.settings['track_laser_power_photodiode2']['on/off'] == True:
                    self.data['laser_power2'].append(raw_data_laser2[tmp_count])

                tmp_count = tmp_count + 1

            if self.settings['total_int_time'] > 0:
                self.progress = sample_index/max_samples
            else:
                self.progress = 50.
            self.updateProgress.emit(int(self.progress))

            time.sleep(2.0 / sample_rate)
            sample_index = sample_index + 1
            if self.settings['total_int_time'] > 0. and sample_index >= max_samples: # if the maximum integration time is hit
                self._abort = True # tell the script to abort

        # clean up APD tasks
        self.instruments['daq']['instance'].stop(task)
        if self.settings['track_laser_power_photodiode1']['on/off'] == True:
            self.instruments['daq']['instance'].stop(aitask)
        if self.settings['track_laser_power_photodiode2']['on/off'] == True:
            self.instruments['daq']['instance'].stop(aitask2)

        self.data['counts'] = list(self.data['counts'])

        if self.settings['track_laser_power_photodiode1']['on/off'] == True:
            self.data['laser_power'] = list(self.data['laser_power'])
            self.data['normalized_counts'] = list(np.divide(np.multiply(self.data['counts'], np.mean(self.data['laser_power'])), self.data['laser_power']))
        if self.settings['track_laser_power_photodiode2']['on/off'] == True:
            self.data['laser_power2'] = list(self.data['laser_power2'])

    def plot(self, figure_list):
        super(DaqReadCounterOld, self).plot([figure_list[1]])

    def _plot(self, axes_list, data = None):
        # COMMENT_ME

        if data is None:
            data = self.data

        if len(data['counts']) > 0:
            if self.settings['track_laser_power_photodiode1']['on/off'] == True:
                array_to_plot = np.delete(np.divide(np.multiply(self.data['counts'], np.mean(self.data['laser_power'])), self.data['laser_power']),0)
            else:
                array_to_plot = np.delete(data['counts'], 0)

            plot_counts(axes_list[0], array_to_plot)

    def _update_plot(self, axes_list, data = None):
        if data is None:
            data = self.data

        if data:
            if self.settings['track_laser_power_photodiode1']['on/off'] == True:
                array_to_plot = np.delete(np.divide(np.multiply(self.data['counts'], np.mean(self.data['laser_power'])), self.data['laser_power']), 0)
            else:
                array_to_plot = np.delete(data['counts'], 0)

            update_counts_vs_pos(axes_list[0], array_to_plot, self.settings['integration_time'] * np.arange(len(array_to_plot)))



class Daq_Read_Counter_NI6259(Daq_Read_Counter):
    _INSTRUMENTS = {'daq': NI6259}

if __name__ == '__main__':
    script = {}
    instr = {}
    script, failed, instr = Script.load_and_append({'Daq_Read_Counter': 'Daq_Read_Counter'}, script, instr)

    print(script)
    print(failed)
    print(instr)<|MERGE_RESOLUTION|>--- conflicted
+++ resolved
@@ -66,18 +66,6 @@
         will be overwritten in the __init__
         """
 
-<<<<<<< HEAD
-        if self.settings['track_laser_power_photodiode1']['on/off'] and self.settings['track_laser_power_photodiode2']['on/off']:
-            print('cant use both photodiodes at the same time - only use one AI channel at a time, unfortunately :-(')
-            return
-
-        sample_rate = 1. / self.settings['integration_time']
-        normalization = self.settings['integration_time'] / .001
-        self.instruments['daq']['instance'].settings['digital_input'][self.settings['counter_channel']]['sample_rate'] = sample_rate
-        self.data = {'counts': deque(), 'laser_power': deque(), 'normalized_counts': deque(), 'laser_power2': deque()}
-        self.last_value = 0
-=======
->>>>>>> 0239d0a2
         sample_num = 2
         sample_rate = float(sample_num) / self.settings['integration_time']
         normalization = self.settings['integration_time']/.001/float(sample_num)
@@ -110,19 +98,11 @@
             # TODO: this is currently a nonblocking read so we add a time.sleep at the end so it doesn't read faster
             # than it acquires, this should be replaced with a blocking read in the future
 
-<<<<<<< HEAD
-            raw_data, num_read = self.instruments['daq']['instance'].read(task)
-            #skip first read, which gives an anomolous value
-            if num_read.value == 1:
-                self.last_value = raw_data[0] #update running value to last measured value to prevent count spikes
-                time.sleep(2.0 / sample_rate)
-=======
             raw_data, num_read = self.instruments['daq']['instance'].read(self.task)
 
 
             if num_read.value < sample_num:
                 time.sleep(float(sample_num) / sample_rate)
->>>>>>> 0239d0a2
                 continue
 
             if self.last_value == 0:
@@ -185,13 +165,7 @@
                 if len(array_to_plot) > 1:
                     self.plot_txt.set_text('%.1f kCt/s' % array_to_plot[-1])
             else:
-<<<<<<< HEAD
-                array_to_plot = np.delete(data['counts'], 0)
-
-            plot_counts(axes_list[0], array_to_plot, self.settings['integration_time'])
-=======
                 self.lns1 = axes_list[0].plot(array_to_plot, label='kCt/s')
->>>>>>> 0239d0a2
 
     def _update_plot(self, axes_list, data=None):
         if data is None:
@@ -693,7 +667,7 @@
 
 
 
-class Daq_Read_Counter_NI6259(Daq_Read_Counter):
+class Daq_Read_Counter_NI6259(DaqReadCounter):
     _INSTRUMENTS = {'daq': NI6259}
 
 if __name__ == '__main__':
