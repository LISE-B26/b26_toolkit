"""
    This file is part of b26_toolkit, a pylabcontrol add-on for experiments in Harvard LISE B26.
    Copyright (C) <2016>  Arthur Safira, Jan Gieseler, Aaron Kabcenell

    b26_toolkit is free software: you can redistribute it and/or modify
    it under the terms of the GNU General Public License as published by
    the Free Software Foundation, either version 3 of the License, or
    (at your option) any later version.

    b26_toolkit is distributed in the hope that it will be useful,
    but WITHOUT ANY WARRANTY; without even the implied warranty of
    MERCHANTABILITY or FITNESS FOR A PARTICULAR PURPOSE.  See the
    GNU General Public License for more details.

    You should have received a copy of the GNU General Public License
    along with b26_toolkit.  If not, see <http://www.gnu.org/licenses/>.
"""

import time
from collections import deque
import numpy as np

<<<<<<< HEAD
from b26_toolkit.instruments import NI6259, NI9402
=======
from b26_toolkit.instruments import NI9402
# from b26_toolkit.instruments import NI6259
>>>>>>> dca3f3cc
from b26_toolkit.plotting.plots_1d import plot_counts, update_1d_simple, update_counts_vs_pos
from pylabcontrol.core import Parameter, Script


class Daq_Read_Counter(Script):
    """
This script reads the Counter input from the DAQ and plots it.

WARNING: Only implemented either for the PCI DAQ (NI6259) or cDAQ (NI9402) !!!!

If you want to use it make sure that the right instrument is defined in _INSTRUMENTS = {'daq': NI9402} in the python code.

    """
    _DEFAULT_SETTINGS = [
        Parameter('integration_time', .25, float, 'Time per data point (s)'),
        Parameter('counter_channel', 'ctr0', ['ctr0', 'ctr1'], 'Daq channel used for counter'),
        Parameter('total_int_time', 3.0, float, 'Total time to integrate (s) (if -1 then it will go indefinitely)'), # added by ER 20180606
        Parameter('track_laser_power_photodiode1',
                  [
                      Parameter('on/off', False, bool,
                                'If true, measure and normalize out laser power drifts during daq_read_counter'),
                      Parameter('ai_channel', 'ai2', ['ai0', 'ai1', 'ai2', 'ai3', 'ai4'],
                                'channel to use for analog input, to which the photodiode is connected')
                  ]),
        Parameter('track_laser_power_photodiode2',
                  [
                      Parameter('on/off', False, bool, 'If true, measure and save laser power drifts during daq_read_counter on this photodiode. Cant use both simultaneously'),
                      Parameter('ai_channel', 'ai4', ['ai0', 'ai1', 'ai2', 'ai3', 'ai4'], 'channel to use for photodiode 2, cant be the same as the track_laser_power photodiode')
                  ])
    ]

    _INSTRUMENTS = {'daq': NI9402}
<<<<<<< HEAD
=======
    # _INSTRUMENTS = {'daq': NI6259}

>>>>>>> dca3f3cc

    _SCRIPTS = {

    }

    def __init__(self, instruments, scripts=None, name=None, settings=None, log_function=None, data_path=None):
        """
        Example of a script that emits a QT signal for the gui
        Args:
            name (optional): name of script, if empty same as class name
            settings (optional): settings for this script, if empty same as default settings
        """
        Script.__init__(self, name, settings=settings, scripts=scripts, instruments=instruments,
                        log_function=log_function, data_path=data_path)

        self.data = {'counts': deque(), 'laser_power': deque(), 'normalized_counts': deque(), 'laser_power2': deque()}


    def _function(self):
        """
        This is the actual function that will be executed. It uses only information that is provided in the settings property
        will be overwritten in the __init__
        """

        if self.settings['track_laser_power_photodiode1']['on/off'] and self.settings['track_laser_power_photodiode2']['on/off']:
            print('cant use both photodiodes at the same time - only use one AI channel at a time, unfortunately :-(')
            return

        sample_rate = float(2) / self.settings['integration_time']
        normalization = self.settings['integration_time']/.001
        self.instruments['daq']['instance'].settings['digital_input'][self.settings['counter_channel']]['sample_rate'] = sample_rate
        self.data = {'counts': deque(), 'laser_power': deque(), 'normalized_counts': deque(), 'laser_power2': deque()}
        self.last_value = 0
        sample_num = 2

        task = self.instruments['daq']['instance'].setup_counter("ctr0", sample_num, continuous_acquisition=True)

        if self.settings['track_laser_power_photodiode1']['on/off'] == True:
            aitask = self.instruments['daq']['instance'].setup_AI(self.settings['track_laser_power_photodiode1']['ai_channel'], sample_num,
                                          continuous=True, # continuous sampling still reads every clock tick, here set to the clock of the counter
                                          clk_source=task)

        if self.settings['track_laser_power_photodiode2']['on/off'] == True:
            aitask2 = self.instruments['daq']['instance'].setup_AI(self.settings['track_laser_power_photodiode2']['ai_channel'], sample_num,
                                          continuous=True, # continuous sampling still reads every clock tick, here set to the clock of the counter
                                          clk_source=task)
            print('aitask2: ', aitask2)

        # maximum number of samples if total_int_time > 0
        if self.settings['total_int_time'] > 0:
            max_samples = np.floor(self.settings['total_int_time']/self.settings['integration_time'])

        # start counter and scanning sequence
        if (self.settings['track_laser_power_photodiode1']['on/off'] and not self.settings['track_laser_power_photodiode2']['on/off']):
            self.instruments['daq']['instance'].run(aitask)
        elif (self.settings['track_laser_power_photodiode2']['on/off'] and not self.settings['track_laser_power_photodiode1']['on/off']):
            self.instruments['daq']['instance'].run(aitask2)

        self.instruments['daq']['instance'].run(task)

        # ER 20180827 wait for at least one clock tick to go by to start with a full clock tick of acquisition time for the first bin
        time.sleep(self.settings['integration_time'])

        sample_index = 0 # keep track of samples made to know when to stop if finite integration time

        while True:
            if self._abort:
                break

            # TODO: this is currently a nonblocking read so we add a time.sleep at the end so it doesn't read faster
            # than it acquires, this should be replaced with a blocking read in the future
            if self.settings['track_laser_power_photodiode1']['on/off'] == True:
                raw_data_laser, num_read_laser = self.instruments['daq']['instance'].read(aitask)
            if self.settings['track_laser_power_photodiode2']['on/off'] == True:
                raw_data_laser2, num_read_laser2 = self.instruments['daq']['instance'].read(aitask2)

            raw_data, num_read = self.instruments['daq']['instance'].read(task)
            #skip first read, which gives an anomolous value
            if num_read.value == 1:
                self.last_value = raw_data[0] #update running value to last measured value to prevent count spikes
                time.sleep(2.0 / sample_rate)
                continue

            tmp_count = 0
            for value in raw_data:
                new_val = ((float(value) - self.last_value) / normalization)
                self.data['counts'].append(new_val)
                self.last_value = value
                if self.settings['track_laser_power_photodiode1']['on/off'] == True:
                    self.data['laser_power'].append(raw_data_laser[tmp_count])
                if self.settings['track_laser_power_photodiode2']['on/off'] == True:
                    self.data['laser_power2'].append(raw_data_laser2[tmp_count])

                tmp_count = tmp_count + 1

            if self.settings['total_int_time'] > 0:
                self.progress = sample_index/max_samples
            else:
                self.progress = 50.
            self.updateProgress.emit(int(self.progress))

            time.sleep(2.0 / sample_rate)
            sample_index = sample_index + 1
            if self.settings['total_int_time'] > 0. and sample_index >= max_samples: # if the maximum integration time is hit
                self._abort = True # tell the script to abort

        # clean up APD tasks
        self.instruments['daq']['instance'].stop(task)
        if self.settings['track_laser_power_photodiode1']['on/off'] == True:
            self.instruments['daq']['instance'].stop(aitask)
        if self.settings['track_laser_power_photodiode2']['on/off'] == True:
            self.instruments['daq']['instance'].stop(aitask2)

        self.data['counts'] = list(self.data['counts'])

        if self.settings['track_laser_power_photodiode1']['on/off'] == True:
            self.data['laser_power'] = list(self.data['laser_power'])
            self.data['normalized_counts'] = list(np.divide(np.multiply(self.data['counts'], np.mean(self.data['laser_power'])), self.data['laser_power']))
        if self.settings['track_laser_power_photodiode2']['on/off'] == True:
            self.data['laser_power2'] = list(self.data['laser_power2'])

    def plot(self, figure_list):
        super(Daq_Read_Counter, self).plot([figure_list[1]])

    def _plot(self, axes_list, data = None):
        # COMMENT_ME

        if data is None:
            data = self.data

<<<<<<< HEAD
        if data['counts']:
=======
        if len(data['counts']) > 0:
>>>>>>> dca3f3cc
            if self.settings['track_laser_power_photodiode1']['on/off'] == True:
                array_to_plot = np.delete(np.divide(np.multiply(self.data['counts'], np.mean(self.data['laser_power'])), self.data['laser_power']),0)
            else:
                array_to_plot = np.delete(data['counts'], 0)

            plot_counts(axes_list[0], array_to_plot)

    def _update_plot(self, axes_list, data = None):
        if data is None:
            data = self.data

        if data:
            if self.settings['track_laser_power_photodiode1']['on/off'] == True:
                array_to_plot = np.delete(np.divide(np.multiply(self.data['counts'], np.mean(self.data['laser_power'])), self.data['laser_power']), 0)
            else:
                array_to_plot = np.delete(data['counts'], 0)

            update_counts_vs_pos(axes_list[0], array_to_plot, np.linspace(0, len(array_to_plot), len(array_to_plot)))

if __name__ == '__main__':
    script = {}
    instr = {}
    script, failed, instr = Script.load_and_append({'Daq_Read_Cntr': 'Daq_Read_Cntr'}, script, instr)

    print(script)
    print(failed)
    print(instr)<|MERGE_RESOLUTION|>--- conflicted
+++ resolved
@@ -20,12 +20,7 @@
 from collections import deque
 import numpy as np
 
-<<<<<<< HEAD
 from b26_toolkit.instruments import NI6259, NI9402
-=======
-from b26_toolkit.instruments import NI9402
-# from b26_toolkit.instruments import NI6259
->>>>>>> dca3f3cc
 from b26_toolkit.plotting.plots_1d import plot_counts, update_1d_simple, update_counts_vs_pos
 from pylabcontrol.core import Parameter, Script
 
@@ -58,11 +53,7 @@
     ]
 
     _INSTRUMENTS = {'daq': NI9402}
-<<<<<<< HEAD
-=======
     # _INSTRUMENTS = {'daq': NI6259}
-
->>>>>>> dca3f3cc
 
     _SCRIPTS = {
 
@@ -193,11 +184,7 @@
         if data is None:
             data = self.data
 
-<<<<<<< HEAD
-        if data['counts']:
-=======
         if len(data['counts']) > 0:
->>>>>>> dca3f3cc
             if self.settings['track_laser_power_photodiode1']['on/off'] == True:
                 array_to_plot = np.delete(np.divide(np.multiply(self.data['counts'], np.mean(self.data['laser_power'])), self.data['laser_power']),0)
             else:
