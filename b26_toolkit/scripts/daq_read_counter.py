"""
    This file is part of b26_toolkit, a pylabcontrol add-on for experiments in Harvard LISE B26.
    Copyright (C) <2016>  Arthur Safira, Jan Gieseler, Aaron Kabcenell

    b26_toolkit is free software: you can redistribute it and/or modify
    it under the terms of the GNU General Public License as published by
    the Free Software Foundation, either version 3 of the License, or
    (at your option) any later version.

    b26_toolkit is distributed in the hope that it will be useful,
    but WITHOUT ANY WARRANTY; without even the implied warranty of
    MERCHANTABILITY or FITNESS FOR A PARTICULAR PURPOSE.  See the
    GNU General Public License for more details.

    You should have received a copy of the GNU General Public License
    along with b26_toolkit.  If not, see <http://www.gnu.org/licenses/>.
"""

import time
from collections import deque
import numpy as np

<<<<<<< HEAD
from b26_toolkit.instruments import NI6259, NI9402
from b26_toolkit.plotting.plots_1d import plot_counts, update_counts
=======
from b26_toolkit.instruments import NI6259
from b26_toolkit.plotting.plots_1d import plot_counts, update_1d_simple, update_counts_vs_pos
>>>>>>> 8d4236ea
from pylabcontrol.core import Parameter, Script


class Daq_Read_Counter(Script):
    """
This script reads the Counter input from the DAQ and plots it. Only implemented for the PCI DAQ!!!!
    """
    _DEFAULT_SETTINGS = [
        Parameter('integration_time', .25, float, 'Time per data point (s)'),
        Parameter('counter_channel', 'ctr0', ['ctr0', 'ctr1'], 'Daq channel used for counter'),
        Parameter('total_int_time', 3.0, float, 'Total time to integrate (s) (if -1 then it will go indefinitely)'), # added by ER 20180606
<<<<<<< HEAD
        Parameter('daq_type', 'PCI', ['PCI', 'cDAQ'], 'Type of daq to use for counting')
=======
        Parameter('track_laser_power_photodiode1',
                  [
                      Parameter('on/off', False, bool,
                                'If true, measure and normalize out laser power drifts during daq_read_counter'),
                      Parameter('ai_channel', 'ai2', ['ai0', 'ai1', 'ai2', 'ai3', 'ai4'],
                                'channel to use for analog input, to which the photodiode is connected')
                  ]),
        Parameter('track_laser_power_photodiode2',
                  [
                      Parameter('on/off', False, bool, 'If true, measure and save laser power drifts during daq_read_counter on this photodiode. Cant use both simultaneously'),
                      Parameter('ai_channel', 'ai4', ['ai0', 'ai1', 'ai2', 'ai3', 'ai4'], 'channel to use for photodiode 2, cant be the same as the track_laser_power photodiode')
                  ])
>>>>>>> 8d4236ea
    ]

    _INSTRUMENTS = {'NI6259':  NI6259, 'NI9402': NI9402}

    _SCRIPTS = {

    }

    def __init__(self, instruments, scripts=None, name=None, settings=None, log_function=None, data_path=None):
        """
        Example of a script that emits a QT signal for the gui
        Args:
            name (optional): name of script, if empty same as class name
            settings (optional): settings for this script, if empty same as default settings
        """
        Script.__init__(self, name, settings=settings, scripts=scripts, instruments=instruments,
                        log_function=log_function, data_path=data_path)

        self.data = {'counts': deque(), 'laser_power': deque(), 'normalized_counts': deque(), 'laser_power2': deque()}


    def _function(self):
        """
        This is the actual function that will be executed. It uses only information that is provided in the settings property
        will be overwritten in the __init__
        """

<<<<<<< HEAD
        if self.settings['daq_type'] == 'PCI':
            self.daq = self.instruments['NI6259']['instance']
        elif self.settings['daq_type'] == 'cDAQ':
            self.daq = self.instruments['NI9402']['instance']

      #  print(('settings in instrument', self.instruments['daq']['settings']))
=======
        if self.settings['track_laser_power_photodiode1']['on/off'] and self.settings['track_laser_power_photodiode2']['on/off']:
            print('cant use both photodiodes at the same time - only use one AI channel at a time, unfortunately :-(')
            return
>>>>>>> 8d4236ea

        sample_rate = float(2) / self.settings['integration_time']
        normalization = self.settings['integration_time']/.001
<<<<<<< HEAD
        self.daq.settings['digital_input'][self.settings['counter_channel']]['sample_rate'] = sample_rate
      #  print('setting sample rate')

        self.data = {'counts': deque()}

=======
        self.instruments['daq']['instance'].settings['digital_input'][self.settings['counter_channel']]['sample_rate'] = sample_rate
        self.data = {'counts': deque(), 'laser_power': deque(), 'normalized_counts': deque(), 'laser_power2': deque()}
>>>>>>> 8d4236ea
        self.last_value = 0
        sample_num = 2

        task = self.instruments['daq']['instance'].setup_counter("ctr0", sample_num, continuous_acquisition=True)

        if self.settings['track_laser_power_photodiode1']['on/off'] == True:
            aitask = self.instruments['daq']['instance'].setup_AI(self.settings['track_laser_power_photodiode1']['ai_channel'], sample_num,
                                          continuous=True, # continuous sampling still reads every clock tick, here set to the clock of the counter
                                          clk_source=task)

<<<<<<< HEAD
        task = self.daq.setup_counter("ctr0", sample_num, continuous_acquisition=True)
=======
        if self.settings['track_laser_power_photodiode2']['on/off'] == True:
            aitask2 = self.instruments['daq']['instance'].setup_AI(self.settings['track_laser_power_photodiode2']['ai_channel'], sample_num,
                                          continuous=True, # continuous sampling still reads every clock tick, here set to the clock of the counter
                                          clk_source=task)
            print('aitask2: ', aitask2)
>>>>>>> 8d4236ea

        # maximum number of samples if total_int_time > 0
        if self.settings['total_int_time'] > 0:
            max_samples = np.floor(self.settings['total_int_time']/self.settings['integration_time'])

        # start counter and scanning sequence
<<<<<<< HEAD
        self.daq.run(task)
=======
        if (self.settings['track_laser_power_photodiode1']['on/off'] and not self.settings['track_laser_power_photodiode2']['on/off']):
            self.instruments['daq']['instance'].run(aitask)
        elif (self.settings['track_laser_power_photodiode2']['on/off'] and not self.settings['track_laser_power_photodiode1']['on/off']):
            self.instruments['daq']['instance'].run(aitask2)

        self.instruments['daq']['instance'].run(task)
>>>>>>> 8d4236ea

        # ER 20180827 wait for at least one clock tick to go by to start with a full clock tick of acquisition time for the first bin
        time.sleep(self.settings['integration_time'])

        sample_index = 0 # keep track of samples made to know when to stop if finite integration time

        while True:
            if self._abort:
                break

            # TODO: this is currently a nonblocking read so we add a time.sleep at the end so it doesn't read faster
            # than it acquires, this should be replaced with a blocking read in the future
<<<<<<< HEAD
            raw_data, num_read = self.daq.read(task)
=======
            if self.settings['track_laser_power_photodiode1']['on/off'] == True:
                raw_data_laser, num_read_laser = self.instruments['daq']['instance'].read(aitask)
            if self.settings['track_laser_power_photodiode2']['on/off'] == True:
                raw_data_laser2, num_read_laser2 = self.instruments['daq']['instance'].read(aitask2)

            raw_data, num_read = self.instruments['daq']['instance'].read(task)
>>>>>>> 8d4236ea
            #skip first read, which gives an anomolous value
            if num_read.value == 1:
                self.last_value = raw_data[0] #update running value to last measured value to prevent count spikes
                time.sleep(2.0 / sample_rate)
                continue

            tmp_count = 0
            for value in raw_data:
                new_val = ((float(value) - self.last_value) / normalization)
                self.data['counts'].append(new_val)
                self.last_value = value
                if self.settings['track_laser_power_photodiode1']['on/off'] == True:
                    self.data['laser_power'].append(raw_data_laser[tmp_count])
                if self.settings['track_laser_power_photodiode2']['on/off'] == True:
                    self.data['laser_power2'].append(raw_data_laser2[tmp_count])

                tmp_count = tmp_count + 1

            if self.settings['total_int_time'] > 0:
                self.progress = sample_index/max_samples
            else:
                self.progress = 50.
            self.updateProgress.emit(int(self.progress))

            time.sleep(2.0 / sample_rate)
            sample_index = sample_index + 1
            if self.settings['total_int_time'] > 0. and sample_index >= max_samples: # if the maximum integration time is hit
                self._abort = True # tell the script to abort

        # clean up APD tasks
<<<<<<< HEAD
        self.daq.stop(task)
=======
        self.instruments['daq']['instance'].stop(task)
        if self.settings['track_laser_power_photodiode1']['on/off'] == True:
            self.instruments['daq']['instance'].stop(aitask)
        if self.settings['track_laser_power_photodiode2']['on/off'] == True:
            self.instruments['daq']['instance'].stop(aitask2)

>>>>>>> 8d4236ea
        self.data['counts'] = list(self.data['counts'])

        if self.settings['track_laser_power_photodiode1']['on/off'] == True:
            self.data['laser_power'] = list(self.data['laser_power'])
            self.data['normalized_counts'] = list(np.divide(np.multiply(self.data['counts'], np.mean(self.data['laser_power'])), self.data['laser_power']))
        if self.settings['track_laser_power_photodiode2']['on/off'] == True:
            self.data['laser_power2'] = list(self.data['laser_power2'])

    def plot(self, figure_list):
        super(Daq_Read_Counter, self).plot([figure_list[1]])

    def _plot(self, axes_list, data = None):
        # COMMENT_ME

        if data is None:
            data = self.data

        if data:
            if self.settings['track_laser_power_photodiode1']['on/off'] == True:
                array_to_plot = np.delete(np.divide(np.multiply(self.data['counts'], np.mean(self.data['laser_power'])), self.data['laser_power']),0)
            else:
                array_to_plot = np.delete(data['counts'], 0)

            plot_counts(axes_list[0], array_to_plot)

    def _update_plot(self, axes_list, data = None):
        if data is None:
            data = self.data

        if data:
            if self.settings['track_laser_power_photodiode1']['on/off'] == True:
                array_to_plot = np.delete(np.divide(np.multiply(self.data['counts'], np.mean(self.data['laser_power'])), self.data['laser_power']), 0)
            else:
                array_to_plot = np.delete(data['counts'], 0)

            update_counts_vs_pos(axes_list[0], array_to_plot, np.linspace(0, len(array_to_plot), len(array_to_plot)))

    def _update_plot(self, axes_list):
        if self.data:
            update_counts(axes_list[0], self.data['counts'])


if __name__ == '__main__':
    script = {}
    instr = {}
    script, failed, instr = Script.load_and_append({'Daq_Read_Cntr': 'Daq_Read_Cntr'}, script, instr)

    print(script)
    print(failed)
    print(instr)<|MERGE_RESOLUTION|>--- conflicted
+++ resolved
@@ -20,13 +20,8 @@
 from collections import deque
 import numpy as np
 
-<<<<<<< HEAD
-from b26_toolkit.instruments import NI6259, NI9402
-from b26_toolkit.plotting.plots_1d import plot_counts, update_counts
-=======
 from b26_toolkit.instruments import NI6259
 from b26_toolkit.plotting.plots_1d import plot_counts, update_1d_simple, update_counts_vs_pos
->>>>>>> 8d4236ea
 from pylabcontrol.core import Parameter, Script
 
 
@@ -38,9 +33,6 @@
         Parameter('integration_time', .25, float, 'Time per data point (s)'),
         Parameter('counter_channel', 'ctr0', ['ctr0', 'ctr1'], 'Daq channel used for counter'),
         Parameter('total_int_time', 3.0, float, 'Total time to integrate (s) (if -1 then it will go indefinitely)'), # added by ER 20180606
-<<<<<<< HEAD
-        Parameter('daq_type', 'PCI', ['PCI', 'cDAQ'], 'Type of daq to use for counting')
-=======
         Parameter('track_laser_power_photodiode1',
                   [
                       Parameter('on/off', False, bool,
@@ -53,10 +45,9 @@
                       Parameter('on/off', False, bool, 'If true, measure and save laser power drifts during daq_read_counter on this photodiode. Cant use both simultaneously'),
                       Parameter('ai_channel', 'ai4', ['ai0', 'ai1', 'ai2', 'ai3', 'ai4'], 'channel to use for photodiode 2, cant be the same as the track_laser_power photodiode')
                   ])
->>>>>>> 8d4236ea
     ]
 
-    _INSTRUMENTS = {'NI6259':  NI6259, 'NI9402': NI9402}
+    _INSTRUMENTS = {'daq': NI6259}
 
     _SCRIPTS = {
 
@@ -81,31 +72,14 @@
         will be overwritten in the __init__
         """
 
-<<<<<<< HEAD
-        if self.settings['daq_type'] == 'PCI':
-            self.daq = self.instruments['NI6259']['instance']
-        elif self.settings['daq_type'] == 'cDAQ':
-            self.daq = self.instruments['NI9402']['instance']
-
-      #  print(('settings in instrument', self.instruments['daq']['settings']))
-=======
         if self.settings['track_laser_power_photodiode1']['on/off'] and self.settings['track_laser_power_photodiode2']['on/off']:
             print('cant use both photodiodes at the same time - only use one AI channel at a time, unfortunately :-(')
             return
->>>>>>> 8d4236ea
 
         sample_rate = float(2) / self.settings['integration_time']
         normalization = self.settings['integration_time']/.001
-<<<<<<< HEAD
-        self.daq.settings['digital_input'][self.settings['counter_channel']]['sample_rate'] = sample_rate
-      #  print('setting sample rate')
-
-        self.data = {'counts': deque()}
-
-=======
         self.instruments['daq']['instance'].settings['digital_input'][self.settings['counter_channel']]['sample_rate'] = sample_rate
         self.data = {'counts': deque(), 'laser_power': deque(), 'normalized_counts': deque(), 'laser_power2': deque()}
->>>>>>> 8d4236ea
         self.last_value = 0
         sample_num = 2
 
@@ -116,31 +90,23 @@
                                           continuous=True, # continuous sampling still reads every clock tick, here set to the clock of the counter
                                           clk_source=task)
 
-<<<<<<< HEAD
-        task = self.daq.setup_counter("ctr0", sample_num, continuous_acquisition=True)
-=======
         if self.settings['track_laser_power_photodiode2']['on/off'] == True:
             aitask2 = self.instruments['daq']['instance'].setup_AI(self.settings['track_laser_power_photodiode2']['ai_channel'], sample_num,
                                           continuous=True, # continuous sampling still reads every clock tick, here set to the clock of the counter
                                           clk_source=task)
             print('aitask2: ', aitask2)
->>>>>>> 8d4236ea
 
         # maximum number of samples if total_int_time > 0
         if self.settings['total_int_time'] > 0:
             max_samples = np.floor(self.settings['total_int_time']/self.settings['integration_time'])
 
         # start counter and scanning sequence
-<<<<<<< HEAD
-        self.daq.run(task)
-=======
         if (self.settings['track_laser_power_photodiode1']['on/off'] and not self.settings['track_laser_power_photodiode2']['on/off']):
             self.instruments['daq']['instance'].run(aitask)
         elif (self.settings['track_laser_power_photodiode2']['on/off'] and not self.settings['track_laser_power_photodiode1']['on/off']):
             self.instruments['daq']['instance'].run(aitask2)
 
         self.instruments['daq']['instance'].run(task)
->>>>>>> 8d4236ea
 
         # ER 20180827 wait for at least one clock tick to go by to start with a full clock tick of acquisition time for the first bin
         time.sleep(self.settings['integration_time'])
@@ -153,16 +119,12 @@
 
             # TODO: this is currently a nonblocking read so we add a time.sleep at the end so it doesn't read faster
             # than it acquires, this should be replaced with a blocking read in the future
-<<<<<<< HEAD
-            raw_data, num_read = self.daq.read(task)
-=======
             if self.settings['track_laser_power_photodiode1']['on/off'] == True:
                 raw_data_laser, num_read_laser = self.instruments['daq']['instance'].read(aitask)
             if self.settings['track_laser_power_photodiode2']['on/off'] == True:
                 raw_data_laser2, num_read_laser2 = self.instruments['daq']['instance'].read(aitask2)
 
             raw_data, num_read = self.instruments['daq']['instance'].read(task)
->>>>>>> 8d4236ea
             #skip first read, which gives an anomolous value
             if num_read.value == 1:
                 self.last_value = raw_data[0] #update running value to last measured value to prevent count spikes
@@ -193,16 +155,12 @@
                 self._abort = True # tell the script to abort
 
         # clean up APD tasks
-<<<<<<< HEAD
-        self.daq.stop(task)
-=======
         self.instruments['daq']['instance'].stop(task)
         if self.settings['track_laser_power_photodiode1']['on/off'] == True:
             self.instruments['daq']['instance'].stop(aitask)
         if self.settings['track_laser_power_photodiode2']['on/off'] == True:
             self.instruments['daq']['instance'].stop(aitask2)
 
->>>>>>> 8d4236ea
         self.data['counts'] = list(self.data['counts'])
 
         if self.settings['track_laser_power_photodiode1']['on/off'] == True:
@@ -240,11 +198,6 @@
 
             update_counts_vs_pos(axes_list[0], array_to_plot, np.linspace(0, len(array_to_plot), len(array_to_plot)))
 
-    def _update_plot(self, axes_list):
-        if self.data:
-            update_counts(axes_list[0], self.data['counts'])
-
-
 if __name__ == '__main__':
     script = {}
     instr = {}
