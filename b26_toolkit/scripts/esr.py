# """
#     This file is part of b26_toolkit, a pylabcontrol add-on for experiments in Harvard LISE B26.
#     Copyright (C) <2016>  Arthur Safira, Jan Gieseler, Aaron Kabcenell
#
#     b26_toolkit is free software: you can redistribute it and/or modify
#     it under the terms of the GNU General Public License as published by
#     the Free Software Foundation, either version 3 of the License, or
#     (at your option) any later version.
#
#     b26_toolkit is distributed in the hope that it will be useful,
#     but WITHOUT ANY WARRANTY; without even the implied warranty of
#     MERCHANTABILITY or FITNESS FOR A PARTICULAR PURPOSE.  See the
#     GNU General Public License for more details.
#
#     You should have received a copy of the GNU General Public License
#     along with b26_toolkit.  If not, see <http://www.gnu.org/licenses/>.
# """
from copy import deepcopy, copy

from pylabcontrol.core import Script, Parameter

# import standard libraries
import numpy as np
from b26_toolkit.scripts import FindNV
from b26_toolkit.instruments import MicrowaveGenerator, NI6259, NI9263, NI9402, B26PulseBlaster
from b26_toolkit.scripts.spec_analyzer_get_spectrum import SpecAnalyzerGetSpectrum
from b26_toolkit.plotting.plots_1d import plot_esr


# from b26_toolkit.plotting.plots_1d import plot_diff_freq_vs_freq
from b26_toolkit.data_processing.esr_signal_processing import fit_esr
import time
import random


class ESR_DAQ_FM(Script):
    """
    This class runs ESR on an NV center, outputing microwaves using a MicrowaveGenerator and reading in NV counts using
    a DAQ. It uses FM using AO2 on the DAQ, which is off by a few MHz but may be faster than the other ESR script.

    Does not turn the PB card microwave channel off after the experiment!!

    """

    _DEFAULT_SETTINGS = [
        Parameter('power_out', -45.0, float, 'output power (dBm)'),
        Parameter('esr_avg', 50, int, 'number of esr averages'),
        Parameter('freq_start', 2.82e9, float, 'start frequency of scan'),
        Parameter('freq_stop', 2.92e9, float, 'end frequency of scan'),
        Parameter('range_type', 'start_stop', ['start_stop', 'center_range'], 'start_stop: freq. range from freq_start to freq_stop. center_range: centered at freq_start and width freq_stop'),
        Parameter('freq_points', 100, int, 'number of frequencies in scan'),
        Parameter('integration_time', 0.01, float, 'measurement time of fluorescent counts (must be a multiple of settle time)'),
        Parameter('settle_time', .0002, float, 'time wait after changing frequencies using daq (s)'),
        Parameter('mw_generator_switching_time', .01, float, 'time wait after switching center frequencies on generator (s)'),
        Parameter('turn_off_after', False, bool, 'if true MW output is turned off after the measurement'),
        Parameter('take_ref', True, bool, 'If true normalize each frequency sweep by the average counts. This should be renamed at some point because now we dont take additional data for the reference.'),
        Parameter('save_full_esr', True, bool, 'If true save all the esr traces individually'),
        Parameter('daq_type', 'PCI', ['PCI', 'cDAQ'], 'Type of daq to use for scan'),
        Parameter('fit_constants',
                  [
                      Parameter('minimum_counts', .5, float, 'minumum counts for an ESR to not be considered noise'),
                      Parameter('contrast_factor', 1.5, float, 'minimum contrast for an ESR to not be considered noise')
                  ]),
        Parameter('track_laser_power',
                  [
                      Parameter('on/off', False, bool, 'If true, measure and normalize out laser power drifts during esr'),
                      Parameter('ai_channel', 'ai4', ['ai0', 'ai1', 'ai2', 'ai3', 'ai4'], 'channel to use for analog input, to which the photodiode is connected')
                  ]),
    ]

    _INSTRUMENTS = {
        'microwave_generator': MicrowaveGenerator,
        'NI6259': NI6259,
        'NI9263': NI9263,
        'NI9402': NI9402
    }

    _SCRIPTS = {}

    def __init__(self, instruments, scripts = None, name=None, settings=None, log_function=None, data_path = None):
        Script.__init__(self, name, settings=settings, scripts=scripts, instruments=instruments, log_function=log_function, data_path = data_path)
        # defines which daqs contain the input and output based on user selection of daq interface
        if self.settings['daq_type'] == 'PCI':
            self.daq_in = self.instruments['NI6259']['instance']
            self.daq_out = self.instruments['NI6259']['instance']
        elif self.settings['daq_type'] == 'cDAQ':
            self.daq_in = self.instruments['NI9402']['instance']
            self.daq_out = self.instruments['NI9263']['instance']

    def _function(self):
        """
        This is the actual function that will be executed. It uses only information that is provided in the settings property
        will be overwritten in the __init__
        """


        def get_frequency_voltages(freq_values, sec_num, dev_width, freq_array):
            """

            Args:
                freq_values: frequency values of the whole scan, including repeats for each frequency for the number of clock ticks in integration time
                sec_num: number of frequency section
                dev_width: width of frequency section


            Returns:

            """

            # calculate the minimum ad and max frequency of current section
            sec_min = min(freq_values) +  dev_width* 2 * sec_num
            sec_max = sec_min + dev_width * 2

            # make freq. array for current section
            freq_section_array = freq_array[np.where(np.logical_and(freq_array >= sec_min,freq_array < sec_max))]

            # if section is empty skip
            if len(freq_section_array) == 0:
                center_frequency = None
                freq_voltage_array = None

            else:
                center_frequency = (sec_max + sec_min) / 2.0
                freq_voltage_array = ((freq_section_array - sec_min) / (dev_width * 2)) * 2 - 1  # normalize voltages to +-1 range

            return freq_voltage_array, center_frequency

        def read_freq_section(freq_voltage_array, center_freq, clock_adjust):
            """
            reads a frequency section from the DAQ

            Args:
                freq_voltage_array: voltages corresponding to the frequency section to be measured (see get_frequency_voltages())
                center_freq:  center frequency corresponding to the frequency section to be measured (see get_frequency_voltages())
                clock_adjust: factor that specifies how many samples+1 go into the duration of the integration time in
                    order to allow for settling time. For example, if the settle time is .0002 and the integration time
                    is .01, the clock adjust is (.01+.0002)/.01 = 51, so 50 samples fit into the originally requested
                    .01 seconds, and each .01 seconds has a 1 sample (.0002 second) rest time.

            Returns: data from daq

            """
            self.instruments['microwave_generator']['instance'].update({'frequency': float(center_freq)})

            time.sleep(self.settings['mw_generator_switching_time'])

            ctrtask = self.daq_in.setup_counter("ctr0", len(freq_voltage_array) + 1)
            aotask = self.daq_out.setup_AO(["ao2"], freq_voltage_array, ctrtask)

            if self.settings['track_laser_power']['on/off'] == True and self.settings['daq_type'] == 'PCI':
                aitask = self.daq_in.setup_AI(self.settings['track_laser_power']['ai_channel'], len(freq_voltage_array), continuous=False, clk_source=ctrtask) # for optional arguments spell out every one if there are multiple
            elif self.settings['track_laser_power']['on/off'] == True and self.settings['daq_type'] != 'PCI':
                raise(NotImplementedError('cant use laser power tracking without the PCI daq!!'))

            # start counter and scanning sequence
            if self.settings['track_laser_power']['on/off'] == True and self.settings['daq_type'] == 'PCI':
                self.daq_in.run(aitask) # AI is actually tied to the clock, when this runs the clock actually starts
            self.daq_out.run(aotask) # AO is actually tied to the clock, when this runs the clock actually starts
            self.daq_in.run(ctrtask) # the counter clock turns on and starts the AO task

            self.daq_out.waitToFinish(aotask) # should only have to wait for one task to finish since ai and ao task are locked to the same clock
            self.daq_out.stop(aotask) # don't stop the ai task yet!

            raw_data, _ = self.daq_in.read_counter(ctrtask)
            if self.settings['track_laser_power']['on/off'] == True and self.settings['daq_type'] == 'PCI':
                raw_data_laser, num_read = self.daq_in.read(aitask)

            # raw_data = sweep_mw_and_count_APD(freq_voltage_array, dt)
            # counter counts continiously so we take the difference to get the counts per time interval
            diff_data = np.diff(raw_data)
            laser_data = np.zeros(int(len(freq_voltage_array) / clock_adjust))
            summed_data = np.zeros(int(len(freq_voltage_array) / clock_adjust))
            normalized_data = np.zeros(int(len(freq_voltage_array) / clock_adjust))

            for i in range(0, int((len(freq_voltage_array) / clock_adjust))):
                summed_data[i] = np.sum(diff_data[(i * clock_adjust + 1):(i * clock_adjust + clock_adjust - 1)])
                if self.settings['track_laser_power']['on/off'] == True and self.settings['daq_type'] == 'PCI':
                    laser_data[i] = np.sum(raw_data_laser[(i * clock_adjust + 1):(i * clock_adjust + clock_adjust - 1)])
            if self.settings['track_laser_power']['on/off'] == True and self.settings['daq_type'] == 'PCI':
                normalized_data = np.divide(np.multiply(summed_data, np.mean(laser_data)), laser_data)

            # clean up APD tasks
            if self.settings['track_laser_power']['on/off'] == True and self.settings['daq_type'] == 'PCI':
                self.daq_in.stop(aitask) # only stop teh ai task when you've extracted the data you need!!

            self.daq_in.stop(ctrtask) # stop the clock task last

            return summed_data, normalized_data, laser_data

        if self.settings['daq_type'] == 'PCI':
            self.daq_in = self.instruments['NI6259']['instance']
            self.daq_out = self.instruments['NI6259']['instance']
        elif self.settings['daq_type'] == 'cDAQ':
            self.daq_in = self.instruments['NI9402']['instance']
            self.daq_out = self.instruments['NI9263']['instance']

        self.lines = []

        take_ref = self.settings['take_ref']

        # contruct the frequency array
        if self.settings['range_type'] == 'start_stop':
            if self.settings['freq_start']>self.settings['freq_stop']:
                self.log('end freq. must be larger than start freq when range_type is start_stop. Abort script')
                self._abort = True

            if self.settings['freq_start'] < 0 or self.settings['freq_stop'] > 4.05E9:
                self.log('start or stop frequency out of bounds')
                self._abort = True

            freq_values = np.linspace(self.settings['freq_start'], self.settings['freq_stop'], self.settings['freq_points'])
            freq_range = max(freq_values) - min(freq_values)
        elif self.settings['range_type'] == 'center_range':
            if self.settings['freq_start'] < 2 * self.settings['freq_stop']:
                self.log('end freq. (range) must be smaller than 2x start freq (center) when range_type is center_range. Abort script')
                self._abort = True
            freq_values = np.linspace(self.settings['freq_start']-self.settings['freq_stop']/2,
                                      self.settings['freq_start']+self.settings['freq_stop']/2, self.settings['freq_points'])
            freq_range = max(freq_values) - min(freq_values)

            if self.settings['freq_stop'] > 1e9:
                self.log('freq_stop (range) is quite large --- did you mean to set \'range_type\' to \'start_stop\'? ')
        else:
            self.log('unknown range parameter. Abort script')
            self._abort = True


        num_freq_sections = int(freq_range) / int(self.instruments['microwave_generator']['instance'].settings['dev_width']*2) + 1
        clock_adjust = int((self.settings['integration_time'] + self.settings['settle_time']) / self.settings['settle_time'])
        freq_array = np.repeat(freq_values, clock_adjust)
        self.instruments['microwave_generator']['instance'].update({'amplitude': self.settings['power_out']})
        self.instruments['microwave_generator']['instance'].update({'modulation_type': 'FM'})
      #  self.instruments['microwave_generator']['instance'].update({'dev_width': 3.2E7})

        # ER 20171128
        self.instruments['microwave_generator']['instance'].update({'dev_width': self.instruments['microwave_generator']['instance'].settings['dev_width']})
        self.instruments['microwave_generator']['instance'].update({'enable_modulation': True})

        sample_rate = float(1) / self.settings['settle_time']
        self.daq_out.settings['analog_output']['ao2']['sample_rate'] = sample_rate
        self.daq_in.settings['digital_input']['ctr0']['sample_rate'] = sample_rate

        self.instruments['microwave_generator']['instance'].update({'enable_output': True})

        esr_data = np.zeros((self.settings['esr_avg'], len(freq_values)))
        full_laser_data = np.zeros((self.settings['esr_avg'], len(freq_values)))
        full_normalized_data = np.zeros((self.settings['esr_avg'], len(freq_values)))
        avrg_counts = np.zeros(self.settings['esr_avg']) # here we save the avrg of the esr scan which we will use to normalize
        norm_data = np.zeros(len(freq_values))
        self.data = {'frequency': [], 'data': [], 'fit_params': [], 'avrg_counts' : avrg_counts}

        # run sweeps
        for scan_num in range(0, self.settings['esr_avg']):
            if self._abort:
                break
            esr_data_pos = 0

            for sec_num in range(0, int(num_freq_sections)):

                freq_voltage_array, center_freq = get_frequency_voltages(freq_values,
                                                                         sec_num,
                                                                         self.instruments['microwave_generator']['instance'].settings['dev_width'],
                                                                         freq_array)
                # if section is empty skip
                if len(freq_voltage_array) is None:
                    continue

                summed_data, normalized_data, laser_data = read_freq_section(freq_voltage_array, center_freq, clock_adjust)

                # also normalizing to kcounts/sec
                esr_data[scan_num, esr_data_pos:(esr_data_pos + len(summed_data))] = summed_data * (.001 / self.settings['integration_time'])
                full_laser_data[scan_num, esr_data_pos:(esr_data_pos + len(laser_data))] = laser_data
                full_normalized_data[scan_num, esr_data_pos:(esr_data_pos + len(laser_data))] = normalized_data * (.001 / self.settings['integration_time'])
                esr_data_pos += len(summed_data)


            avrg_counts[scan_num] = np.mean(esr_data[scan_num])
            norm_data = np.mean(full_normalized_data[0:(scan_num + 1)] , axis=0)

            if take_ref is True:
                esr_data[scan_num] /=avrg_counts[scan_num]

            esr_avg = np.mean(esr_data[0:(scan_num + 1)] , axis=0)
            if not self.settings['track_laser_power']['on/off']:
                fit_params = fit_esr(freq_values, esr_avg, min_counts = self.settings['fit_constants']['minimum_counts'],
                                    contrast_factor=self.settings['fit_constants']['contrast_factor'])
            elif self.settings['track_laser_power']['on/off'] == True and self.settings['daq_type'] == 'PCI':
                fit_params = fit_esr(freq_values, norm_data, min_counts = self.settings['fit_constants']['minimum_counts'],
                                    contrast_factor=self.settings['fit_constants']['contrast_factor'])
            self.data.update({'frequency': freq_values, 'data': esr_avg, 'fit_params': fit_params})

            if self.settings['track_laser_power']['on/off'] == True and self.settings['daq_type'] == 'PCI':
                self.data.update({'full_normalized_data': full_normalized_data, 'full_laser_data': full_laser_data})
                self.data.update({'norm_data': norm_data})

            if self.settings['save_full_esr']:
                self.data.update({'esr_data':esr_data})


            progress = self._calc_progress(scan_num)
            self.updateProgress.emit(progress)

        if self.settings['turn_off_after']:
            self.instruments['microwave_generator']['instance'].update({'enable_output': False})


    def _calc_progress(self, scan_num):
        #COMMENT_ME

        progress = float(scan_num) / self.settings['esr_avg'] * 100.
        self.progress = progress
        return int(progress)

    def _plot(self, axes_list, data = None):
        """
        plotting function for esr
        Args:
            axes_list: list of axes objects on which to plot plots the esr on the first axes object
            data: data (dictionary that contains keys frequency, data and fit_params) if not provided use self.data
        Returns:

        """
        if data is None:
            data = self.data
        if not self.settings['track_laser_power']['on/off']:
            plot_esr(axes_list[0], data['frequency'], data['data'], data['fit_params'])
        elif self.settings['track_laser_power']['on/off'] and self.settings['daq_type'] == 'PCI':
            plot_esr(axes_list[0], data['frequency'], data['norm_data'], data['fit_params'])


    def get_axes_layout(self, figure_list):
        """
        returns the axes objects the script needs to plot its data
        the default creates a single axes object on each figure
        This can/should be overwritten in a child script if more axes objects are needed
        Args:
            figure_list: a list of figure objects
        Returns:
            axes_list: a list of axes objects

        """
        new_figure_list = [figure_list[1]]
        return super(ESR_DAQ_FM, self).get_axes_layout(new_figure_list)

class ESR_tracking(Script):
    """
    This class runs ESR on an NV center, outputing microwaves using a MicrowaveGenerator and reading in NV counts using
    a DAQ. Each frequency is set explicitly on the SRS, instead of using FM.

    This script includes an option to track using findnv

    MM 072619
    """

    _DEFAULT_SETTINGS = [
        Parameter('power_out', -25.0, float, 'output power (dBm)'),
        Parameter('esr_avg', 20, int, 'number of esr averages'),
        Parameter('freq_start', 2.82e9, float, 'start frequency of scan'),
        Parameter('freq_stop', 2.92e9, float, 'end frequency of scan'),
        Parameter('range_type', 'start_stop', ['start_stop', 'center_range'],
                  'start_stop: freq. range from freq_start to freq_stop. center_range: centered at freq_start and width freq_stop'),
        Parameter('freq_points', 100, int, 'number of frequencies in scan'),
        Parameter('integration_time', 0.05, float,
                  'The TOTAL integration time. The integration time per daq bins is integration_time / num_samps_per_pt'),
        Parameter('num_samps_per_pt', 100, int,
                  'Number of samples within one DAQ buffer, for each frequency. This should be large because the first measurement is thrown away (may start in the middle of a clock tick)'),
        Parameter('mw_generator_switching_time', .01, float,
                  'time wait after switching center frequencies on generator (s)'),
        Parameter('turn_off_after', False, bool, 'if true MW output is turned off after the measurement'),
        Parameter('save_full_esr', True, bool, 'If true save all the esr traces individually'),
        Parameter('daq_type', 'PCI', ['PCI', 'cDAQ'], 'Type of daq to use for scan'),
        Parameter('fit_constants',
                  [
                      Parameter('minimum_counts', .5, float, 'minumum counts for an ESR to not be considered noise'),
                      Parameter('contrast_factor', 1.5, float, 'minimum contrast for an ESR to not be considered noise')
                  ]),
        Parameter('randomize', True, bool, 'check to randomize esr frequencies'),
        Parameter('save_timetrace', True, bool,
                  'check to save the measured fluorescence over time. This is identical to the full esr when the freq. are not randomized'),
        Parameter('Tracking', [
            Parameter('on/off', True, bool, 'used to turn on tracking'),
            Parameter('n_loops', 0.85, float, 'track once per n loops')
        ])
    ]

    _INSTRUMENTS = {
        'microwave_generator': MicrowaveGenerator,
        'NI6259': NI6259,  # PCI
        'NI9402': NI9402,  # cDAQ
    }

    _SCRIPTS = {'find_nv': FindNV}

    def __init__(self, instruments, scripts=None, name=None, settings=None, log_function=None, data_path=None):
        Script.__init__(self, name, settings=settings, scripts=scripts, instruments=instruments,
                        log_function=log_function, data_path=data_path)
        # defines which daqs contain the input and output based on user selection of daq interface
        if self.settings['daq_type'] == 'PCI':
            self.daq_in = self.instruments['NI6259']['instance']
        elif self.settings['daq_type'] == 'cDAQ':
            self.daq_in = self.instruments['NI9402']['instance']

    def setup_microwave_gen(self):
        '''

        set relevant parameters on the MW generator.

        '''
        self.instruments['microwave_generator']['instance'].update({'amplitude': self.settings['power_out']})
        self.instruments['microwave_generator']['instance'].update({'enable_modulation': False})
        self.instruments['microwave_generator']['instance'].update({'enable_output': True})

    def setup_daq(self):
        '''

        Initialize the relevant DAQ and set the sample rate.

        '''
        if self.settings['daq_type'] == 'PCI':
            self.daq_in = self.instruments['NI6259']['instance']
        elif self.settings['daq_type'] == 'cDAQ':
            self.daq_in = self.instruments['NI9402']['instance']

        sample_rate = float(1) / (self.settings['integration_time'] / self.settings[
            'num_samps_per_pt'])  # DAQ minimum buffer size is 2
        self.daq_in.settings['digital_input']['ctr0']['sample_rate'] = sample_rate

    def get_freq_array(self):
        '''

        Construct the frequency array based on the setting parameters.

        Returns:
            freq_values: array of the frequencies to be tested
            freq_range: the range of the frequency to be tested, i.e. maximum frequency - minumum frequency
        '''

        # contruct the frequency array
        if self.settings['range_type'] == 'start_stop':
            if self.settings['freq_start'] > self.settings['freq_stop']:
                self.log('end freq. must be larger than start freq when range_type is start_stop. Abort script')
                self._abort = True

            if self.settings['freq_start'] < 950E3 or self.settings['freq_stop'] > 4.05E9:  # freq range of the SRS
                self.log('start or stop frequency out of bounds')
                self._abort = True

            freq_values = np.linspace(self.settings['freq_start'], self.settings['freq_stop'],
                                      self.settings['freq_points'])
            freq_range = max(freq_values) - min(freq_values)

        elif self.settings['range_type'] == 'center_range':
            if self.settings['freq_start'] < 2 * self.settings['freq_stop']:
                self.log(
                    'end freq. (range) must be smaller than 2x start freq (center) when range_type is center_range. Abort script')
                self._abort = True
            freq_values = np.linspace(self.settings['freq_start'] - self.settings['freq_stop'] / 2,
                                      self.settings['freq_start'] + self.settings['freq_stop'] / 2,
                                      self.settings['freq_points'])
            freq_range = max(freq_values) - min(freq_values)

            if self.settings['freq_stop'] > 1e9:
                self.log('freq_stop (range) is quite large --- did you mean to set \'range_type\' to \'start_stop\'? ')
        else:
            self.log('unknown range parameter. Abort script')
            self._abort = True

        return freq_values, freq_range

    def run_sweep(self, freq_values, time_tracking=False):
        '''

        Actually runs the ESR sweep, for a single average.

        Returns:
            esr_data
            laser_data
            normalized_data

        '''

        if time_tracking:
            start_run_sweep = time.time()
        num_samps = self.settings[
                        'num_samps_per_pt'] + 1  # acquire this many samples per point. The counter starts in the middle of a
        # clock tick, so throw out the first sample and take num_samps_per_pt + 1 samples

        # initialize data arrays
        single_sweep_data = np.zeros(len(freq_values))

        indeces = list(range(len(freq_values)))
        if self.settings['randomize']:
            random.shuffle(indeces)

        for freq_index in indeces:

            single_freq_start_t = time.time()

            if self._abort:
                break

            freq = freq_values[freq_index]

            # change MW frequency
            self.instruments['microwave_generator']['instance'].update({'frequency': float(freq)})
            time.sleep(self.settings['mw_generator_switching_time'])

            if time_tracking:
                print('time for a single SRS frequency change: ' + str(time.time() - single_freq_start_t) + ' s')

            single_sweep_data[freq_index] = self.measure_signal(num_samps)

            if time_tracking:
                print('time for a single frequency data point: ' + str(time.time() - single_freq_start_t) + ' s')

        # normalize  single sweep data to kcounts/sec
        single_sweep_data = single_sweep_data * (.001 / self.settings['integration_time'])

        end_run_sweep = time.time()

        if time_tracking:
            print('run sweep took: ' + str(end_run_sweep - start_run_sweep) + ' s')

        return single_sweep_data, indeces

    def measure_signal(self, num_samps, time_tracking=False):
        """

        measure the signal with the APD

        Args:
            num_samps:

        Returns:

        """
        if time_tracking:
            start_meas = time.time()

        # setup the tasks
        ctrtask = self.daq_in.setup_counter("ctr0", num_samps)

        if time_tracking:
            t2 = time.time() - start_meas
            print('time to setup the task: ' + str(t2) + ' s')

        self.daq_in.run(ctrtask)  # the counter clock turns on and starts the AI task

        time.sleep(self.settings['integration_time'])

        if time_tracking:
            t4 = time.time() - start_meas
            print('time elapsed up to sleep: ' + str(t4) + ' s')

        # read the data
        raw_data, _ = self.daq_in.read_counter(ctrtask)

        signal = np.sum(np.diff(raw_data))  # take the total counts, neglecting the first element

        self.daq_in.stop(ctrtask)  # stop the clock task last

        if time_tracking:
            t6 = time.time() - start_meas
            print('time elapsed up to stopping the task: ' + str(t6) + ' s')
            print('diff-ing all times: ')
            print('setup: ', t2)
            print('running: ', t4 - t2)
            print('stopping: ', t6 - t4)
            print('total time: ', time.time() - start_meas)

        return signal

    def _function(self):
        """
        This is the actual function that will be executed. It uses only information that is provided in the settings property
        will be overwritten in the __init__
        """

        self.lines = []

        start_time = time.time()

        # setup the daq
        self.setup_daq()

        # setup the microwave generator
        self.setup_microwave_gen()

        # intialize some of the fields in self.data
        self.data = {'frequency': [], 'data': [], 'fit_params': [], 'avrg_counts': []}

        # get the frequencices of the sweep
        freq_values, freq_range = self.get_freq_array()
        self.data.update({'frequency': freq_values})
        # initialize data arrays
        esr_data = np.zeros((self.settings['esr_avg'], len(freq_values)))  # for the raw esr data

        # to get the timetrace we keep track of the indecies
        if self.settings['save_timetrace']:
            index_data = np.zeros((self.settings['esr_avg'], len(freq_values))).astype(int)  # for the raw esr data

        # run sweeps
        for scan_num in range(0, self.settings['esr_avg']):

            if self._abort:
                break

            if self.settings['Tracking']['on/off'] and scan_num % self.settings['Tracking']['n_loops'] == 0:
                self.scripts['find_nv'].run()
                self.scripts['find_nv'].settings['initial_point'] = self.scripts['find_nv'].data['maximum_point']
                self.setup_daq()


            self.log('starting average ' + str(scan_num) + ', time elapsed: ' + str(
                np.round(time.time() - start_time, 1)) + 's')

            # get the data for a single sweep. These are raw data.
            single_sweep_data, indeces = self.run_sweep(freq_values)

            # save the single sweep data
            esr_data[scan_num] = single_sweep_data

            if self.settings['save_timetrace']:
                index_data[scan_num] = indeces

            # current non-normalized averaged data to plot and fit to if laser power tracking is off
            esr_avg = np.mean(esr_data[0:(scan_num + 1)], axis=0)

            # fit to the data
            fit_params = fit_esr(freq_values, esr_avg, min_counts=self.settings['fit_constants']['minimum_counts'],
                                 contrast_factor=self.settings['fit_constants']['contrast_factor'])

            self.data.update({'data': esr_avg, 'fit_params': fit_params})

            progress = self._calc_progress(scan_num)
            self.updateProgress.emit(progress)

        if self.settings['save_full_esr']:
            self.data.update({'esr_data': esr_data})

        if self.settings['save_timetrace']:
            # using the indeces, we retrieve the right time ordering for the esr data and save it as the timetrace data
            self.data.update({'index_data': index_data})
            # self.data.update({'time_trace':[esr[idx] for esr, idx in zip(esr_data, index_data)]})


        if self.settings['turn_off_after']:
            self.instruments['microwave_generator']['instance'].update({'enable_output': False})

    def _calc_progress(self, scan_num):
        # COMMENT_ME

        progress = float(scan_num) / self.settings['esr_avg'] * 100.
        self.progress = progress
        return int(progress)

    def _plot(self, axes_list, data=None):
        """
        plotting function for esr
        Args:
            axes_list: list of axes objects on which to plot plots the esr on the first axes object
            data: data (dictionary that contains keys frequency, data and fit_params) if not provided use self.data
        Returns:

        """

        if data is None:
            data = self.data

        plot_esr(axes_list[0], data['frequency'], data['data'], data['fit_params'])

    def get_axes_layout(self, figure_list):
        """
        returns the axes objects the script needs to plot its data
        the default creates a single axes object on each figure
        This can/should be overwritten in a child script if more axes objects are needed
        Args:
            figure_list: a list of figure objects
        Returns:
            axes_list: a list of axes objects

        """
        new_figure_list = [figure_list[1]]
        return super(ESR_tracking, self).get_axes_layout(new_figure_list)

# class ESR_simple(Script):
#     """
#     This class runs ESR on an NV center, outputing microwaves using a MicrowaveGenerator and reading in NV counts using
#     a DAQ. Each frequency is set explicitly on the SRS, instead of using FM.
#
#     This is the simple, i.e. minimal version of it
#     """
#
#     _DEFAULT_SETTINGS = [
#         Parameter('power_out', -45.0, float, 'output power (dBm)'),
#         Parameter('esr_avg', 50, int, 'number of esr averages'),
#         Parameter('freq_start', 2.82e9, float, 'start frequency of scan'),
#         Parameter('freq_stop', 2.92e9, float, 'end frequency of scan'),
#         Parameter('range_type', 'start_stop', ['start_stop', 'center_range'],
#                   'start_stop: freq. range from freq_start to freq_stop. center_range: centered at freq_start and width freq_stop'),
#         Parameter('freq_points', 100, int, 'number of frequencies in scan'),
#         Parameter('integration_time', 0.05, float,
#                   'The TOTAL integration time. The integration time per daq bins is integration_time / num_samps_per_pt'),
#         Parameter('num_samps_per_pt', 100, int,
#                   'Number of samples within one DAQ buffer, for each frequency. This should be large because the first measurement is thrown away (may start in the middle of a clock tick)'),
#         Parameter('mw_generator_switching_time', .01, float,
#                   'time wait after switching center frequencies on generator (s)'),
#         Parameter('turn_off_after', False, bool, 'if true MW output is turned off after the measurement'),
#         Parameter('save_full_esr', True, bool, 'If true save all the esr traces individually'),
#         Parameter('daq_type', 'PCI', ['PCI', 'cDAQ'], 'Type of daq to use for scan'),
#         Parameter('fit_constants',
#                   [
#                       Parameter('minimum_counts', .5, float, 'minumum counts for an ESR to not be considered noise'),
#                       Parameter('contrast_factor', 1.5, float, 'minimum contrast for an ESR to not be considered noise')
#                   ]),
#         Parameter('randomize', True, bool, 'check to randomize esr frequencies'),
#         Parameter('save_timetrace', True, bool,
#                   'check to save the measured fluorescence over time. This is identical to the full esr when the freq. are not randomized')
#     ]
#
#     _INSTRUMENTS = {
#         'microwave_generator': MicrowaveGenerator,
#         'NI6259': NI6259,  # PCI
#         'NI9402': NI9402,  # cDAQ
#     }
#
#     _SCRIPTS = {}
#
#     def __init__(self, instruments, scripts=None, name=None, settings=None, log_function=None, data_path=None):
#         Script.__init__(self, name, settings=settings, scripts=scripts, instruments=instruments,
#                         log_function=log_function, data_path=data_path)
#         # defines which daqs contain the input and output based on user selection of daq interface
#         if self.settings['daq_type'] == 'PCI':
#             self.daq_in = self.instruments['NI6259']['instance']
#         elif self.settings['daq_type'] == 'cDAQ':
#             self.daq_in = self.instruments['NI9402']['instance']
#
#     def setup_microwave_gen(self):
#         '''
#
#         set relevant parameters on the MW generator.
#
#         '''
#         self.instruments['microwave_generator']['instance'].update({'amplitude': self.settings['power_out']})
#         self.instruments['microwave_generator']['instance'].update({'enable_modulation': False})
#         self.instruments['microwave_generator']['instance'].update({'enable_output': True})
#
#     def setup_daq(self):
#         '''
#
#         Initialize the relevant DAQ and set the sample rate.
#
#         '''
#         if self.settings['daq_type'] == 'PCI':
#             self.daq_in = self.instruments['NI6259']['instance']
#         elif self.settings['daq_type'] == 'cDAQ':
#             self.daq_in = self.instruments['NI9402']['instance']
#
#         sample_rate = float(1) / (self.settings['integration_time'] / self.settings[
#             'num_samps_per_pt'])  # DAQ minimum buffer size is 2
#         self.daq_in.settings['digital_input']['ctr0']['sample_rate'] = sample_rate
#
#     def get_freq_array(self):
#         '''
#
#         Construct the frequency array based on the setting parameters.
#
#         Returns:
#             freq_values: array of the frequencies to be tested
#             freq_range: the range of the frequency to be tested, i.e. maximum frequency - minumum frequency
#         '''
#
#         # contruct the frequency array
#         if self.settings['range_type'] == 'start_stop':
#             if self.settings['freq_start'] > self.settings['freq_stop']:
#                 self.log('end freq. must be larger than start freq when range_type is start_stop. Abort script')
#                 self._abort = True
#
#             if self.settings['freq_start'] < 950E3 or self.settings['freq_stop'] > 4.05E9:  # freq range of the SRS
#                 self.log('start or stop frequency out of bounds')
#                 self._abort = True
#
#             freq_values = np.linspace(self.settings['freq_start'], self.settings['freq_stop'],
#                                       self.settings['freq_points'])
#             freq_range = max(freq_values) - min(freq_values)
#
#         elif self.settings['range_type'] == 'center_range':
#             if self.settings['freq_start'] < 2 * self.settings['freq_stop']:
#                 self.log(
#                     'end freq. (range) must be smaller than 2x start freq (center) when range_type is center_range. Abort script')
#                 self._abort = True
#             freq_values = np.linspace(self.settings['freq_start'] - self.settings['freq_stop'] / 2,
#                                       self.settings['freq_start'] + self.settings['freq_stop'] / 2,
#                                       self.settings['freq_points'])
#             freq_range = max(freq_values) - min(freq_values)
#
#             if self.settings['freq_stop'] > 1e9:
#                 self.log('freq_stop (range) is quite large --- did you mean to set \'range_type\' to \'start_stop\'? ')
#         else:
#             self.log('unknown range parameter. Abort script')
#             self._abort = True
#
#         return freq_values, freq_range
#
#     def run_sweep(self, freq_values, time_tracking=False):
#         '''
#
#         Actually runs the ESR sweep, for a single average.
#
#         Returns:
#             esr_data
#             laser_data
#             normalized_data
#
#         '''
#
#         if time_tracking:
#             start_run_sweep = time.time()
#
#         num_samps = self.settings[
#                         'num_samps_per_pt'] + 1  # acquire this many samples per point. The counter starts in the middle of a
#         # clock tick, so throw out the first sample and take num_samps_per_pt + 1 samples
#
#         # initialize data arrays
#         single_sweep_data = np.zeros(len(freq_values))
#
#         indeces = list(range(len(freq_values)))
#         if self.settings['randomize']:
#             random.shuffle(indeces)
#
#         for freq_index in indeces:
#
#             single_freq_start_t = time.time()
#
#             if self._abort:
#                 break
#
#             freq = freq_values[freq_index]
#
#             # change MW frequency
#             self.instruments['microwave_generator']['instance'].update({'frequency': float(freq)})
#             time.sleep(self.settings['mw_generator_switching_time'])
#
#             if time_tracking:
#                 print('time for a single SRS frequency change: ' + str(time.time() - single_freq_start_t) + ' s')
#
#             single_sweep_data[freq_index] = self.measure_signal(num_samps)
#
#             if time_tracking:
#                 print('time for a single frequency data point: ' + str(time.time() - single_freq_start_t) + ' s')
#
#         # normalize  single sweep data to kcounts/sec
#         single_sweep_data = single_sweep_data * (.001 / self.settings['integration_time'])
#
#         end_run_sweep = time.time()
#
#         if time_tracking:
#             print('run sweep took: ' + str(end_run_sweep - start_run_sweep) + ' s')
#
#         return single_sweep_data, indeces
#
#     def measure_signal(self, num_samps, time_tracking=False):
#         """
#
#         measure the signal with the APD
#
#         Args:
#             num_samps:
#
#         Returns:
#
#         """
#         if time_tracking:
#             start_meas = time.time()
#
#         # setup the tasks
#         ctrtask = self.daq_in.setup_counter("ctr0", num_samps)
#
#         if time_tracking:
#             t2 = time.time() - start_meas
#             print('time to setup the task: ' + str(t2) + ' s')
#
#         self.daq_in.run(ctrtask)  # the counter clock turns on and starts the AI task
#
#         time.sleep(self.settings['integration_time'])
#
#         if time_tracking:
#             t4 = time.time() - start_meas
#             print('time elapsed up to sleep: ' + str(t4) + ' s')
#
#         # read the data
#         raw_data, _ = self.daq_in.read_counter(ctrtask)
#
#         signal = np.sum(np.diff(raw_data))  # take the total counts, neglecting the first element
#
#         self.daq_in.stop(ctrtask)  # stop the clock task last
#
#         if time_tracking:
#             t6 = time.time() - start_meas
#             print('time elapsed up to stopping the task: ' + str(t6) + ' s')
#             print('diff-ing all times: ')
#             print('setup: ', t2)
#             print('running: ', t4 - t2)
#             print('stopping: ', t6 - t4)
#             print('total time: ', time.time() - start_meas)
#
#         return signal
#
#     def _function(self):
#         """
#         This is the actual function that will be executed. It uses only information that is provided in the settings property
#         will be overwritten in the __init__
#         """
#
#         self.lines = []
#
#         start_time = time.time()
#
#         # setup the daq
#         self.setup_daq()
#
#         # setup the microwave generator
#         self.setup_microwave_gen()
#
#         # intialize some of the fields in self.data
#         self.data = {'frequency': [], 'data': [], 'fit_params': [], 'avrg_counts': []}
#
#         # get the frequencices of the sweep
#         freq_values, freq_range = self.get_freq_array()
#         self.data.update({'frequency': freq_values})
#         # initialize data arrays
#         esr_data = np.zeros((self.settings['esr_avg'], len(freq_values)))  # for the raw esr data
#
#         # to get the timetrace we keep track of the indecies
#         if self.settings['save_timetrace']:
#             index_data = np.zeros((self.settings['esr_avg'], len(freq_values))).astype(int)  # for the raw esr data
#
#         # run sweeps
#         for scan_num in range(0, self.settings['esr_avg']):
#
#             if self._abort:
#                 break
#
#             self.log('starting average ' + str(scan_num) + ', time elapsed: ' + str(
#                 np.round(time.time() - start_time, 1)) + 's')
#
#             # get the data for a single sweep. These are raw data.
#             single_sweep_data, indeces = self.run_sweep(freq_values)
#
#             # save the single sweep data
#             esr_data[scan_num] = single_sweep_data
#
#             if self.settings['save_timetrace']:
#                 index_data[scan_num] = indeces
#
#             # current non-normalized averaged data to plot and fit to if laser power tracking is off
#             esr_avg = np.mean(esr_data[0:(scan_num + 1)], axis=0)
#
#             # fit to the data
#             fit_params = fit_esr(freq_values, esr_avg, min_counts=self.settings['fit_constants']['minimum_counts'],
#                                  contrast_factor=self.settings['fit_constants']['contrast_factor'])
#
#             self.data.update({'data': esr_avg, 'fit_params': fit_params})
#
#             progress = self._calc_progress(scan_num)
#             self.updateProgress.emit(progress)
#
#         if self.settings['save_full_esr']:
#             self.data.update({'esr_data': esr_data})
#
#         if self.settings['save_timetrace']:
#             # using the indeces, we retrieve the right time ordering for the esr data and save it as the timetrace data
#             self.data.update({'index_data': index_data})
#             # self.data.update({'time_trace':[esr[idx] for esr, idx in zip(esr_data, index_data)]})
#
#         if self.settings['turn_off_after']:
#             self.instruments['microwave_generator']['instance'].update({'enable_output': False})
#
#     def _calc_progress(self, scan_num):
#         # COMMENT_ME
#
#         progress = float(scan_num) / self.settings['esr_avg'] * 100.
#         self.progress = progress
#         return int(progress)
#
#     def _plot(self, axes_list, data=None):
#         """
#         plotting function for esr
#         Args:
#             axes_list: list of axes objects on which to plot plots the esr on the first axes object
#             data: data (dictionary that contains keys frequency, data and fit_params) if not provided use self.data
#         Returns:
#
#         """
#
#         if data is None:
#             data = self.data
#
#         plot_esr(axes_list[0], data['frequency'], data['data'], data['fit_params'])
#
#     def get_axes_layout(self, figure_list):
#         """
#         returns the axes objects the script needs to plot its data
#         the default creates a single axes object on each figure
#         This can/should be overwritten in a child script if more axes objects are needed
#         Args:
#             figure_list: a list of figure objects
#         Returns:
#             axes_list: a list of axes objects
#
#         """
#         new_figure_list = [figure_list[1]]
#         return super(ESR_simple, self).get_axes_layout(new_figure_list)


# 20200918 ER - upper and lower ESRs

class ESR_simple_lowerupper(Script):

    _DEFAULT_SETTINGS = [
        Parameter('frequency_1', 2.8e9, float, 'first center frequency (Hz)'),
        Parameter('frequency_2', 3.1e9, float, 'second center frequency (Hz)'),
        Parameter('frequency_width', 100.0e6, float, 'frequency width of ESR scan')
    ]

    _INSTRUMENTS = {}

    _SCRIPTS = {'esr_simple': ESR_simple}


    def _function(self):

        freqs = [self.settings['frequency_1'], self.settings['frequency_2']]
        width = self.settings['frequency_width']

        for freq in freqs:
            self.data = copy(self.scripts['esr_simple'].data)

            self.scripts['esr_simple'].settings['freq_start'] = freq
            self.scripts['esr_simple'].settings['freq_stop'] = width
            self.scripts['esr_simple'].settings['range_type'] = 'center_range'
            self.scripts['esr_simple'].run()
            self.data = copy(self.scripts['esr_simple'].data)

    def _plot(self, axes_list, data = None):
        """
        plotting function for find_nv
        Args:
            axes_list: list of axes objects on which to plot plots the esr on the first axes object
            data: data (dictionary that contains keys image_data, extent, initial_point, maximum_point) if not provided use self.data
        """

        print('inside _plot!')
        if data is None:
            data = self.data
      #  print(self._current_subscript_stage['current_subscript'])

        if self._current_subscript_stage['current_subscript'] == self.scripts['esr_simple']:
            print('got to here!! ')
            self.scripts['esr_simple']._plot(axes_list)


    def _update_plot(self, axes_list):
        """
        update plotting function for find_nv
        Args:
            axes_list: list of axes objects on which to plot plots the esr on the first axes object
        """
        print('inside _update_plot!')
    #    print(self._current_subscript_stage['current_subscript'])
        if self._current_subscript_stage['current_subscript'] == self.scripts['esr_simple']:
            print('got to update plot!! ')
            self.scripts['esr_simple']._update_plot(axes_list)

# re-written by ER 20180831 to enable esr without frequency modulation
class ESR(Script):
    """
    This class runs ESR on an NV center, outputing microwaves using a MicrowaveGenerator and reading in NV counts using
    a DAQ. Each frequency is set explicitly on the SRS, instead of using FM.
    """

    _DEFAULT_SETTINGS = [
        Parameter('power_out', -45.0, float, 'output power (dBm)'),
        Parameter('esr_avg', 50, int, 'number of esr averages'),
        Parameter('freq_start', 2.82e9, float, 'start frequency of scan'),
        Parameter('freq_stop', 2.92e9, float, 'end frequency of scan'),
        Parameter('range_type', 'start_stop', ['start_stop', 'center_range'], 'start_stop: freq. range from freq_start to freq_stop. center_range: centered at freq_start and width freq_stop'),
        Parameter('freq_points', 100, int, 'number of frequencies in scan'),
        Parameter('integration_time', 0.05, float, 'The TOTAL integration time. The integration time per daq bins is integration_time / num_samps_per_pt'),
        Parameter('num_samps_per_pt', 100, int, 'Number of samples within one DAQ buffer, for each frequency. This should be large because the first measurement is thrown away (may start in the middle of a clock tick)'),
        Parameter('mw_generator_switching_time', .01, float, 'time wait after switching center frequencies on generator (s)'),
        Parameter('turn_off_after', False, bool, 'if true MW output is turned off after the measurement'),
        Parameter('norm_to_ref', True, bool, 'If true normalize each frequency sweep by the average counts.'),
        Parameter('save_full_esr', True, bool, 'If true save all the esr traces individually'),
        Parameter('daq_type', 'PCI', ['PCI', 'cDAQ'], 'Type of daq to use for scan'),
        Parameter('fit_constants',
                  [
                      Parameter('minimum_counts', .5, float, 'minumum counts for an ESR to not be considered noise'),
                      Parameter('contrast_factor', 1.5, float, 'minimum contrast for an ESR to not be considered noise')
                  ]),
        Parameter('track_laser_power',
                  [
                      Parameter('on/off', False, bool, 'If true, measure and normalize out laser power drifts during esr'),
                      Parameter('ai_channel', 'ai4', ['ai0', 'ai1', 'ai2', 'ai3', 'ai4'], 'channel to use for analog input, to which the photodiode is connected')
                  ]),
        Parameter('randomize', True, bool, 'check to randomize esr frequencies'),
    ]

    _INSTRUMENTS = {
        'microwave_generator': MicrowaveGenerator,
        'NI6259': NI6259,
        'NI9263': NI9263,
        'NI9402': NI9402,
        'PB': B26PulseBlaster
    }

    _SCRIPTS = {}

    def __init__(self, instruments, scripts = None, name=None, settings=None, log_function=None, data_path = None):
        Script.__init__(self, name, settings=settings, scripts=scripts, instruments=instruments, log_function=log_function, data_path = data_path)
        # defines which daqs contain the input and output based on user selection of daq interface
        if self.settings['daq_type'] == 'PCI':
            self.daq_in = self.instruments['NI6259']['instance']
        elif self.settings['daq_type'] == 'cDAQ':
            self.daq_in = self.instruments['NI9402']['instance']

    def setup_microwave_gen(self):
        '''

        set relevant parameters on the MW generator.

        '''
        self.instruments['microwave_generator']['instance'].update({'amplitude': self.settings['power_out']})
        self.instruments['microwave_generator']['instance'].update({'enable_modulation': False})
        self.instruments['microwave_generator']['instance'].update({'enable_output': True})

    def setup_daq(self):
        '''

        Initialize the relevant DAQ and set the sample rate.

        '''
        if self.settings['daq_type'] == 'PCI':
            self.daq_in = self.instruments['NI6259']['instance']
        elif self.settings['daq_type'] == 'cDAQ':
            self.daq_in = self.instruments['NI9402']['instance']

        sample_rate = float(1) / (self.settings['integration_time']/self.settings['num_samps_per_pt']) # DAQ minimum buffer size is 2, so we break the integration time in half
        self.daq_in.settings['digital_input']['ctr0']['sample_rate'] = sample_rate

    def setup_pb(self): # ER 20181017
        '''

        Setup the channels on the PB card.

        '''
        if self.instruments['microwave_generator']['instance'].amplitude < -10.0:
            self.instruments['PB']['instance'].update({'microwave_switch': {'status': True}})
        else:
            self.instruments['PB']['instance'].update({'microwave_switch': {'status': False}})

    def get_freq_array(self):
        '''

        Construct the frequency array based on the setting parameters.

        Returns:
            freq_values: array of the frequencies to be tested
            freq_range: the range of the frequency to be tested, i.e. maximum frequency - minumum frequency
        '''

        # contruct the frequency array
        if self.settings['range_type'] == 'start_stop':
            if self.settings['freq_start']>self.settings['freq_stop']:
                self.log('end freq. must be larger than start freq when range_type is start_stop. Abort script')
                self._abort = True

            if self.settings['freq_start'] < 950E3 or self.settings['freq_stop'] > 4.05E9: # freq range of the SRS
                self.log('start or stop frequency out of bounds')
                self._abort = True

            freq_values = np.linspace(self.settings['freq_start'], self.settings['freq_stop'], self.settings['freq_points'])
            freq_range = max(freq_values) - min(freq_values)

        elif self.settings['range_type'] == 'center_range':
            if self.settings['freq_start'] < 2 * self.settings['freq_stop']:
                self.log('end freq. (range) must be smaller than 2x start freq (center) when range_type is center_range. Abort script')
                self._abort = True
            freq_values = np.linspace(self.settings['freq_start']-self.settings['freq_stop']/2,
                                      self.settings['freq_start']+self.settings['freq_stop']/2, self.settings['freq_points'])
            freq_range = max(freq_values) - min(freq_values)

            if self.settings['freq_stop'] > 1e9:
                self.log('freq_stop (range) is quite large --- did you mean to set \'range_type\' to \'start_stop\'? ')
        else:
            self.log('unknown range parameter. Abort script')
            self._abort = True

        return freq_values, freq_range

    def run_sweep(self, freq_values):
        '''

        Actually runs the ESR sweep, for a single average.

        Returns:
            esr_data
            laser_data
            normalized_data

        '''

        num_samps = self.settings['num_samps_per_pt'] + 1 # acquire this many samples per point. The counter starts in the middle of a
                                                          # clock tick, so throw out the first sample and take num_samps_per_pt + 1 samples

        # initialize data arrays
        single_sweep_data = np.zeros(len(freq_values))
        single_sweep_laser_data = np.zeros(len(freq_values))

        indeces = list(range(len(freq_values)))
        if self.settings['randomize']:
            random.shuffle(indeces)

        print("executing run_sweep!")
        for freq_index in indeces:

            if self._abort:
                break

            freq = freq_values[freq_index]

            # change MW frequency
            self.instruments['microwave_generator']['instance'].update({'frequency': float(freq)})
            time.sleep(self.settings['mw_generator_switching_time'])

            # setup the tasks
            ctrtask = self.daq_in.setup_counter("ctr0", num_samps)
            if self.settings['track_laser_power']['on/off']:
                aitask = self.daq_in.setup_AI(self.settings['track_laser_power']['ai_channel'], num_samps,
                                              continuous=False, clk_source=ctrtask)

            if self.settings['track_laser_power']['on/off']:
                self.daq_in.run(aitask) # AI is actually tied to the clock, when this runs the clock actually starts

            self.daq_in.run(ctrtask) # the counter clock turns on and starts the AI task
            time.sleep(self.settings['integration_time'])
           # if self.settings['track_laser_power']['on/off']:
           #     self.daq_out.waitToFinish(aitask) # wait for the tasks to be done

            # read the data
            raw_data, _ = self.daq_in.read_counter(ctrtask)
            single_sweep_data[freq_index] = np.sum(np.diff(raw_data)) # take the total counts, neglecting the first element

            if self.settings['track_laser_power']['on/off']:
                raw_data_laser, _ = self.daq_in.read(aitask)
                single_sweep_laser_data[freq_index] = np.mean(raw_data_laser)

            # clean up APD tasks
            if self.settings['track_laser_power']['on/off']:
                self.daq_in.stop(aitask)  # only stop teh ai task when you've extracted the data you need!!
            self.daq_in.stop(ctrtask)  # stop the clock task last

        return single_sweep_data, single_sweep_laser_data

    def _function(self):
        """
        This is the actual function that will be executed. It uses only information that is provided in the settings property
        will be overwritten in the __init__
        """

        start_time = time.time()

        # if tracking laser power drifts, check for PCI daq
        if self.settings['track_laser_power']['on/off'] and not self.settings['daq_type'] == 'PCI':
            print("tracking laser power drifts only enabled for PCI daq")
            self._abort = True

        self.lines = []
        take_ref = self.settings['norm_to_ref']

        # setup the daq
        self.setup_daq()

        # setup the microwave generator
        self.setup_microwave_gen()

        # setup the pulseblaster card (i.e., turn mw_switch on)
        self.setup_pb()

        # intialize some of the fields in self.data
        self.data = {'frequency': [], 'data': [], 'fit_params': [], 'avrg_counts': []}

        # get the frequencices of the sweep
        freq_values, freq_range = self.get_freq_array()
        self.data.update({'frequency': freq_values})
        # initialize data arrays
        esr_data = np.zeros((self.settings['esr_avg'], len(freq_values))) # for the raw esr data
        laser_data = np.zeros((self.settings['esr_avg'], len(freq_values))) # for the raw photodiode data
        avrg_counts = np.zeros(self.settings['esr_avg']) # average counts for EACH average to normalize the plot if take_ref is true

        # run sweeps
        for scan_num in range(0, self.settings['esr_avg']):

<<<<<<< HEAD
=======
            esr_data_pos = 0

            if self._abort:
                break
>>>>>>> 9f3b29ca

            # get the data for a single sweep. These are raw data.
            self.log('starting average number: ' + str(scan_num) + ' time elapsed: ' + str(time.time()-start_time))
            single_sweep_data, single_sweep_laser_data = self.run_sweep(freq_values)

<<<<<<< HEAD
            if self._abort:
                break

            # save the single sweep data
            esr_data[scan_num] = single_sweep_data
=======
            # save the single sweep data and normalize to kcounts/sec
            esr_data[scan_num, esr_data_pos:(esr_data_pos + len(single_sweep_data))] = single_sweep_data * (.001 / self.settings['integration_time'])
            laser_data[scan_num, esr_data_pos:(esr_data_pos + len(single_sweep_laser_data))] = single_sweep_laser_data
            esr_data_pos += len(single_sweep_data)
>>>>>>> 9f3b29ca

            # average counts of the expt
            avrg_counts[scan_num] = np.mean(esr_data[scan_num])

            if take_ref is True:
                esr_data[scan_num] /=avrg_counts[scan_num]

            # normalize the data if track_laser
            if self.settings['track_laser_power']['on/off']:
                laser_norm_data = np.divide(esr_data, laser_data)

                # average of the normalized data for the number of averages completed so far, to plot and fit to if laser power tracking is on
                data_laser_norm = (np.mean(laser_norm_data[0:(scan_num+1)], axis=0)) #*tmp_laser

            # current non-normalized averaged data to plot and fit to if laser power tracking is off
            esr_avg = np.mean(esr_data[0:(scan_num + 1)] , axis=0)

            if not self.settings['track_laser_power']['on/off']:
                # fit to the data
                fit_params = fit_esr(freq_values, esr_avg, min_counts = self.settings['fit_constants']['minimum_counts'],
                                    contrast_factor=self.settings['fit_constants']['contrast_factor'])
            elif self.settings['track_laser_power']['on/off']:
                # fit to the data
                fit_params = fit_esr(freq_values, data_laser_norm, min_counts = self.settings['fit_constants']['minimum_counts'],
                                    contrast_factor=self.settings['fit_constants']['contrast_factor'])

                # save the data
                self.data.update({'laser_data': laser_data})
                self.data.update({'data_laser_norm': data_laser_norm})

            self.data.update({'data': esr_avg, 'fit_params': fit_params})
       #     self.data.update({'data': avrg_counts})  # ER 20181022

            if self.settings['save_full_esr']:
                self.data.update({'esr_data':esr_data})

            progress = self._calc_progress(scan_num)
            self.updateProgress.emit(progress)

        # turn off the PB card channel: this is so that it's not left on, you run a high amplitude experiment next (e.g. Rabi), and burn the cables or CPW
        # ER 20181017
        self.instruments['PB']['instance'].update({'microwave_switch': {'status': False}})

        if self.settings['turn_off_after']:
            self.instruments['microwave_generator']['instance'].update({'enable_output': False})

    def _calc_progress(self, scan_num):
        #COMMENT_ME

        progress = float(scan_num) / self.settings['esr_avg'] * 100.
        self.progress = progress
        return int(progress)

    def _plot(self, axes_list, data = None):
        """
        plotting function for esr
        Args:
            axes_list: list of axes objects on which to plot plots the esr on the first axes object
            data: data (dictionary that contains keys frequency, data and fit_params) if not provided use self.data
        Returns:

        """

        if data is None:
            data = self.data
        if not self.settings['track_laser_power']['on/off']:
            plot_esr(axes_list[0], data['frequency'], data['data'], data['fit_params'])
        elif self.settings['track_laser_power']['on/off'] and self.settings['daq_type'] == 'PCI':
            plot_esr(axes_list[0], data['frequency'], data['data_laser_norm'], data['fit_params'])

    def get_axes_layout(self, figure_list):
        """
        returns the axes objects the script needs to plot its data
        the default creates a single axes object on each figure
        This can/should be overwritten in a child script if more axes objects are needed
        Args:
            figure_list: a list of figure objects
        Returns:
            axes_list: a list of axes objects

        """
        new_figure_list = [figure_list[1]]
        return super(ESR, self).get_axes_layout(new_figure_list)

class ESR_simple(Script):
    """
    This class runs ESR on an NV center, outputing microwaves using a MicrowaveGenerator and reading in NV counts using
    a DAQ. Each frequency is set explicitly on the SRS, instead of using FM.

    This is the simple, i.e. minimal version of it
    """

    _DEFAULT_SETTINGS = [
        Parameter('power_out', -45.0, float, 'output power (dBm)'),
        Parameter('esr_avg', 50, int, 'number of esr averages'),
        Parameter('freq_start', 2.82e9, float, 'start frequency of scan'),
        Parameter('freq_stop', 2.92e9, float, 'end frequency of scan'),
        Parameter('range_type', 'start_stop', ['start_stop', 'center_range'], 'start_stop: freq. range from freq_start to freq_stop. center_range: centered at freq_start and width freq_stop'),
        Parameter('freq_points', 100, int, 'number of frequencies in scan'),
        Parameter('integration_time', 0.05, float, 'The TOTAL integration time. The integration time per daq bins is integration_time / num_samps_per_pt'),
        Parameter('num_samps_per_pt', 100, int, 'Number of samples within one DAQ buffer, for each frequency. This should be large because the first measurement is thrown away (may start in the middle of a clock tick)'),
        Parameter('mw_generator_switching_time', .01, float, 'time wait after switching center frequencies on generator (s)'),
        Parameter('turn_off_after', False, bool, 'if true MW output is turned off after the measurement'),
        Parameter('save_full_esr', True, bool, 'If true save all the esr traces individually'),
        Parameter('daq_type', 'PCI', ['PCI', 'cDAQ'], 'Type of daq to use for scan'),
        Parameter('fit_constants',
                  [
                      Parameter('minimum_counts', .5, float, 'minumum counts for an ESR to not be considered noise'),
                      Parameter('contrast_factor', 1.5, float, 'minimum contrast for an ESR to not be considered noise')
                  ]),
        Parameter('randomize', True, bool, 'check to randomize esr frequencies'),
        Parameter('save_timetrace', True, bool, 'check to save the measured fluorescence over time. This is identical to the full esr when the freq. are not randomized')
    ]

    _INSTRUMENTS = {
        'microwave_generator': MicrowaveGenerator,
        'NI6259': NI6259,  # PCI
        'NI9402': NI9402,  # cDAQ
    }

    _SCRIPTS = {}

    def __init__(self, instruments, scripts = None, name=None, settings=None, log_function=None, data_path = None):
        Script.__init__(self, name, settings=settings, scripts=scripts, instruments=instruments, log_function=log_function, data_path = data_path)
        # defines which daqs contain the input and output based on user selection of daq interface
        if self.settings['daq_type'] == 'PCI':
            self.daq_in = self.instruments['NI6259']['instance']
        elif self.settings['daq_type'] == 'cDAQ':
            self.daq_in = self.instruments['NI9402']['instance']

    def setup_microwave_gen(self):
        '''

        set relevant parameters on the MW generator.

        '''
        self.instruments['microwave_generator']['instance'].update({'amplitude': self.settings['power_out']})
        self.instruments['microwave_generator']['instance'].update({'enable_modulation': False})
        self.instruments['microwave_generator']['instance'].update({'enable_output': True})

    def setup_daq(self):
        '''

        Initialize the relevant DAQ and set the sample rate.

        '''
        if self.settings['daq_type'] == 'PCI':
            self.daq_in = self.instruments['NI6259']['instance']
        elif self.settings['daq_type'] == 'cDAQ':
            self.daq_in = self.instruments['NI9402']['instance']

        sample_rate = float(1) / (self.settings['integration_time']/self.settings['num_samps_per_pt']) # DAQ minimum buffer size is 2
        self.daq_in.settings['digital_input']['ctr0']['sample_rate'] = sample_rate

    def get_freq_array(self):
        '''

        Construct the frequency array based on the setting parameters.

        Returns:
            freq_values: array of the frequencies to be tested
            freq_range: the range of the frequency to be tested, i.e. maximum frequency - minumum frequency
        '''

        # contruct the frequency array
        if self.settings['range_type'] == 'start_stop':
            if self.settings['freq_start']>self.settings['freq_stop']:
                self.log('end freq. must be larger than start freq when range_type is start_stop. Abort script')
                self._abort = True

            if self.settings['freq_start'] < 950E3 or self.settings['freq_stop'] > 4.05E9: # freq range of the SRS
                self.log('start or stop frequency out of bounds')
                self._abort = True

            freq_values = np.linspace(self.settings['freq_start'], self.settings['freq_stop'], self.settings['freq_points'])
            freq_range = max(freq_values) - min(freq_values)

        elif self.settings['range_type'] == 'center_range':
            if self.settings['freq_start'] < 2 * self.settings['freq_stop']:
                self.log('end freq. (range) must be smaller than 2x start freq (center) when range_type is center_range. Abort script')
                self._abort = True
            freq_values = np.linspace(self.settings['freq_start']-self.settings['freq_stop']/2,
                                      self.settings['freq_start']+self.settings['freq_stop']/2, self.settings['freq_points'])
            freq_range = max(freq_values) - min(freq_values)

            if self.settings['freq_stop'] > 1e9:
                self.log('freq_stop (range) is quite large --- did you mean to set \'range_type\' to \'start_stop\'? ')
        else:
            self.log('unknown range parameter. Abort script')
            self._abort = True

        return freq_values, freq_range

    def run_sweep(self, freq_values):
        '''

        Actually runs the ESR sweep, for a single average.

        Returns:
            esr_data
            laser_data
            normalized_data

        '''

        start_run_sweep = time.time()

        num_samps = self.settings['num_samps_per_pt'] + 1 # acquire this many samples per point. The counter starts in the middle of a
                                                          # clock tick, so throw out the first sample and take num_samps_per_pt + 1 samples

        # initialize data arrays
        single_sweep_data = np.zeros(len(freq_values))

        indeces = list(range(len(freq_values)))
        if self.settings['randomize']:
            random.shuffle(indeces)

        for freq_index in indeces:

            single_freq_start_t = time.time()

            if self._abort:
                break

            freq = freq_values[freq_index]

            # change MW frequency
            self.instruments['microwave_generator']['instance'].update({'frequency': float(freq)})
            time.sleep(self.settings['mw_generator_switching_time'])


            single_sweep_data[freq_index] = self.measure_signal(num_samps)


        # normalize  single sweep data to kcounts/sec
        single_sweep_data = single_sweep_data * (.001 / self.settings['integration_time'])

        end_run_sweep = time.time()


        return single_sweep_data, indeces

    def measure_signal(self, num_samps):
        """

        measure the signal with the APD

        Args:
            num_samps:

        Returns:

        """

        start_meas = time.time()

        # setup the tasks
        ctrtask = self.daq_in.setup_counter("ctr0", num_samps)

        t2 = time.time()-start_meas

        self.daq_in.run(ctrtask)  # the counter clock turns on and starts the AI task


        time.sleep(self.settings['integration_time'])

        t4 = time.time()-start_meas

        # read the data
        raw_data, _ = self.daq_in.read_counter(ctrtask)

        signal = np.sum(np.diff(raw_data))  # take the total counts, neglecting the first element

        self.daq_in.stop(ctrtask)  # stop the clock task last

        t6 = time.time() - start_meas

        return signal


    def _function(self):
        """
        This is the actual function that will be executed. It uses only information that is provided in the settings property
        will be overwritten in the __init__
        """

        self.lines = []

        start_time = time.time()

        # setup the daq
        self.setup_daq()

        # setup the microwave generator
        self.setup_microwave_gen()

        # intialize some of the fields in self.data
        self.data = {'frequency': [], 'data': [], 'fit_params': [], 'avrg_counts': []}

        # get the frequencices of the sweep
        freq_values, freq_range = self.get_freq_array()
        self.data.update({'frequency': freq_values})
        # initialize data arrays
        esr_data = np.zeros((self.settings['esr_avg'], len(freq_values))) # for the raw esr data

        # to get the timetrace we keep track of the indecies
        if self.settings['save_timetrace']:
            index_data = np.zeros((self.settings['esr_avg'], len(freq_values))).astype(int)  # for the raw esr data


        # run sweeps
        for scan_num in range(0, self.settings['esr_avg']):

            if self._abort:
                break

            self.log('starting average ' + str(scan_num) + ', time elapsed: ' + str(np.round(time.time()-start_time, 1)) + 's')

            # get the data for a single sweep. These are raw data.
            single_sweep_data, indeces = self.run_sweep(freq_values)

            # save the single sweep data
            esr_data[scan_num] = single_sweep_data

            if self.settings['save_timetrace']:
                index_data[scan_num] = indeces

            # current non-normalized averaged data to plot and fit to if laser power tracking is off
            esr_avg = np.mean(esr_data[0:(scan_num + 1)], axis=0)

            # fit to the data
            fit_params = fit_esr(freq_values, esr_avg, min_counts = self.settings['fit_constants']['minimum_counts'],
                                contrast_factor=self.settings['fit_constants']['contrast_factor'])

            self.data.update({'data': esr_avg, 'fit_params': fit_params})

            progress = self._calc_progress(scan_num)
            self.updateProgress.emit(progress)

        if self.settings['save_full_esr']:
            self.data.update({'esr_data': esr_data})

        if self.settings['save_timetrace']:
            # using the indeces, we retrieve the right time ordering for the esr data and save it as the timetrace data
            self.data.update({'index_data':index_data})
            # self.data.update({'time_trace':[esr[idx] for esr, idx in zip(esr_data, index_data)]})


        if self.settings['turn_off_after']:
            self.instruments['microwave_generator']['instance'].update({'enable_output': False})

    def _calc_progress(self, scan_num):
        #COMMENT_ME

        progress = float(scan_num) / self.settings['esr_avg'] * 100.
        self.progress = progress
        return int(progress)

    def _plot(self, axes_list, data = None):
        """
        plotting function for esr
        Args:
            axes_list: list of axes objects on which to plot plots the esr on the first axes object
            data: data (dictionary that contains keys frequency, data and fit_params) if not provided use self.data
        Returns:

        """

        if data is None:
            data = self.data

        plot_esr(axes_list[0], data['frequency'], data['data'], data['fit_params'])

    def get_axes_layout(self, figure_list):
        """
        returns the axes objects the script needs to plot its data
        the default creates a single axes object on each figure
        This can/should be overwritten in a child script if more axes objects are needed
        Args:
            figure_list: a list of figure objects
        Returns:
            axes_list: a list of axes objects

        """
        new_figure_list = [figure_list[1]]
        return super(ESR_simple, self).get_axes_layout(new_figure_list)

# new version of ESR (JG)
# a
class ESR_2(ESR):
    """
    This class runs ESR on an NV center, outputing microwaves using a MicrowaveGenerator and
    reading in NV counts using a DAQ.
    Each frequency is set explicitly on the SRS, instead of using FM.

    JG (work in progrss)
    This version builds on ESR and allows to track the fluorescence in time

    """

    def run_sweep(self, freq_values):
        '''

        Actually runs the ESR sweep, for a single average.

        Returns:
            esr_data
            laser_data
            normalized_data

        '''

        num_samps = self.settings['num_samps_per_pt'] + 1 # acquire this many samples per point. The counter starts in the middle of a
                                                          # clock tick, so throw out the first sample and take num_samps_per_pt + 1 samples

        # initialize data arrays
        single_sweep_data = np.zeros(len(freq_values))
        single_sweep_laser_data = np.zeros(len(freq_values))

        indeces = list(range(len(freq_values)))
        if self.settings['randomize']:
            random.shuffle(indeces)

        for freq_index in indeces:

            if self._abort:
                break

            freq = freq_values[freq_index]

            # change MW frequency
            self.instruments['microwave_generator']['instance'].update({'frequency': float(freq)})
            time.sleep(self.settings['mw_generator_switching_time'])

            # setup the tasks
            ctrtask = self.daq_in.setup_counter("ctr0", num_samps)
            if self.settings['track_laser_power']['on/off']:
                aitask = self.daq_in.setup_AI(self.settings['track_laser_power']['ai_channel'], num_samps,
                                              continuous=False, clk_source=ctrtask)

            if self.settings['track_laser_power']['on/off']:
                self.daq_in.run(aitask) # AI is actually tied to the clock, when this runs the clock actually starts

            self.daq_in.run(ctrtask) # the counter clock turns on and starts the AI task
            time.sleep(self.settings['integration_time'])

            # read the data
            raw_data, _ = self.daq_in.read_counter(ctrtask)
            single_sweep_data[freq_index] = np.sum(np.diff(raw_data)) # take the total counts, neglecting the first element

            if self.settings['track_laser_power']['on/off']:
                raw_data_laser, _ = self.daq_in.read(aitask)
                single_sweep_laser_data[freq_index] = np.mean(raw_data_laser)

            # clean up APD tasks
            if self.settings['track_laser_power']['on/off']:
                self.daq_in.stop(aitask)  # only stop teh ai task when you've extracted the data you need!!
            self.daq_in.stop(ctrtask)  # stop the clock task last

        return single_sweep_data, single_sweep_laser_data

# re-written by ER 20180904 to check the ESR code.
class ESR_Spec_Ana(Script):
    """
    This class runs ESR, while taking a trace on the spectrum analyzer and finding the peak to check the ESR code.

    """

    _DEFAULT_SETTINGS = [
        Parameter('power_out', -45.0, float, 'output power (dBm)'),
        Parameter('esr_avg', 50, int, 'number of esr averages'),
        Parameter('freq_start', 2.82e9, float, 'start frequency of scan'),
        Parameter('freq_stop', 2.92e9, float, 'end frequency of scan'),
        Parameter('range_type', 'start_stop', ['start_stop', 'center_range'], 'start_stop: freq. range from freq_start to freq_stop. center_range: centered at freq_start and width freq_stop'),
        Parameter('freq_points', 100, int, 'number of frequencies in scan'),
        Parameter('integration_time', 0.05, float, 'measurement time of fluorescent counts (must be a multiple of settle time)'),
        Parameter('mw_generator_switching_time', .01, float, 'time wait after switching center frequencies on generator (s)'),
        Parameter('turn_off_after', False, bool, 'if true MW output is turned off after the measurement'),
        Parameter('norm_to_ref', True, bool, 'If true normalize each frequency sweep by the average counts.'),
        Parameter('save_full_esr', True, bool, 'If true save all the esr traces individually'),
        Parameter('daq_type', 'PCI', ['PCI', 'cDAQ'], 'Type of daq to use for scan'),
        Parameter('fit_constants',
                  [
                      Parameter('minimum_counts', .5, float, 'minumum counts for an ESR to not be considered noise'),
                      Parameter('contrast_factor', 1.5, float, 'minimum contrast for an ESR to not be considered noise')
                  ]),
        Parameter('track_laser_power',
                  [
                      Parameter('on/off', False, bool, 'If true, measure and normalize out laser power drifts during esr'),
                      Parameter('ai_channel', 'ai4', ['ai0', 'ai1', 'ai2', 'ai3', 'ai4'], 'channel to use for analog input, to which the photodiode is connected')
                  ]),
    ]

    _INSTRUMENTS = {
        'microwave_generator': MicrowaveGenerator,
        'NI6259': NI6259,
        'NI9402': NI9402,
    }

    _SCRIPTS = {'spec_anal_get_trace': SpecAnalyzerGetSpectrum}

    def __init__(self, instruments, scripts = None, name=None, settings=None, log_function=None, data_path = None):
        Script.__init__(self, name, settings=settings, scripts=scripts, instruments=instruments, log_function=log_function, data_path = data_path)
        # defines which daqs contain the input and output based on user selection of daq interface
        if self.settings['daq_type'] == 'PCI':
            self.daq_in = self.instruments['NI6259']['instance']
        elif self.settings['daq_type'] == 'cDAQ':
            self.daq_in = self.instruments['NI9402']['instance']

    def setup_microwave_gen(self):
        '''

        set relevant parameters on the MW generator.

        '''
        self.instruments['microwave_generator']['instance'].update({'amplitude': self.settings['power_out']})
        self.instruments['microwave_generator']['instance'].update({'enable_modulation': False})
        self.instruments['microwave_generator']['instance'].update({'enable_output': True})

    def setup_daq(self):
        '''

        Initialize the relevant DAQ and set the sample rate.

        '''
        if self.settings['daq_type'] == 'PCI':
            self.daq_in = self.instruments['NI6259']['instance']
        elif self.settings['daq_type'] == 'cDAQ':
            self.daq_in = self.instruments['NI9402']['instance']

        sample_rate = float(2) / self.settings['integration_time'] # DAQ minimum buffer size is 2, so we break the integration time in half
        self.daq_in.settings['digital_input']['ctr0']['sample_rate'] = sample_rate

    def get_freq_array(self):
        '''

        Construct the frequency array based on the setting parameters.

        Returns:
            freq_values: array of the frequencies to be tested
            freq_range: the range of the frequency to be tested, i.e. maximum frequency - minumum frequency
        '''

        # contruct the frequency array
        if self.settings['range_type'] == 'start_stop':
            if self.settings['freq_start']>self.settings['freq_stop']:
                self.log('end freq. must be larger than start freq when range_type is start_stop. Abort script')
                self._abort = True

            if self.settings['freq_start'] < 950E3 or self.settings['freq_stop'] > 4.05E9:
                self.log('start or stop frequency out of bounds')
                self._abort = True

            freq_values = np.linspace(self.settings['freq_start'], self.settings['freq_stop'], self.settings['freq_points'])
            freq_range = max(freq_values) - min(freq_values)

        elif self.settings['range_type'] == 'center_range':
            if self.settings['freq_start'] < 2 * self.settings['freq_stop']:
                self.log('end freq. (range) must be smaller than 2x start freq (center) when range_type is center_range. Abort script')
                self._abort = True
            freq_values = np.linspace(self.settings['freq_start']-self.settings['freq_stop']/2,
                                      self.settings['freq_start']+self.settings['freq_stop']/2, self.settings['freq_points'])
            freq_range = max(freq_values) - min(freq_values)

            if self.settings['freq_stop'] > 1e9:
                self.log('freq_stop (range) is quite large --- did you mean to set \'range_type\' to \'start_stop\'? ')
        else:
            self.log('unknown range parameter. Abort script')
            self._abort = True

        return freq_values, freq_range

    def run_sweep(self, freq_values):
        '''

        Actually runs the ESR sweep, for a single average.

        Returns:
            esr_data
            laser_data
            normalized_data

        '''

        num_samps = 2 # acquire 1 sample per point

        # initialize data arrays
        single_sweep_data = np.zeros(len(freq_values))
        single_sweep_laser_data = np.zeros(len(freq_values))
        single_sweep_sa_data = np.zeros(len(freq_values))

        freq_index = 0

        for freq in freq_values:

            if self._abort:
                break

            # change MW frequency
            self.instruments['microwave_generator']['instance'].update({'frequency': float(freq)})
            time.sleep(self.settings['mw_generator_switching_time'])

            # setup the tasks
            ctrtask = self.daq_in.setup_counter("ctr0", num_samps)
            if self.settings['track_laser_power']['on/off']:
                aitask = self.daq_in.setup_AI(self.settings['track_laser_power']['ai_channel'], num_samps,
                                              continuous=False, clk_source=ctrtask)

            if self.settings['track_laser_power']['on/off']:
                self.daq_in.run(aitask) # AI is actually tied to the clock, when this runs the clock actually starts

            self.daq_in.run(ctrtask) # the counter clock turns on and starts the AI task

            #todo: talk to aaron about waitToFinish timeout duration
            #if self.settings['track_laser_power']['on/off']:
                #self.daq_in.waitToFinish(aitask) # wait for the tasks to be done
            # read the data
            raw_data, _ = self.daq_in.read_counter(ctrtask)
            single_sweep_data[freq_index] = raw_data[1]/2 # take last element since counter is cumulative, then divide by 2 to get mean

            if self.settings['track_laser_power']['on/off']:
                raw_data_laser, _ = self.daq_in.read(aitask)
                single_sweep_laser_data[freq_index] = np.mean(raw_data_laser)

            # clean up APD tasks
            if self.settings['track_laser_power']['on/off']:
                self.daq_in.stop(aitask)  # only stop teh ai task when you've extracted the data you need!!
            self.daq_in.stop(ctrtask)  # stop the clock task last

            self.scripts['spec_anal_get_trace'].run()
            single_sweep_sa_data[freq_index] = self.scripts['spec_anal_get_trace'].data['peak_freq']

            freq_index += 1

        return single_sweep_data, single_sweep_laser_data, single_sweep_sa_data

    def _function(self):
        """
        This is the actual function that will be executed. It uses only information that is provided in the settings property
        will be overwritten in the __init__
        """

        # if tracking laser power drifts, check for PCI daq
        if self.settings['track_laser_power']['on/off'] and not self.settings['daq_type'] == 'PCI':
            print("tracking laser power drifts only enabled for PCI daq")
            self._abort = True

        self.lines = []
        take_ref = self.settings['norm_to_ref']

        # setup the daq
        self.setup_daq()

        # setup the microwave generator
        self.setup_microwave_gen()

        # intialize some of the fields in self.data
        self.data = {'frequency': [], 'data': [], 'fit_params': [], 'avrg_counts' : [], 'peaks': [], 'temp_peaks': []}

        # get the frequencices of the sweep
        freq_values, freq_range = self.get_freq_array()
        self.data.update({'frequency': freq_values})
        # initialize data arrays
        esr_data = np.zeros((self.settings['esr_avg'], len(freq_values))) # for the raw esr data
        laser_data = np.zeros((self.settings['esr_avg'], len(freq_values))) # for the raw photodiode data
        spec_anal_peaks = np.zeros((self.settings['esr_avg'], len(freq_values)))
        avrg_counts = np.zeros(self.settings['esr_avg']) # average counts for EACH average to normalize the plot if take_ref is true

        # run sweeps
        for scan_num in range(0, self.settings['esr_avg']):

            esr_data_pos = 0

            if self._abort:
                break

            # get the data for a single sweep
            single_sweep_data, single_sweep_laser_data, single_sweep_sa_data = self.run_sweep(freq_values)

            # save the single sweep data and normalize to kcounts/sec
            esr_data[scan_num, esr_data_pos:(esr_data_pos + len(single_sweep_data))] = single_sweep_data * (.001 / self.settings['integration_time'])
            laser_data[scan_num, esr_data_pos:(esr_data_pos + len(single_sweep_laser_data))] = single_sweep_laser_data
            spec_anal_peaks[scan_num, esr_data_pos:(esr_data_pos + len(single_sweep_laser_data))] = single_sweep_sa_data
            esr_data_pos += len(single_sweep_data)

            # average counts of the expt
            avrg_counts[scan_num] = np.mean(esr_data[scan_num])

            if take_ref is True:
                esr_data[scan_num] /=avrg_counts[scan_num]

            # normalize the data if track_laser
            if self.settings['track_laser_power']['on/off']:
                laser_norm_data = np.divide(esr_data, laser_data)

                # average of the normalized data for the number of averages completed so far, to plot and fit to if laser power tracking is on
                tmp_laser = np.mean(np.mean(laser_data[scan_num])) # instantaneous average of the laser power
                data_laser_norm = (np.mean(laser_norm_data[0:(scan_num+1)], axis=0))*tmp_laser

            # current non-normalized averaged data to plot and fit to if laser power tracking is off
            esr_avg = np.mean(esr_data[0:(scan_num + 1)] , axis=0)

            if not self.settings['track_laser_power']['on/off']:
                # fit to the data
                fit_params = fit_esr(freq_values, esr_avg, min_counts = self.settings['fit_constants']['minimum_counts'],
                                    contrast_factor=self.settings['fit_constants']['contrast_factor'])
            elif self.settings['track_laser_power']['on/off']:
                # fit to the data
                fit_params = fit_esr(freq_values, data_laser_norm, min_counts = self.settings['fit_constants']['minimum_counts'],
                                    contrast_factor=self.settings['fit_constants']['contrast_factor'])

                # save the data
                self.data.update({'laser_data': laser_data})
                self.data.update({'data_laser_norm': data_laser_norm})

            self.data.update({'data': esr_avg, 'fit_params': fit_params})
            self.data.update({'peaks': spec_anal_peaks})
            self.data.update({'temp_peaks': single_sweep_sa_data})
            self.data.update({'avrg_counts': avrg_counts})

            if self.settings['save_full_esr']:
                self.data.update({'esr_data': esr_data})

            progress = self._calc_progress(scan_num)
            self.updateProgress.emit(progress)

        if self.settings['turn_off_after']:
            self.instruments['microwave_generator']['instance'].update({'enable_output': False})

    def _calc_progress(self, scan_num):
        #COMMENT_ME

        progress = float(scan_num) / self.settings['esr_avg'] * 100.
        self.progress = progress

        return int(progress)

    def _plot(self, axes_list, data = None):
        """
        plotting function for esr
        Args:
            axes_list: list of axes objects on which to plot plots the esr on the first axes object
            data: data (dictionary that contains keys frequency, data and fit_params) if not provided use self.data
        Returns:

        """

        if data is None:
            data = self.data
 #       if not self.settings['track_laser_power']['on/off']:
 #           plot_esr(axes_list[0], data['frequency'], data['data'], data['fit_params'])
 #       elif self.settings['track_laser_power']['on/off'] and self.settings['daq_type'] == 'PCI':
 #           plot_esr(axes_list[0], data['frequency'], data['norm_data'], data['fit_params'])
        plot_diff_freq_vs_freq(axes_list[0], data['frequency'] - data['temp_peaks'], data['frequency'])

    def get_axes_layout(self, figure_list):
        """
        returns the axes objects the script needs to plot its data
        the default creates a single axes object on each figure
        This can/should be overwritten in a child script if more axes objects are needed
        Args:
            figure_list: a list of figure objects
        Returns:
            axes_list: a list of axes objects

        """
        new_figure_list = [figure_list[1]]
        return super(ESR_Spec_Ana, self).get_axes_layout(new_figure_list)

if __name__ == '__main__':
    script = {}
    instr = {}
    script, failed, instr = Script.load_and_append({'ESR': 'ESR'}, script, instr)

    print(script)
    print(failed)
    print(instr)<|MERGE_RESOLUTION|>--- conflicted
+++ resolved
@@ -1301,30 +1301,21 @@
         # run sweeps
         for scan_num in range(0, self.settings['esr_avg']):
 
-<<<<<<< HEAD
-=======
+
             esr_data_pos = 0
 
             if self._abort:
                 break
->>>>>>> 9f3b29ca
 
             # get the data for a single sweep. These are raw data.
             self.log('starting average number: ' + str(scan_num) + ' time elapsed: ' + str(time.time()-start_time))
             single_sweep_data, single_sweep_laser_data = self.run_sweep(freq_values)
 
-<<<<<<< HEAD
-            if self._abort:
-                break
-
-            # save the single sweep data
-            esr_data[scan_num] = single_sweep_data
-=======
+
             # save the single sweep data and normalize to kcounts/sec
             esr_data[scan_num, esr_data_pos:(esr_data_pos + len(single_sweep_data))] = single_sweep_data * (.001 / self.settings['integration_time'])
             laser_data[scan_num, esr_data_pos:(esr_data_pos + len(single_sweep_laser_data))] = single_sweep_laser_data
             esr_data_pos += len(single_sweep_data)
->>>>>>> 9f3b29ca
 
             # average counts of the expt
             avrg_counts[scan_num] = np.mean(esr_data[scan_num])
@@ -1638,13 +1629,13 @@
         # run sweeps
         for scan_num in range(0, self.settings['esr_avg']):
 
+            self.log('starting average ' + str(scan_num) + ', time elapsed: ' + str(np.round(time.time()-start_time, 1)) + 's')
+
+            # get the data for a single sweep. These are raw data.
+            single_sweep_data, indeces = self.run_sweep(freq_values)
+
             if self._abort:
                 break
-
-            self.log('starting average ' + str(scan_num) + ', time elapsed: ' + str(np.round(time.time()-start_time, 1)) + 's')
-
-            # get the data for a single sweep. These are raw data.
-            single_sweep_data, indeces = self.run_sweep(freq_values)
 
             # save the single sweep data
             esr_data[scan_num] = single_sweep_data
