--- conflicted
+++ resolved
@@ -1267,15 +1267,14 @@
         self.data.update({'frequency': freq_values})
         # initialize data arrays
         esr_data = np.zeros((self.settings['esr_avg'], len(freq_values))) # for the raw esr data
-<<<<<<< HEAD
-
-        # to get the timetrace we keep track of the indecies
+
+        # to get the timetrace we keep track of the indecies WRONG? 20221115
         if self.settings['save_timetrace']:
             index_data = np.zeros((self.settings['esr_avg'], len(freq_values))).astype(int)  # for the raw esr data
-=======
+
+        #WRONG?20221115
         laser_data = np.zeros((self.settings['esr_avg'], len(freq_values))) # for the raw photodiode data
         avrg_counts = np.zeros(self.settings['esr_avg']) # average counts for EACH average to normalize the plot if take_ref is true
->>>>>>> 359ef78b
 
         # run sweeps
         for scan_num in range(0, self.settings['esr_avg']):
