# """
#     This file is part of b26_toolkit, a pylabcontrol add-on for experiments in Harvard LISE B26.
#     Copyright (C) <2016>  Arthur Safira, Jan Gieseler, Aaron Kabcenell
#
#     b26_toolkit is free software: you can redistribute it and/or modify
#     it under the terms of the GNU General Public License as published by
#     the Free Software Foundation, either version 3 of the License, or
#     (at your option) any later version.
#
#     b26_toolkit is distributed in the hope that it will be useful,
#     but WITHOUT ANY WARRANTY; without even the implied warranty of
#     MERCHANTABILITY or FITNESS FOR A PARTICULAR PURPOSE.  See the
#     GNU General Public License for more details.
#
#     You should have received a copy of the GNU General Public License
#     along with b26_toolkit.  If not, see <http://www.gnu.org/licenses/>.
# """
from copy import deepcopy, copy

from pylabcontrol.core import Script, Parameter

# import standard libraries
import numpy as np
from b26_toolkit.scripts import FindNV
from b26_toolkit.instruments import MicrowaveGenerator, NI6259, NI9263, NI9402, B26PulseBlaster, RFGenerator, ANC300
from b26_toolkit.scripts.spec_analyzer_get_spectrum import SpecAnalyzerGetSpectrum
from b26_toolkit.plotting.plots_1d import plot_esr
from scipy import optimize

#from b26_toolkit.plotting.plots_1d import plot_diff_freq_vs_freq
from b26_toolkit.data_processing.esr_signal_processing import fit_esr

import time
import random
from b26_toolkit.data_processing.fit_functions import fit_lorentzian, get_lorentzian_fit_starting_values, fit_double_lorentzian, lorentzian, double_lorentzian
from b26_toolkit.data_processing.esr_signal_processing import find_nv_peaks as find_nv_peaks


class ESR_DAQ_FM(Script):
    """
    This class runs ESR on an NV center, outputing microwaves using a MicrowaveGenerator and reading in NV counts using
    a DAQ. It uses FM using AO2 on the DAQ, which is off by a few MHz but may be faster than the other ESR script.

    Does not turn the PB card microwave channel off after the experiment!!

    """

    _DEFAULT_SETTINGS = [
        Parameter('power_out', -45.0, float, 'output power (dBm)'),
        Parameter('esr_avg', 50, int, 'number of esr averages'),
        Parameter('freq_start', 2.82e9, float, 'start frequency of scan'),
        Parameter('freq_stop', 2.92e9, float, 'end frequency of scan'),
        Parameter('range_type', 'start_stop', ['start_stop', 'center_range'], 'start_stop: freq. range from freq_start to freq_stop. center_range: centered at freq_start and width freq_stop'),
        Parameter('freq_points', 100, int, 'number of frequencies in scan'),
        Parameter('integration_time', 0.01, float, 'measurement time of fluorescent counts (must be a multiple of settle time)'),
        Parameter('settle_time', .0002, float, 'time wait after changing frequencies using daq (s)'),
        Parameter('mw_generator_switching_time', .01, float, 'time wait after switching center frequencies on generator (s)'),
        Parameter('turn_off_after', False, bool, 'if true MW output is turned off after the measurement'),
        Parameter('take_ref', True, bool, 'If true normalize each frequency sweep by the average counts. This should be renamed at some point because now we dont take additional data for the reference.'),
        Parameter('save_full_esr', True, bool, 'If true save all the esr traces individually'),
        Parameter('daq_type', 'PCI', ['PCI', 'cDAQ'], 'Type of daq to use for scan'),
        Parameter('fit_constants',
                  [
                      Parameter('minimum_counts', .5, float, 'minumum counts for an ESR to not be considered noise'),
                      Parameter('contrast_factor', 1.5, float, 'minimum contrast for an ESR to not be considered noise')
                  ]),
        Parameter('track_laser_power',
                  [
                      Parameter('on/off', False, bool, 'If true, measure and normalize out laser power drifts during esr'),
                      Parameter('ai_channel', 'ai4', ['ai0', 'ai1', 'ai2', 'ai3', 'ai4'], 'channel to use for analog input, to which the photodiode is connected')
                  ]),
    ]

    _INSTRUMENTS = {
        'microwave_generator': MicrowaveGenerator,
        'NI6259': NI6259,
        'NI9263': NI9263,
        'NI9402': NI9402
    }

    _SCRIPTS = {}

    def __init__(self, instruments, scripts = None, name=None, settings=None, log_function=None, data_path = None):
        Script.__init__(self, name, settings=settings, scripts=scripts, instruments=instruments, log_function=log_function, data_path = data_path)
        # defines which daqs contain the input and output based on user selection of daq interface
        if self.settings['daq_type'] == 'PCI':
            self.daq_in = self.instruments['NI6259']['instance']
            self.daq_out = self.instruments['NI6259']['instance']
        elif self.settings['daq_type'] == 'cDAQ':
            self.daq_in = self.instruments['NI9402']['instance']
            self.daq_out = self.instruments['NI9263']['instance']

    def _function(self):
        """
        This is the actual function that will be executed. It uses only information that is provided in the settings property
        will be overwritten in the __init__
        """


        def get_frequency_voltages(freq_values, sec_num, dev_width, freq_array):
            """

            Args:
                freq_values: frequency values of the whole scan, including repeats for each frequency for the number of clock ticks in integration time
                sec_num: number of frequency section
                dev_width: width of frequency section


            Returns:

            """

            # calculate the minimum ad and max frequency of current section
            sec_min = min(freq_values) +  dev_width* 2 * sec_num
            sec_max = sec_min + dev_width * 2

            # make freq. array for current section
            freq_section_array = freq_array[np.where(np.logical_and(freq_array >= sec_min,freq_array < sec_max))]

            # if section is empty skip
            if len(freq_section_array) == 0:
                center_frequency = None
                freq_voltage_array = None

            else:
                center_frequency = (sec_max + sec_min) / 2.0
                freq_voltage_array = ((freq_section_array - sec_min) / (dev_width * 2)) * 2 - 1  # normalize voltages to +-1 range

            return freq_voltage_array, center_frequency

        def read_freq_section(freq_voltage_array, center_freq, clock_adjust):
            """
            reads a frequency section from the DAQ

            Args:
                freq_voltage_array: voltages corresponding to the frequency section to be measured (see get_frequency_voltages())
                center_freq:  center frequency corresponding to the frequency section to be measured (see get_frequency_voltages())
                clock_adjust: factor that specifies how many samples+1 go into the duration of the integration time in
                    order to allow for settling time. For example, if the settle time is .0002 and the integration time
                    is .01, the clock adjust is (.01+.0002)/.01 = 51, so 50 samples fit into the originally requested
                    .01 seconds, and each .01 seconds has a 1 sample (.0002 second) rest time.

            Returns: data from daq

            """
            self.instruments['microwave_generator']['instance'].update({'frequency': float(center_freq)})

            time.sleep(self.settings['mw_generator_switching_time'])

            ctrtask = self.daq_in.setup_counter("ctr0", len(freq_voltage_array) + 1)
            aotask = self.daq_out.setup_AO(["ao2"], freq_voltage_array, ctrtask)

            if self.settings['track_laser_power']['on/off'] == True and self.settings['daq_type'] == 'PCI':
                aitask = self.daq_in.setup_AI(self.settings['track_laser_power']['ai_channel'], len(freq_voltage_array), continuous=False, clk_source=ctrtask) # for optional arguments spell out every one if there are multiple
            elif self.settings['track_laser_power']['on/off'] == True and self.settings['daq_type'] != 'PCI':
                raise(NotImplementedError('cant use laser power tracking without the PCI daq!!'))

            # start counter and scanning sequence
            if self.settings['track_laser_power']['on/off'] == True and self.settings['daq_type'] == 'PCI':
                self.daq_in.run(aitask) # AI is actually tied to the clock, when this runs the clock actually starts
            self.daq_out.run(aotask) # AO is actually tied to the clock, when this runs the clock actually starts
            self.daq_in.run(ctrtask) # the counter clock turns on and starts the AO task

            self.daq_out.waitToFinish(aotask) # should only have to wait for one task to finish since ai and ao task are locked to the same clock
            self.daq_out.stop(aotask) # don't stop the ai task yet!

            raw_data, _ = self.daq_in.read_counter(ctrtask)
            if self.settings['track_laser_power']['on/off'] == True and self.settings['daq_type'] == 'PCI':
                raw_data_laser, num_read = self.daq_in.read(aitask)

            # raw_data = sweep_mw_and_count_APD(freq_voltage_array, dt)
            # counter counts continiously so we take the difference to get the counts per time interval
            diff_data = np.diff(raw_data)
            laser_data = np.zeros(int(len(freq_voltage_array) / clock_adjust))
            summed_data = np.zeros(int(len(freq_voltage_array) / clock_adjust))
            normalized_data = np.zeros(int(len(freq_voltage_array) / clock_adjust))

            for i in range(0, int((len(freq_voltage_array) / clock_adjust))):
                summed_data[i] = np.sum(diff_data[(i * clock_adjust + 1):(i * clock_adjust + clock_adjust - 1)])
                if self.settings['track_laser_power']['on/off'] == True and self.settings['daq_type'] == 'PCI':
                    laser_data[i] = np.sum(raw_data_laser[(i * clock_adjust + 1):(i * clock_adjust + clock_adjust - 1)])
            if self.settings['track_laser_power']['on/off'] == True and self.settings['daq_type'] == 'PCI':
                normalized_data = np.divide(np.multiply(summed_data, np.mean(laser_data)), laser_data)

            # clean up APD tasks
            if self.settings['track_laser_power']['on/off'] == True and self.settings['daq_type'] == 'PCI':
                self.daq_in.stop(aitask) # only stop teh ai task when you've extracted the data you need!!

            self.daq_in.stop(ctrtask) # stop the clock task last

            return summed_data, normalized_data, laser_data

        if self.settings['daq_type'] == 'PCI':
            self.daq_in = self.instruments['NI6259']['instance']
            self.daq_out = self.instruments['NI6259']['instance']
        elif self.settings['daq_type'] == 'cDAQ':
            self.daq_in = self.instruments['NI9402']['instance']
            self.daq_out = self.instruments['NI9263']['instance']

        self.lines = []

        take_ref = self.settings['take_ref']

        # contruct the frequency array
        if self.settings['range_type'] == 'start_stop':
            if self.settings['freq_start']>self.settings['freq_stop']:
                self.log('end freq. must be larger than start freq when range_type is start_stop. Abort script')
                self._abort = True

            if self.settings['freq_start'] < 0 or self.settings['freq_stop'] > 4.05E9:
                self.log('start or stop frequency out of bounds')
                self._abort = True

            freq_values = np.linspace(self.settings['freq_start'], self.settings['freq_stop'], self.settings['freq_points'])
            freq_range = max(freq_values) - min(freq_values)
        elif self.settings['range_type'] == 'center_range':
            if self.settings['freq_start'] < 2 * self.settings['freq_stop']:
                self.log('end freq. (range) must be smaller than 2x start freq (center) when range_type is center_range. Abort script')
                self._abort = True
            freq_values = np.linspace(self.settings['freq_start']-self.settings['freq_stop']/2,
                                      self.settings['freq_start']+self.settings['freq_stop']/2, self.settings['freq_points'])
            freq_range = max(freq_values) - min(freq_values)

            if self.settings['freq_stop'] > 1e9:
                self.log('freq_stop (range) is quite large --- did you mean to set \'range_type\' to \'start_stop\'? ')
        else:
            self.log('unknown range parameter. Abort script')
            self._abort = True


        num_freq_sections = int(freq_range) / int(self.instruments['microwave_generator']['instance'].settings['dev_width']*2) + 1
        clock_adjust = int((self.settings['integration_time'] + self.settings['settle_time']) / self.settings['settle_time'])
        freq_array = np.repeat(freq_values, clock_adjust)
        self.instruments['microwave_generator']['instance'].update({'amplitude': self.settings['power_out']})
        self.instruments['microwave_generator']['instance'].update({'modulation_type': 'FM'})
      #  self.instruments['microwave_generator']['instance'].update({'dev_width': 3.2E7})

        # ER 20171128
        self.instruments['microwave_generator']['instance'].update({'dev_width': self.instruments['microwave_generator']['instance'].settings['dev_width']})
        self.instruments['microwave_generator']['instance'].update({'enable_modulation': True})

        sample_rate = float(1) / self.settings['settle_time']
        self.daq_out.settings['analog_output']['ao2']['sample_rate'] = sample_rate
        self.daq_in.settings['digital_input']['ctr0']['sample_rate'] = sample_rate

        self.instruments['microwave_generator']['instance'].update({'enable_output': True})

        esr_data = np.zeros((self.settings['esr_avg'], len(freq_values)))
        full_laser_data = np.zeros((self.settings['esr_avg'], len(freq_values)))
        full_normalized_data = np.zeros((self.settings['esr_avg'], len(freq_values)))
        avrg_counts = np.zeros(self.settings['esr_avg']) # here we save the avrg of the esr scan which we will use to normalize
        norm_data = np.zeros(len(freq_values))
        self.data = {'frequency': [], 'data': [], 'fit_params': [], 'avrg_counts' : avrg_counts}

        # run sweeps
        for scan_num in range(0, self.settings['esr_avg']):
            if self._abort:
                break
            esr_data_pos = 0

            for sec_num in range(0, int(num_freq_sections)):

                freq_voltage_array, center_freq = get_frequency_voltages(freq_values,
                                                                         sec_num,
                                                                         self.instruments['microwave_generator']['instance'].settings['dev_width'],
                                                                         freq_array)
                # if section is empty skip
                if len(freq_voltage_array) is None:
                    continue

                summed_data, normalized_data, laser_data = read_freq_section(freq_voltage_array, center_freq, clock_adjust)

                # also normalizing to kcounts/sec
                esr_data[scan_num, esr_data_pos:(esr_data_pos + len(summed_data))] = summed_data * (.001 / self.settings['integration_time'])
                full_laser_data[scan_num, esr_data_pos:(esr_data_pos + len(laser_data))] = laser_data
                full_normalized_data[scan_num, esr_data_pos:(esr_data_pos + len(laser_data))] = normalized_data * (.001 / self.settings['integration_time'])
                esr_data_pos += len(summed_data)


            avrg_counts[scan_num] = np.mean(esr_data[scan_num])
            norm_data = np.mean(full_normalized_data[0:(scan_num + 1)] , axis=0)

            if take_ref is True:
                esr_data[scan_num] /=avrg_counts[scan_num]

            esr_avg = np.mean(esr_data[0:(scan_num + 1)] , axis=0)
            if not self.settings['track_laser_power']['on/off']:
                fit_params = fit_esr(freq_values, esr_avg, min_counts = self.settings['fit_constants']['minimum_counts'],
                                    contrast_factor=self.settings['fit_constants']['contrast_factor'])
            elif self.settings['track_laser_power']['on/off'] == True and self.settings['daq_type'] == 'PCI':
                fit_params = fit_esr(freq_values, norm_data, min_counts = self.settings['fit_constants']['minimum_counts'],
                                    contrast_factor=self.settings['fit_constants']['contrast_factor'])
            self.data.update({'frequency': freq_values, 'data': esr_avg, 'fit_params': fit_params})

            if self.settings['track_laser_power']['on/off'] == True and self.settings['daq_type'] == 'PCI':
                self.data.update({'full_normalized_data': full_normalized_data, 'full_laser_data': full_laser_data})
                self.data.update({'norm_data': norm_data})

            if self.settings['save_full_esr']:
                self.data.update({'esr_data':esr_data})


            progress = self._calc_progress(scan_num)
            self.updateProgress.emit(progress)

        if self.settings['turn_off_after']:
            self.instruments['microwave_generator']['instance'].update({'enable_output': False})


    def _calc_progress(self, scan_num):
        #COMMENT_ME

        progress = float(scan_num) / self.settings['esr_avg'] * 100.
        self.progress = progress
        return int(progress)

    def _plot(self, axes_list, data = None):
        """
        plotting function for esr
        Args:
            axes_list: list of axes objects on which to plot plots the esr on the first axes object
            data: data (dictionary that contains keys frequency, data and fit_params) if not provided use self.data
        Returns:

        """
        if data is None:
            data = self.data
        if not self.settings['track_laser_power']['on/off']:
            plot_esr(axes_list[0], data['frequency'], data['data'], data['fit_params'])
        elif self.settings['track_laser_power']['on/off'] and self.settings['daq_type'] == 'PCI':
            plot_esr(axes_list[0], data['frequency'], data['norm_data'], data['fit_params'])


    def get_axes_layout(self, figure_list):
        """
        returns the axes objects the script needs to plot its data
        the default creates a single axes object on each figure
        This can/should be overwritten in a child script if more axes objects are needed
        Args:
            figure_list: a list of figure objects
        Returns:
            axes_list: a list of axes objects

        """
        new_figure_list = [figure_list[1]]
        return super(ESR_DAQ_FM, self).get_axes_layout(new_figure_list)

<<<<<<< HEAD
class ESR_simple(Script):
=======
class ESR_tracking(Script):
>>>>>>> 7323437f
    """
    This class runs ESR on an NV center, outputing microwaves using a MicrowaveGenerator and reading in NV counts using
    a DAQ. Each frequency is set explicitly on the SRS, instead of using FM.

<<<<<<< HEAD
    This is the simple, i.e. minimal version of it
=======
    This script includes an option to track using findnv

    MM 072619
>>>>>>> 7323437f
    """

    _DEFAULT_SETTINGS = [
        Parameter('power_out', -25.0, float, 'output power (dBm)'),
        Parameter('esr_avg', 20, int, 'number of esr averages'),
        Parameter('freq_start', 2.82e9, float, 'start frequency of scan'),
        Parameter('freq_stop', 2.92e9, float, 'end frequency of scan'),
        Parameter('range_type', 'start_stop', ['start_stop', 'center_range'],
                  'start_stop: freq. range from freq_start to freq_stop. center_range: centered at freq_start and width freq_stop'),
        Parameter('freq_points', 100, int, 'number of frequencies in scan'),
        Parameter('integration_time', 0.05, float,
                  'The TOTAL integration time. The integration time per daq bins is integration_time / num_samps_per_pt'),
        Parameter('num_samps_per_pt', 100, int,
                  'Number of samples within one DAQ buffer, for each frequency. This should be large because the first measurement is thrown away (may start in the middle of a clock tick)'),
        Parameter('mw_generator_switching_time', .01, float,
                  'time wait after switching center frequencies on generator (s)'),
        Parameter('turn_off_after', False, bool, 'if true MW output is turned off after the measurement'),
        Parameter('save_full_esr', True, bool, 'If true save all the esr traces individually'),
        Parameter('daq_type', 'PCI', ['PCI', 'cDAQ'], 'Type of daq to use for scan'),
        Parameter('fit_constants',
                  [
                      Parameter('minimum_counts', .5, float, 'minumum counts for an ESR to not be considered noise'),
                      Parameter('contrast_factor', 1.5, float, 'minimum contrast for an ESR to not be considered noise')
                  ]),
        Parameter('randomize', True, bool, 'check to randomize esr frequencies'),
        Parameter('save_timetrace', True, bool,
<<<<<<< HEAD
                  'check to save the measured fluorescence over time. This is identical to the full esr when the freq. are not randomized')
=======
                  'check to save the measured fluorescence over time. This is identical to the full esr when the freq. are not randomized'),
        Parameter('Tracking', [
            Parameter('on/off', True, bool, 'used to turn on tracking'),
            Parameter('n_loops', 0.85, float, 'track once per n loops')
        ])
>>>>>>> 7323437f
    ]

    _INSTRUMENTS = {
        'microwave_generator': MicrowaveGenerator,
        'NI6259': NI6259,  # PCI
        'NI9402': NI9402,  # cDAQ
    }

    _SCRIPTS = {'find_nv': FindNV}

    def __init__(self, instruments, scripts=None, name=None, settings=None, log_function=None, data_path=None):
        Script.__init__(self, name, settings=settings, scripts=scripts, instruments=instruments,
                        log_function=log_function, data_path=data_path)
        # defines which daqs contain the input and output based on user selection of daq interface
        if self.settings['daq_type'] == 'PCI':
            self.daq_in = self.instruments['NI6259']['instance']
        elif self.settings['daq_type'] == 'cDAQ':
            self.daq_in = self.instruments['NI9402']['instance']

    def setup_microwave_gen(self):
        '''

        set relevant parameters on the MW generator.

        '''
        self.instruments['microwave_generator']['instance'].update({'amplitude': self.settings['power_out']})
        self.instruments['microwave_generator']['instance'].update({'enable_modulation': False})
        self.instruments['microwave_generator']['instance'].update({'enable_output': True})

    def setup_daq(self):
        '''

        Initialize the relevant DAQ and set the sample rate.

        '''
        if self.settings['daq_type'] == 'PCI':
            self.daq_in = self.instruments['NI6259']['instance']
        elif self.settings['daq_type'] == 'cDAQ':
            self.daq_in = self.instruments['NI9402']['instance']

        sample_rate = float(1) / (self.settings['integration_time'] / self.settings[
            'num_samps_per_pt'])  # DAQ minimum buffer size is 2
        self.daq_in.settings['digital_input']['ctr0']['sample_rate'] = sample_rate

    def get_freq_array(self):
        '''

        Construct the frequency array based on the setting parameters.

        Returns:
            freq_values: array of the frequencies to be tested
            freq_range: the range of the frequency to be tested, i.e. maximum frequency - minumum frequency
        '''

        # contruct the frequency array
        if self.settings['range_type'] == 'start_stop':
            if self.settings['freq_start'] > self.settings['freq_stop']:
                self.log('end freq. must be larger than start freq when range_type is start_stop. Abort script')
                self._abort = True

            if self.settings['freq_start'] < 950E3 or self.settings['freq_stop'] > 4.05E9:  # freq range of the SRS
                self.log('start or stop frequency out of bounds')
                self._abort = True

            freq_values = np.linspace(self.settings['freq_start'], self.settings['freq_stop'],
                                      self.settings['freq_points'])
            freq_range = max(freq_values) - min(freq_values)

        elif self.settings['range_type'] == 'center_range':
            if self.settings['freq_start'] < 2 * self.settings['freq_stop']:
                self.log(
                    'end freq. (range) must be smaller than 2x start freq (center) when range_type is center_range. Abort script')
                self._abort = True
            freq_values = np.linspace(self.settings['freq_start'] - self.settings['freq_stop'] / 2,
                                      self.settings['freq_start'] + self.settings['freq_stop'] / 2,
                                      self.settings['freq_points'])
            freq_range = max(freq_values) - min(freq_values)

            if self.settings['freq_stop'] > 1e9:
                self.log('freq_stop (range) is quite large --- did you mean to set \'range_type\' to \'start_stop\'? ')
        else:
            self.log('unknown range parameter. Abort script')
            self._abort = True

        return freq_values, freq_range

    def run_sweep(self, freq_values, time_tracking=False):
        '''

        Actually runs the ESR sweep, for a single average.

        Returns:
            esr_data
            laser_data
            normalized_data

        '''

        if time_tracking:
            start_run_sweep = time.time()
<<<<<<< HEAD

=======
>>>>>>> 7323437f
        num_samps = self.settings[
                        'num_samps_per_pt'] + 1  # acquire this many samples per point. The counter starts in the middle of a
        # clock tick, so throw out the first sample and take num_samps_per_pt + 1 samples

        # initialize data arrays
        single_sweep_data = np.zeros(len(freq_values))

        indeces = list(range(len(freq_values)))
        if self.settings['randomize']:
            random.shuffle(indeces)

        for freq_index in indeces:

            single_freq_start_t = time.time()

            if self._abort:
                break

            freq = freq_values[freq_index]

            # change MW frequency
            self.instruments['microwave_generator']['instance'].update({'frequency': float(freq)})
            time.sleep(self.settings['mw_generator_switching_time'])

            if time_tracking:
                print('time for a single SRS frequency change: ' + str(time.time() - single_freq_start_t) + ' s')

            single_sweep_data[freq_index] = self.measure_signal(num_samps)

            if time_tracking:
                print('time for a single frequency data point: ' + str(time.time() - single_freq_start_t) + ' s')

        # normalize  single sweep data to kcounts/sec
        single_sweep_data = single_sweep_data * (.001 / self.settings['integration_time'])

        end_run_sweep = time.time()

        if time_tracking:
            print('run sweep took: ' + str(end_run_sweep - start_run_sweep) + ' s')

        return single_sweep_data, indeces

    def measure_signal(self, num_samps, time_tracking=False):
        """

        measure the signal with the APD

        Args:
            num_samps:

        Returns:

        """
        if time_tracking:
            start_meas = time.time()

        # setup the tasks
        ctrtask = self.daq_in.setup_counter("ctr0", num_samps)

        if time_tracking:
            t2 = time.time() - start_meas
            print('time to setup the task: ' + str(t2) + ' s')

        self.daq_in.run(ctrtask)  # the counter clock turns on and starts the AI task

        time.sleep(self.settings['integration_time'])

        if time_tracking:
            t4 = time.time() - start_meas
            print('time elapsed up to sleep: ' + str(t4) + ' s')

        # read the data
        raw_data, _ = self.daq_in.read_counter(ctrtask)

        signal = np.sum(np.diff(raw_data))  # take the total counts, neglecting the first element

        self.daq_in.stop(ctrtask)  # stop the clock task last

        if time_tracking:
            t6 = time.time() - start_meas
            print('time elapsed up to stopping the task: ' + str(t6) + ' s')
            print('diff-ing all times: ')
            print('setup: ', t2)
            print('running: ', t4 - t2)
            print('stopping: ', t6 - t4)
            print('total time: ', time.time() - start_meas)

        return signal
<<<<<<< HEAD

    def setup_microwave_gen_after(self):
        if self.settings['turn_off_after']:
            self.instruments['microwave_generator']['instance'].update({'enable_output': False})
=======
>>>>>>> 7323437f

    def _function(self):
        """
        This is the actual function that will be executed. It uses only information that is provided in the settings property
        will be overwritten in the __init__
        """

        self.lines = []

        start_time = time.time()

        # setup the daq
        self.setup_daq()

        # setup the microwave generator
        self.setup_microwave_gen()

        # intialize some of the fields in self.data
        self.data = {'frequency': [], 'data': [], 'fit_params': [], 'avrg_counts': []}

        # get the frequencices of the sweep
        freq_values, freq_range = self.get_freq_array()
        self.data.update({'frequency': freq_values})
        # initialize data arrays
        esr_data = np.zeros((self.settings['esr_avg'], len(freq_values)))  # for the raw esr data

        # to get the timetrace we keep track of the indecies
        if self.settings['save_timetrace']:
            index_data = np.zeros((self.settings['esr_avg'], len(freq_values))).astype(int)  # for the raw esr data

        # run sweeps
        for scan_num in range(0, self.settings['esr_avg']):

            if self._abort:
                break

<<<<<<< HEAD
=======
            if self.settings['Tracking']['on/off'] and scan_num % self.settings['Tracking']['n_loops'] == 0:
                self.scripts['find_nv'].run()
                self.scripts['find_nv'].settings['initial_point'] = self.scripts['find_nv'].data['maximum_point']
                self.setup_daq()


>>>>>>> 7323437f
            self.log('starting average ' + str(scan_num) + ', time elapsed: ' + str(
                np.round(time.time() - start_time, 1)) + 's')

            # get the data for a single sweep. These are raw data.
            single_sweep_data, indeces = self.run_sweep(freq_values)

            # save the single sweep data
            esr_data[scan_num] = single_sweep_data

            if self.settings['save_timetrace']:
                index_data[scan_num] = indeces

            # current non-normalized averaged data to plot and fit to if laser power tracking is off
            esr_avg = np.mean(esr_data[0:(scan_num + 1)], axis=0)

            # fit to the data
            fit_params = fit_esr(freq_values, esr_avg, min_counts=self.settings['fit_constants']['minimum_counts'],
                                 contrast_factor=self.settings['fit_constants']['contrast_factor'])

            self.data.update({'data': esr_avg, 'fit_params': fit_params})

            progress = self._calc_progress(scan_num)
            self.updateProgress.emit(progress)

        if self.settings['save_full_esr']:
            self.data.update({'esr_data': esr_data})
<<<<<<< HEAD
=======

        if self.settings['save_timetrace']:
            # using the indeces, we retrieve the right time ordering for the esr data and save it as the timetrace data
            self.data.update({'index_data': index_data})
            # self.data.update({'time_trace':[esr[idx] for esr, idx in zip(esr_data, index_data)]})

>>>>>>> 7323437f

        if self.settings['save_timetrace']:
            # using the indeces, we retrieve the right time ordering for the esr data and save it as the timetrace data
            self.data.update({'index_data': index_data})
            # self.data.update({'time_trace':[esr[idx] for esr, idx in zip(esr_data, index_data)]})

        # turn off the microwave generator if settings says to
        self.setup_microwave_gen_after()

    def _calc_progress(self, scan_num):
        # COMMENT_ME

        progress = float(scan_num) / self.settings['esr_avg'] * 100.
        self.progress = progress
        return int(progress)

    def _plot(self, axes_list, data=None):
        """
        plotting function for esr
        Args:
            axes_list: list of axes objects on which to plot plots the esr on the first axes object
            data: data (dictionary that contains keys frequency, data and fit_params) if not provided use self.data
        Returns:

        """

        if data is None:
            data = self.data

        plot_esr(axes_list[0], data['frequency'], data['data'], data['fit_params'])

    def get_axes_layout(self, figure_list):
        """
        returns the axes objects the script needs to plot its data
        the default creates a single axes object on each figure
        This can/should be overwritten in a child script if more axes objects are needed
        Args:
            figure_list: a list of figure objects
        Returns:
            axes_list: a list of axes objects

        """
        new_figure_list = [figure_list[1]]
<<<<<<< HEAD
        return super(ESR_simple, self).get_axes_layout(new_figure_list)

# re-written by ER 20180831 to enable esr without frequency modulation
class ESR(Script):
=======
        return super(ESR_tracking, self).get_axes_layout(new_figure_list)

class ESR_simple(Script):

>>>>>>> 7323437f
    """
    This class runs ESR on an NV center, outputing microwaves using a MicrowaveGenerator and reading in NV counts using
    a DAQ. Each frequency is set explicitly on the SRS, instead of using FM.
    """

    _DEFAULT_SETTINGS = [
        Parameter('power_out', -45.0, float, 'output power (dBm)'),
        Parameter('esr_avg', 50, int, 'number of esr averages'),
        Parameter('freq_start', 2.82e9, float, 'start frequency of scan'),
        Parameter('freq_stop', 2.92e9, float, 'end frequency of scan'),
        Parameter('range_type', 'start_stop', ['start_stop', 'center_range'], 'start_stop: freq. range from freq_start to freq_stop. center_range: centered at freq_start and width freq_stop'),
        Parameter('freq_points', 100, int, 'number of frequencies in scan'),
        Parameter('integration_time', 0.05, float, 'The TOTAL integration time. The integration time per daq bins is integration_time / num_samps_per_pt'),
        Parameter('num_samps_per_pt', 100, int, 'Number of samples within one DAQ buffer, for each frequency. This should be large because the first measurement is thrown away (may start in the middle of a clock tick)'),
        Parameter('switching_time', .01, float, 'time wait after switching center frequencies on generator (s)'),
        Parameter('turn_off_after', False, bool, 'if true MW output is turned off after the measurement'),
        Parameter('norm_to_ref', True, bool, 'If true normalize each frequency sweep by the average counts.'),
        Parameter('save_full_esr', True, bool, 'If true save all the esr traces individually'),
        Parameter('daq_type', 'PCI', ['PCI', 'cDAQ'], 'Type of daq to use for scan'),
        Parameter('fit_constants',
                  [
                      Parameter('minimum_counts', .5, float, 'minumum counts for an ESR to not be considered noise'),
                      Parameter('contrast_factor', 1.5, float, 'minimum contrast for an ESR to not be considered noise')
                  ]),
        Parameter('track_laser_power',
                  [
                      Parameter('on/off', False, bool, 'If true, measure and normalize out laser power drifts during esr'),
                      Parameter('ai_channel', 'ai4', ['ai0', 'ai1', 'ai2', 'ai3', 'ai4'], 'channel to use for analog input, to which the photodiode is connected')
                  ]),
        Parameter('randomize', True, bool, 'check to randomize esr frequencies'),
    ]

    _INSTRUMENTS = {
        'microwave_generator': MicrowaveGenerator,
        'NI6259': NI6259,
        'NI9263': NI9263,
        'NI9402': NI9402,
        'PB': B26PulseBlaster
    }

    _SCRIPTS = {}

    def __init__(self, instruments, scripts = None, name=None, settings=None, log_function=None, data_path = None):
        Script.__init__(self, name, settings=settings, scripts=scripts, instruments=instruments, log_function=log_function, data_path = data_path)
        # defines which daqs contain the input and output based on user selection of daq interface
        if self.settings['daq_type'] == 'PCI':
            self.daq_in = self.instruments['NI6259']['instance']
        elif self.settings['daq_type'] == 'cDAQ':
            self.daq_in = self.instruments['NI9402']['instance']

    def setup_microwave_gen(self):
        '''

        set relevant parameters on the MW generator.

        '''
        self.instruments['microwave_generator']['instance'].update({'amplitude': self.settings['power_out']})
        self.instruments['microwave_generator']['instance'].update({'enable_modulation': False})
        self.instruments['microwave_generator']['instance'].update({'enable_output': True})

    def setup_daq(self):
        '''

        Initialize the relevant DAQ and set the sample rate.

        '''
        if self.settings['daq_type'] == 'PCI':
            self.daq_in = self.instruments['NI6259']['instance']
        elif self.settings['daq_type'] == 'cDAQ':
            self.daq_in = self.instruments['NI9402']['instance']

        sample_rate = float(1) / (self.settings['integration_time']/self.settings['num_samps_per_pt']) # DAQ minimum buffer size is 2, so we break the integration time in half
        self.daq_in.settings['digital_input']['ctr0']['sample_rate'] = sample_rate

    def setup_pb(self): # ER 20181017
        '''

        Setup the channels on the PB card.

        '''
        if self.instruments['microwave_generator']['instance'].amplitude < -10.0:
            self.instruments['PB']['instance'].update({'microwave_switch': {'status': True}})
        else:
            self.instruments['PB']['instance'].update({'microwave_switch': {'status': False}})

    def get_freq_array(self):
        '''
        Construct a list of values through which we will sweep a parameter.
        Function is called get_freq_array, but the array does not have to be frequency. Can be e.g. voltage values for a piezo

        Returns:
            freq_values: array of the parameter values to be tested
            freq_range: the range of the parameter values to be tested, i.e. maximum frequency - minumum frequency
        '''

        if self.settings['range_type'] == 'start_stop':
            if self.settings['freq_start']>self.settings['freq_stop']:
                self.log('end freq. must be larger than start freq when range_type is start_stop. Abort script')
                self._abort = True

            if self.settings['freq_start'] < 950E3 or self.settings['freq_stop'] > 4.05E9: # freq range of the SRS
                self.log('start or stop frequency out of bounds')
                self._abort = True

            freq_values = np.linspace(self.settings['freq_start'], self.settings['freq_stop'], self.settings['freq_points'])
            freq_range = max(freq_values) - min(freq_values)

        elif self.settings['range_type'] == 'center_range':
            if self.settings['freq_start'] < 2 * self.settings['freq_stop']:
                self.log('end freq. (range) must be smaller than 2x start freq (center) when range_type is center_range. Abort script')
                self._abort = True
            freq_values = np.linspace(self.settings['freq_start']-self.settings['freq_stop']/2,
                                      self.settings['freq_start']+self.settings['freq_stop']/2, self.settings['freq_points'])
            freq_range = max(freq_values) - min(freq_values)

            if self.settings['freq_stop'] > 1e9:
                self.log('freq_stop (range) is quite large --- did you mean to set \'range_type\' to \'start_stop\'? ')
        else:
            self.log('unknown range parameter. Abort script')
            self._abort = True

        return freq_values, freq_range

    def run_sweep(self, freq_values):
        '''

        Actually runs the ESR sweep, for a single average.

        Returns:
            esr_data
            laser_data
            normalized_data

        '''

        num_samps = self.settings['num_samps_per_pt'] + 1 # acquire this many samples per point. The counter starts in the middle of a
                                                          # clock tick, so throw out the first sample and take num_samps_per_pt + 1 samples

        # initialize data arrays
        single_sweep_data = np.zeros(len(freq_values))
        single_sweep_laser_data = np.zeros(len(freq_values))

        indeces = list(range(len(freq_values)))
        if self.settings['randomize']:
            random.shuffle(indeces)

        print("executing run_sweep!")
        for freq_index in indeces:

            if self._abort:
                break

            freq = freq_values[freq_index]

            # change MW frequency
            self.change_param(freq)

            time.sleep(self.settings['switching_time'])

<<<<<<< HEAD
            # setup the tasks
            ctrtask = self.daq_in.setup_counter("ctr0", num_samps)
            if self.settings['track_laser_power']['on/off']:
                aitask = self.daq_in.setup_AI(self.settings['track_laser_power']['ai_channel'], num_samps,
                                              continuous=False, clk_source=ctrtask)

            if self.settings['track_laser_power']['on/off']:
                self.daq_in.run(aitask) # AI is actually tied to the clock, when this runs the clock actually starts
=======

            single_sweep_data[freq_index] = self.measure_signal(num_samps)


        # normalize  single sweep data to kcounts/sec
        single_sweep_data = single_sweep_data * (.001 / self.settings['integration_time'])

        end_run_sweep = time.time()

        return single_sweep_data, indeces

    def change_param(self, param):
        # Change a certain parameter for each point in a sweep. Parameter can be frequency or something else, such as voltage on an Attocube
        self.instruments['microwave_generator']['instance'].update({'frequency': float(param)})

    def measure_signal(self, num_samps):
        """

        measure the signal with the APD

        Args:
            num_samps:

        Returns:

        """

        start_meas = time.time()

        # setup the tasks
        ctrtask = self.daq_in.setup_counter("ctr0", num_samps)

        t2 = time.time()-start_meas

        self.daq_in.run(ctrtask)  # the counter clock turns on and starts the AI task


        time.sleep(self.settings['integration_time'])

        t4 = time.time()-start_meas

        # read the data
        raw_data, _ = self.daq_in.read_counter(ctrtask)

        signal = np.sum(np.diff(raw_data))  # take the total counts, neglecting the first element
>>>>>>> 7323437f

            self.daq_in.run(ctrtask) # the counter clock turns on and starts the AI task
            time.sleep(self.settings['integration_time'])
           # if self.settings['track_laser_power']['on/off']:
           #     self.daq_out.waitToFinish(aitask) # wait for the tasks to be done

<<<<<<< HEAD
            # read the data
            raw_data, _ = self.daq_in.read_counter(ctrtask)
            single_sweep_data[freq_index] = np.sum(np.diff(raw_data)) # take the total counts, neglecting the first element

            if self.settings['track_laser_power']['on/off']:
                raw_data_laser, _ = self.daq_in.read(aitask)
                single_sweep_laser_data[freq_index] = np.mean(raw_data_laser)
=======
        t6 = time.time() - start_meas
>>>>>>> 7323437f

            # clean up APD tasks
            if self.settings['track_laser_power']['on/off']:
                self.daq_in.stop(aitask)  # only stop teh ai task when you've extracted the data you need!!
            self.daq_in.stop(ctrtask)  # stop the clock task last

        return single_sweep_data, single_sweep_laser_data

    def _function(self):
        """
        This is the actual function that will be executed. It uses only information that is provided in the settings property
        will be overwritten in the __init__
        """

        start_time = time.time()

        # if tracking laser power drifts, check for PCI daq
        if self.settings['track_laser_power']['on/off'] and not self.settings['daq_type'] == 'PCI':
            print("tracking laser power drifts only enabled for PCI daq")
            self._abort = True

        self.lines = []
        take_ref = self.settings['norm_to_ref']

        # setup the daq
        self.setup_daq()

        # setup the microwave generator
        self.setup_microwave_gen()

        # setup the pulseblaster card (i.e., turn mw_switch on)
        self.setup_pb()

        # intialize some of the fields in self.data
        self.data = {'frequency': [], 'data': [], 'fit_params': [], 'avrg_counts': []}

        # get the frequencices of the sweep
        freq_values, freq_range = self.get_freq_array()
        self.data.update({'frequency': freq_values})
        # initialize data arrays
        esr_data = np.zeros((self.settings['esr_avg'], len(freq_values))) # for the raw esr data
        laser_data = np.zeros((self.settings['esr_avg'], len(freq_values))) # for the raw photodiode data
        avrg_counts = np.zeros(self.settings['esr_avg']) # average counts for EACH average to normalize the plot if take_ref is true

        # run sweeps
        for scan_num in range(0, self.settings['esr_avg']):

<<<<<<< HEAD
            esr_data_pos = 0

            if self._abort:
                break
=======
            self.log('starting average ' + str(scan_num) + ', time elapsed: ' + str(np.round(time.time()-start_time, 1)) + 's')
>>>>>>> 7323437f

            # get the data for a single sweep. These are raw data.
            print('calling run_sweep!')
            print('time elapsed: ', time.time()-start_time)
            self.log('starting average number: ' + str(scan_num) + ' time elapsed: ' + str(time.time()-start_time))
            single_sweep_data, single_sweep_laser_data = self.run_sweep(freq_values)

<<<<<<< HEAD
            # save the single sweep data and normalize to kcounts/sec
            esr_data[scan_num, esr_data_pos:(esr_data_pos + len(single_sweep_data))] = single_sweep_data * (.001 / self.settings['integration_time'])
            laser_data[scan_num, esr_data_pos:(esr_data_pos + len(single_sweep_laser_data))] = single_sweep_laser_data
            esr_data_pos += len(single_sweep_data)

            # average counts of the expt
            avrg_counts[scan_num] = np.mean(esr_data[scan_num])

            if take_ref is True:
                esr_data[scan_num] /=avrg_counts[scan_num]

            # normalize the data if track_laser
            if self.settings['track_laser_power']['on/off']:
                laser_norm_data = np.divide(esr_data, laser_data)

                # average of the normalized data for the number of averages completed so far, to plot and fit to if laser power tracking is on
                data_laser_norm = (np.mean(laser_norm_data[0:(scan_num+1)], axis=0)) #*tmp_laser
=======
            if self._abort:
                break

            # save the single sweep data
            esr_data[scan_num] = single_sweep_data

            if 'save_timetrace' in self.settings and self.settings['save_timetrace']:
                index_data[scan_num] = indeces
>>>>>>> 7323437f

            # current non-normalized averaged data to plot and fit to if laser power tracking is off
            esr_avg = np.mean(esr_data[0:(scan_num + 1)] , axis=0)

<<<<<<< HEAD
            if not self.settings['track_laser_power']['on/off']:
                # fit to the data
                fit_params = fit_esr(freq_values, esr_avg, min_counts = self.settings['fit_constants']['minimum_counts'],
                                    contrast_factor=self.settings['fit_constants']['contrast_factor'])
            elif self.settings['track_laser_power']['on/off']:
                # fit to the data
                fit_params = fit_esr(freq_values, data_laser_norm, min_counts = self.settings['fit_constants']['minimum_counts'],
                                    contrast_factor=self.settings['fit_constants']['contrast_factor'])

                # save the data
                self.data.update({'laser_data': laser_data})
                self.data.update({'data_laser_norm': data_laser_norm})
=======
            # fit to the data
            fit_params = self.fit_esr(freq_values, esr_avg, min_counts = self.settings['fit_constants']['minimum_counts'],
                                contrast_factor=self.settings['fit_constants']['contrast_factor'])
>>>>>>> 7323437f

            self.data.update({'data': esr_avg, 'fit_params': fit_params})
       #     self.data.update({'data': avrg_counts})  # ER 20181022

            if self.settings['save_full_esr']:
                self.data.update({'esr_data':esr_data})

            progress = self._calc_progress(scan_num)
            self.updateProgress.emit(progress)

        # turn off the PB card channel: this is so that it's not left on, you run a high amplitude experiment next (e.g. Rabi), and burn the cables or CPW
        # ER 20181017
        self.instruments['PB']['instance'].update({'microwave_switch': {'status': False}})

        if self.settings['turn_off_after']:
            self.instruments['microwave_generator']['instance'].update({'enable_output': False})

    def fit_esr(self, freq_values, esr_avg, min_counts, contrast_factor):
        return fit_esr(freq_values, esr_avg, min_counts, contrast_factor)

    def _calc_progress(self, scan_num):
        #COMMENT_ME

        progress = float(scan_num) / self.settings['esr_avg'] * 100.
        self.progress = progress
        return int(progress)

    def _plot(self, axes_list, data = None):
        """
        plotting function for esr
        Args:
            axes_list: list of axes objects on which to plot plots the esr on the first axes object
            data: data (dictionary that contains keys frequency, data and fit_params) if not provided use self.data
        Returns:

        """

        if data is None:
            data = self.data
        if not self.settings['track_laser_power']['on/off']:
            plot_esr(axes_list[0], data['frequency'], data['data'], data['fit_params'])
        elif self.settings['track_laser_power']['on/off'] and self.settings['daq_type'] == 'PCI':
            plot_esr(axes_list[0], data['frequency'], data['data_laser_norm'], data['fit_params'])

    def get_axes_layout(self, figure_list):
        """
        returns the axes objects the script needs to plot its data
        the default creates a single axes object on each figure
        This can/should be overwritten in a child script if more axes objects are needed
        Args:
            figure_list: a list of figure objects
        Returns:
            axes_list: a list of axes objects

        """
        new_figure_list = [figure_list[1]]
        return super(ESR, self).get_axes_layout(new_figure_list)

class AttoScanZ(ESR_simple):
    _DEFAULT_SETTINGS = [
        Parameter('power_out', -45.0, float, 'output microwave power (dBm)'),
        Parameter('mw_freq', 2.87e9, float, 'output microwave frequency (Hz'),
        Parameter('esr_avg', 2, int, 'number of averages'),
        Parameter('z_start', 0, float, 'start Z voltage of scan'),
        Parameter('z_stop', 10, float, 'end Z voltage of scan'),
        Parameter('range_type', 'start_stop', ['start_stop', 'center_range'],
                  'start_stop: freq. range from freq_start to freq_stop. center_range: centered at freq_start and width freq_stop'),
        Parameter('z_points', 40, int, 'number of frequencies in scan'),
        Parameter('integration_time', 0.05, float, 'The TOTAL integration time. The integration time per daq bins is integration_time / num_samps_per_pt'),
        Parameter('num_samps_per_pt', 100, int,
                  'Number of samples within one DAQ buffer, for each frequency. This should be large because the first measurement is thrown away (may start in the middle of a clock tick)'),
        Parameter('switching_time', 1, float, 'time wait after switching center frequencies on generator (s)'),
        Parameter('turn_off_after', False, bool, 'if true MW output is turned off after the measurement'),
        Parameter('save_full_esr', False, bool, 'If true save all the esr traces individually'),
        Parameter('daq_type', 'PCI', ['PCI', 'cDAQ'], 'Type of daq to use for scan'),
        Parameter('fit_constants',
                  [
                      Parameter('minimum_counts', .5, float, 'minumum counts for an ESR to not be considered noise'),
                      Parameter('contrast_factor', 1.5, float, 'minimum contrast for an ESR to not be considered noise')
                  ]),
        Parameter('randomize', False, bool, 'check to randomize esr frequencies'),
        Parameter('save_timetrace', False, bool,
                  'check to save the measured fluorescence over time. This is identical to the full esr when the freq. are not randomized')
    ]

    _INSTRUMENTS = {
        'microwave_generator': MicrowaveGenerator,
        'NI6259': NI6259,  # PCI
        'NI9402': NI9402,  # cDAQ
        'ANC300': ANC300
    }

    def setup_microwave_gen(self):
        '''

        set relevant parameters on the MW generator.

        '''
        self.instruments['microwave_generator']['instance'].update({'frequency': self.settings['mw_freq']})
        self.instruments['microwave_generator']['instance'].update({'amplitude': self.settings['power_out']})
        self.instruments['microwave_generator']['instance'].update({'enable_modulation': False})
        self.instruments['microwave_generator']['instance'].update({'enable_output': True})

    def change_param(self, param):
        # Change a certain parameter for each point in a sweep. Parameter can be frequency or something else, such as voltage on an Attocube
        self.instruments['ANC300']['instance']._set_offset(3, param)
        print('Changing Z to %.1f V'%param)

    def get_freq_array(self):
        '''
        Construct a list of values through which we will sweep a parameter.
        Function is called get_freq_array, but the array does not have to be frequency. Can be e.g. voltage values for a piezo

        Returns:
            freq_values: array of the parameter values to be tested
            freq_range: the range of the parameter values to be tested, i.e. maximum frequency - minumum frequency
        '''

        if self.settings['range_type'] == 'start_stop':
            freq_values = np.linspace(self.settings['z_start'], self.settings['z_stop'], self.settings['z_points'])
            freq_range = max(freq_values) - min(freq_values)

        elif self.settings['range_type'] == 'center_range':
            freq_values = np.linspace(self.settings['z_start'] - self.settings['z_stop'] / 2,
                                      self.settings['z_start'] + self.settings['z_stop'] / 2, self.settings['z_points'])
            freq_range = max(freq_values) - min(freq_values)

        else:
            self.log('unknown range parameter. Abort script')
            self._abort = True

        if np.min(freq_values) < 0 or np.max(freq_values) > 100:
            self.log('start or stop voltage out of bounds')
            self._abort = True

        self.settings['esr_avg'] = 1
        return freq_values, freq_range

    def fit_esr(self, freq, ampl, min_counts=.5, contrast_factor=1.5, verbose=True):
        #freq_peaks, ampl_peaks = find_nv_peaks(freq, ampl)

        #start_vals = get_lorentzian_fit_starting_values(freq, ampl)
        #start_vals[2] = freq_peaks[0]
        starting_vals = np.average(ampl), - (np.average(ampl) - np.min(ampl)), freq[np.argmin(ampl)], np.diff(freq)[0]*4
        print(starting_vals)
        #fit = fit_lorentzian(freq, ampl, starting_params=starting_vals, bounds=[(0, -np.inf, 0, 0), (np.inf, 0, np.inf, np.inf)])
        try:
            popt,pcov = optimize.curve_fit(lorentzian, freq, ampl, p0=starting_vals)
        except:
            popt = starting_vals
        #lorentzian(x, constant_offset, amplitude, center, fwhm):
        print(popt)
        return popt

    def _plot(self, axes_list, data = None):
        """
        plotting function for esr
        Args:
            axes_list: list of axes objects on which to plot plots the esr on the first axes object
            data: data (dictionary that contains keys frequency, data and fit_params) if not provided use self.data
        Returns:

        """

        if data is None:
            data = self.data

        plot_esr(axes_list[0], data['frequency'], data['data'], data['fit_params'],title='Attocube Z scan',
                 xlabel='Attocube Vz',ylabel='kCounts/s')

class ESR_simple_lowerupper(Script):

    _DEFAULT_SETTINGS = [
        Parameter('frequency_1', 2.8e9, float, 'first center frequency (Hz)'),
        Parameter('frequency_2', 3.1e9, float, 'second center frequency (Hz)'),
        Parameter('frequency_width', 100.0e6, float, 'frequency width of ESR scan')
    ]

    _INSTRUMENTS = {}

    _SCRIPTS = {'esr_simple': ESR_simple}


    def _function(self):

        freqs = [self.settings['frequency_1'], self.settings['frequency_2']]
        width = self.settings['frequency_width']

        for freq in freqs:
            self.data = copy(self.scripts['esr_simple'].data)

            self.scripts['esr_simple'].settings['freq_start'] = freq
            self.scripts['esr_simple'].settings['freq_stop'] = width
            self.scripts['esr_simple'].settings['range_type'] = 'center_range'
            self.scripts['esr_simple'].run()
            self.data = copy(self.scripts['esr_simple'].data)

    def _plot(self, axes_list, data = None):
        """
        plotting function for find_nv
        Args:
            axes_list: list of axes objects on which to plot plots the esr on the first axes object
            data: data (dictionary that contains keys image_data, extent, initial_point, maximum_point) if not provided use self.data
        """

        print('inside _plot!')
        if data is None:
            data = self.data
      #  print(self._current_subscript_stage['current_subscript'])

        if self._current_subscript_stage['current_subscript'] == self.scripts['esr_simple']:
            print('got to here!! ')
            self.scripts['esr_simple']._plot(axes_list)


    def _update_plot(self, axes_list):
        """
        update plotting function for find_nv
        Args:
            axes_list: list of axes objects on which to plot plots the esr on the first axes object
        """
        print('inside _update_plot!')
    #    print(self._current_subscript_stage['current_subscript'])
        if self._current_subscript_stage['current_subscript'] == self.scripts['esr_simple']:
            print('got to update plot!! ')
            self.scripts['esr_simple']._update_plot(axes_list)

# re-written by ER 20180831 to enable esr without frequency modulation
class ESR(Script):
    """
    This class runs ESR on an NV center, outputing microwaves using a MicrowaveGenerator and reading in NV counts using
    a DAQ. Each frequency is set explicitly on the SRS, instead of using FM.
    """

    _DEFAULT_SETTINGS = [
        Parameter('power_out', -45.0, float, 'output power (dBm)'),
        Parameter('esr_avg', 1, int, 'number of esr averages'),
        Parameter('freq_start', 2.82e9, float, 'start frequency of scan'),
        Parameter('freq_stop', 2.92e9, float, 'end frequency of scan'),
        Parameter('range_type', 'start_stop', ['start_stop', 'center_range'], 'start_stop: freq. range from freq_start to freq_stop. center_range: centered at freq_start and width freq_stop'),
        Parameter('freq_points', 100, int, 'number of frequencies in scan'),
        Parameter('integration_time', 0.05, float, 'The TOTAL integration time. The integration time per daq bins is integration_time / num_samps_per_pt'),
        Parameter('num_samps_per_pt', 100, int, 'Number of samples within one DAQ buffer, for each frequency. This should be large because the first measurement is thrown away (may start in the middle of a clock tick)'),
        Parameter('mw_generator_switching_time', .01, float, 'time wait after switching center frequencies on generator (s)'),
        Parameter('turn_off_after', False, bool, 'if true MW output is turned off after the measurement'),
        Parameter('norm_to_ref', True, bool, 'If true normalize each frequency sweep by the average counts.'),
        Parameter('save_full_esr', True, bool, 'If true save all the esr traces individually'),
        Parameter('daq_type', 'cDAQ', ['PCI', 'cDAQ'], 'Type of daq to use for scan'),
        Parameter('fit_constants',
                  [
                      Parameter('minimum_counts', .5, float, 'minumum counts for an ESR to not be considered noise'),
                      Parameter('contrast_factor', 1.5, float, 'minimum contrast for an ESR to not be considered noise')
                  ]),
        Parameter('track_laser_power',
                  [
                      Parameter('on/off', False, bool, 'If true, measure and normalize out laser power drifts during esr'),
                      Parameter('ai_channel', 'ai4', ['ai0', 'ai1', 'ai2', 'ai3', 'ai4'], 'channel to use for analog input, to which the photodiode is connected')
                  ]),
        Parameter('randomize', True, bool, 'check to randomize esr frequencies'),
    ]

    _INSTRUMENTS = {
        'microwave_generator': MicrowaveGenerator,
        'NI6259': NI6259,
        'NI9263': NI9263,
        'NI9402': NI9402,
        'PB': B26PulseBlaster
    }

    _SCRIPTS = {}

    def __init__(self, instruments, scripts = None, name=None, settings=None, log_function=None, data_path = None):
        Script.__init__(self, name, settings=settings, scripts=scripts, instruments=instruments, log_function=log_function, data_path = data_path)
        # defines which daqs contain the input and output based on user selection of daq interface
        if self.settings['daq_type'] == 'PCI':
            self.daq_in = self.instruments['NI6259']['instance']
        elif self.settings['daq_type'] == 'cDAQ':
            self.daq_in = self.instruments['NI9402']['instance']

    def setup_microwave_gen(self):
        '''

        set relevant parameters on the MW generator.

        '''
        self.instruments['microwave_generator']['instance'].update({'amplitude': self.settings['power_out']})
        self.instruments['microwave_generator']['instance'].update({'enable_modulation': False})
        self.instruments['microwave_generator']['instance'].update({'enable_output': True})

    def setup_daq(self):
        '''

        Initialize the relevant DAQ and set the sample rate.

        '''
        if self.settings['daq_type'] == 'PCI':
            self.daq_in = self.instruments['NI6259']['instance']
        elif self.settings['daq_type'] == 'cDAQ':
            self.daq_in = self.instruments['NI9402']['instance']

        sample_rate = float(1) / (self.settings['integration_time']/self.settings['num_samps_per_pt']) # DAQ minimum buffer size is 2, so we break the integration time in half
        self.daq_in.settings['digital_input']['ctr0']['sample_rate'] = sample_rate

    def setup_pb(self): # ER 20181017
        '''

        Setup the channels on the PB card.

        '''
        if self.instruments['microwave_generator']['instance'].amplitude < -10.0:
            self.instruments['PB']['instance'].update({'microwave_switch': {'status': True}})
        else:
            self.instruments['PB']['instance'].update({'microwave_switch': {'status': False}})

    def get_freq_array(self):
        '''

        Construct the frequency array based on the setting parameters.

        Returns:
            freq_values: array of the frequencies to be tested
            freq_range: the range of the frequency to be tested, i.e. maximum frequency - minumum frequency
        '''

        # contruct the frequency array
        if self.settings['range_type'] == 'start_stop':
            if self.settings['freq_start']>self.settings['freq_stop']:
                self.log('end freq. must be larger than start freq when range_type is start_stop. Abort script')
                self._abort = True

            if self.settings['freq_start'] < 950E3 or self.settings['freq_stop'] > 4.05E9: # freq range of the SRS
                self.log('start or stop frequency out of bounds')
                self._abort = True

            freq_values = np.linspace(self.settings['freq_start'], self.settings['freq_stop'], self.settings['freq_points'])
            freq_range = max(freq_values) - min(freq_values)

        elif self.settings['range_type'] == 'center_range':
            if self.settings['freq_start'] < 2 * self.settings['freq_stop']:
                self.log('end freq. (range) must be smaller than 2x start freq (center) when range_type is center_range. Abort script')
                self._abort = True
            freq_values = np.linspace(self.settings['freq_start']-self.settings['freq_stop']/2,
                                      self.settings['freq_start']+self.settings['freq_stop']/2, self.settings['freq_points'])
            freq_range = max(freq_values) - min(freq_values)

            if self.settings['freq_stop'] > 1e9:
                self.log('freq_stop (range) is quite large --- did you mean to set \'range_type\' to \'start_stop\'? ')
        else:
            self.log('unknown range parameter. Abort script')
            self._abort = True

        return freq_values, freq_range

    def run_sweep(self, freq_values):
        '''

        Actually runs the ESR sweep, for a single average.

        Returns:
            esr_data
            laser_data
            normalized_data

        '''

        num_samps = self.settings['num_samps_per_pt'] + 1 # acquire this many samples per point. The counter starts in the middle of a
                                                          # clock tick, so throw out the first sample and take num_samps_per_pt + 1 samples

        # initialize data arrays
        single_sweep_data = np.zeros(len(freq_values))
        single_sweep_laser_data = np.zeros(len(freq_values))

        indeces = list(range(len(freq_values)))
        if self.settings['randomize']:
            random.shuffle(indeces)

        print("executing run_sweep!")
        for freq_index in indeces:

            if self._abort:
                break

            freq = freq_values[freq_index]

            # change MW frequency
            self.instruments['microwave_generator']['instance'].update({'frequency': float(freq)})
            time.sleep(self.settings['mw_generator_switching_time'])

            # setup the tasks
            ctrtask = self.daq_in.setup_counter("ctr0", num_samps)
            if self.settings['track_laser_power']['on/off']:
                aitask = self.daq_in.setup_AI(self.settings['track_laser_power']['ai_channel'], num_samps,
                                              continuous=False, clk_source=ctrtask)

            if self.settings['track_laser_power']['on/off']:
                self.daq_in.run(aitask) # AI is actually tied to the clock, when this runs the clock actually starts

            self.daq_in.run(ctrtask) # the counter clock turns on and starts the AI task
            time.sleep(self.settings['integration_time'])
           # if self.settings['track_laser_power']['on/off']:
           #     self.daq_out.waitToFinish(aitask) # wait for the tasks to be done

            # read the data
            raw_data, _ = self.daq_in.read_counter(ctrtask)
            single_sweep_data[freq_index] = np.sum(np.diff(raw_data)) # take the total counts, neglecting the first element

            if self.settings['track_laser_power']['on/off']:
                raw_data_laser, _ = self.daq_in.read(aitask)
                single_sweep_laser_data[freq_index] = np.mean(raw_data_laser)

            # clean up APD tasks
            if self.settings['track_laser_power']['on/off']:
                self.daq_in.stop(aitask)  # only stop teh ai task when you've extracted the data you need!!
            self.daq_in.stop(ctrtask)  # stop the clock task last

        return single_sweep_data, single_sweep_laser_data

    def _function(self):
        """
        This is the actual function that will be executed. It uses only information that is provided in the settings property
        will be overwritten in the __init__
        """

        start_time = time.time()

        # if tracking laser power drifts, check for PCI daq
        if self.settings['track_laser_power']['on/off'] and not self.settings['daq_type'] == 'PCI':
            print("tracking laser power drifts only enabled for PCI daq")
            self._abort = True

        self.lines = []
        take_ref = self.settings['norm_to_ref']

        # setup the daq
        self.setup_daq()

        # setup the microwave generator
        self.setup_microwave_gen()

        # setup the pulseblaster card (i.e., turn mw_switch on)
        self.setup_pb()

        # intialize some of the fields in self.data
        self.data = {'frequency': [], 'data': [], 'fit_params': [], 'avrg_counts': []}

        # get the frequencices of the sweep
        freq_values, freq_range = self.get_freq_array()
        self.data.update({'frequency': freq_values})
        # initialize data arrays
        esr_data = np.zeros((self.settings['esr_avg'], len(freq_values))) # for the raw esr data

        # to get the timetrace we keep track of the indecies WRONG? 20221115
        #if self.settings['save_timetrace']:
        #    index_data = np.zeros((self.settings['esr_avg'], len(freq_values))).astype(int)  # for the raw esr data

        #WRONG?20221115
        laser_data = np.zeros((self.settings['esr_avg'], len(freq_values))) # for the raw photodiode data
        avrg_counts = np.zeros(self.settings['esr_avg']) # average counts for EACH average to normalize the plot if take_ref is true

        # run sweeps
        for scan_num in range(0, self.settings['esr_avg']):


            esr_data_pos = 0

            if self._abort:
                break

            # get the data for a single sweep. These are raw data.
            self.log('starting average number: ' + str(scan_num) + ' time elapsed: ' + str(time.time()-start_time))
            single_sweep_data, single_sweep_laser_data = self.run_sweep(freq_values)


            # save the single sweep data and normalize to kcounts/sec
            esr_data[scan_num, esr_data_pos:(esr_data_pos + len(single_sweep_data))] = single_sweep_data * (.001 / self.settings['integration_time'])
            laser_data[scan_num, esr_data_pos:(esr_data_pos + len(single_sweep_laser_data))] = single_sweep_laser_data
            esr_data_pos += len(single_sweep_data)

            # average counts of the expt
            avrg_counts[scan_num] = np.mean(esr_data[scan_num])

            if take_ref is True:
                esr_data[scan_num] /=avrg_counts[scan_num]

            # normalize the data if track_laser
            if self.settings['track_laser_power']['on/off']:
                laser_norm_data = np.divide(esr_data, laser_data)

                # average of the normalized data for the number of averages completed so far, to plot and fit to if laser power tracking is on
                data_laser_norm = (np.mean(laser_norm_data[0:(scan_num+1)], axis=0)) #*tmp_laser

            # current non-normalized averaged data to plot and fit to if laser power tracking is off
            esr_avg = np.mean(esr_data[0:(scan_num + 1)] , axis=0)

            if not self.settings['track_laser_power']['on/off']:
                # fit to the data
                fit_params = fit_esr(freq_values, esr_avg, min_counts = self.settings['fit_constants']['minimum_counts'],
                                    contrast_factor=self.settings['fit_constants']['contrast_factor'])
            elif self.settings['track_laser_power']['on/off']:
                # fit to the data
                fit_params = fit_esr(freq_values, data_laser_norm, min_counts = self.settings['fit_constants']['minimum_counts'],
                                    contrast_factor=self.settings['fit_constants']['contrast_factor'])

                # save the data
                self.data.update({'laser_data': laser_data})
                self.data.update({'data_laser_norm': data_laser_norm})

            self.data.update({'data': esr_avg, 'fit_params': fit_params})
       #     self.data.update({'data': avrg_counts})  # ER 20181022

            if self.settings['save_full_esr']:
                self.data.update({'esr_data':esr_data})

            progress = self._calc_progress(scan_num)
            self.updateProgress.emit(progress)

        # turn off the PB card channel: this is so that it's not left on, you run a high amplitude experiment next (e.g. Rabi), and burn the cables or CPW
        # ER 20181017
        self.instruments['PB']['instance'].update({'microwave_switch': {'status': False}})

        if self.settings['turn_off_after']:
            self.instruments['microwave_generator']['instance'].update({'enable_output': False})

    def _calc_progress(self, scan_num):
        #COMMENT_ME

        progress = float(scan_num) / self.settings['esr_avg'] * 100.
        self.progress = progress
        return int(progress)

    def _plot(self, axes_list, data = None):
        """
        plotting function for esr
        Args:
            axes_list: list of axes objects on which to plot plots the esr on the first axes object
            data: data (dictionary that contains keys frequency, data and fit_params) if not provided use self.data
        Returns:

        """

        if data is None:
            data = self.data
        if not self.settings['track_laser_power']['on/off']:
            plot_esr(axes_list[0], data['frequency'], data['data'], data['fit_params'])
        elif self.settings['track_laser_power']['on/off'] and self.settings['daq_type'] == 'PCI':
            plot_esr(axes_list[0], data['frequency'], data['data_laser_norm'], data['fit_params'])

    def get_axes_layout(self, figure_list):
        """
        returns the axes objects the script needs to plot its data
        the default creates a single axes object on each figure
        This can/should be overwritten in a child script if more axes objects are needed
        Args:
            figure_list: a list of figure objects
        Returns:
            axes_list: a list of axes objects

        """
        new_figure_list = [figure_list[1]]
        return super(ESR, self).get_axes_layout(new_figure_list)


class ESR_simple_lowerupper(Script):

    _DEFAULT_SETTINGS = [
        Parameter('frequency_1', 2.8e9, float, 'first center frequency (Hz)'),
        Parameter('frequency_2', 3.1e9, float, 'second center frequency (Hz)'),
        Parameter('frequency_width', 100.0e6, float, 'frequency width of ESR scan')
    ]

    _INSTRUMENTS = {}

    _SCRIPTS = {'esr_simple': ESR_simple}


    def _function(self):

        freqs = [self.settings['frequency_1'], self.settings['frequency_2']]
        width = self.settings['frequency_width']

        for freq in freqs:
            self.data = copy(self.scripts['esr_simple'].data)

            self.scripts['esr_simple'].settings['freq_start'] = freq
            self.scripts['esr_simple'].settings['freq_stop'] = width
            self.scripts['esr_simple'].settings['range_type'] = 'center_range'
            self.scripts['esr_simple'].run()
            self.data = copy(self.scripts['esr_simple'].data)

    def _plot(self, axes_list, data = None):
        """
        plotting function for find_nv
        Args:
            axes_list: list of axes objects on which to plot plots the esr on the first axes object
            data: data (dictionary that contains keys image_data, extent, initial_point, maximum_point) if not provided use self.data
        """

        print('inside _plot!')
        if data is None:
            data = self.data
      #  print(self._current_subscript_stage['current_subscript'])

        if self._current_subscript_stage['current_subscript'] == self.scripts['esr_simple']:
            print('got to here!! ')
            self.scripts['esr_simple']._plot(axes_list)


    def _update_plot(self, axes_list):
        """
        update plotting function for find_nv
        Args:
            axes_list: list of axes objects on which to plot plots the esr on the first axes object
        """
        print('inside _update_plot!')
    #    print(self._current_subscript_stage['current_subscript'])
        if self._current_subscript_stage['current_subscript'] == self.scripts['esr_simple']:
            print('got to update plot!! ')
            self.scripts['esr_simple']._update_plot(axes_list)


# new version of ESR (JG)
# a
class ESR_2(ESR):
    """
    This class runs ESR on an NV center, outputing microwaves using a MicrowaveGenerator and
    reading in NV counts using a DAQ.
    Each frequency is set explicitly on the SRS, instead of using FM.

    JG (work in progrss)
    This version builds on ESR and allows to track the fluorescence in time

    """

    def run_sweep(self, freq_values):
        '''

        Actually runs the ESR sweep, for a single average.

        Returns:
            esr_data
            laser_data
            normalized_data

        '''

        num_samps = self.settings['num_samps_per_pt'] + 1 # acquire this many samples per point. The counter starts in the middle of a
                                                          # clock tick, so throw out the first sample and take num_samps_per_pt + 1 samples

        # initialize data arrays
        single_sweep_data = np.zeros(len(freq_values))
        single_sweep_laser_data = np.zeros(len(freq_values))

        indeces = list(range(len(freq_values)))
        if self.settings['randomize']:
            random.shuffle(indeces)

        for freq_index in indeces:

            if self._abort:
                break

            freq = freq_values[freq_index]

            # change MW frequency
            self.instruments['microwave_generator']['instance'].update({'frequency': float(freq)})
            time.sleep(self.settings['mw_generator_switching_time'])

            # setup the tasks
            ctrtask = self.daq_in.setup_counter("ctr0", num_samps)
            if self.settings['track_laser_power']['on/off']:
                aitask = self.daq_in.setup_AI(self.settings['track_laser_power']['ai_channel'], num_samps,
                                              continuous=False, clk_source=ctrtask)

            if self.settings['track_laser_power']['on/off']:
                self.daq_in.run(aitask) # AI is actually tied to the clock, when this runs the clock actually starts

            self.daq_in.run(ctrtask) # the counter clock turns on and starts the AI task
            time.sleep(self.settings['integration_time'])

            # read the data
            raw_data, _ = self.daq_in.read_counter(ctrtask)
            single_sweep_data[freq_index] = np.sum(np.diff(raw_data)) # take the total counts, neglecting the first element

            if self.settings['track_laser_power']['on/off']:
                raw_data_laser, _ = self.daq_in.read(aitask)
                single_sweep_laser_data[freq_index] = np.mean(raw_data_laser)

            # clean up APD tasks
            if self.settings['track_laser_power']['on/off']:
                self.daq_in.stop(aitask)  # only stop teh ai task when you've extracted the data you need!!
            self.daq_in.stop(ctrtask)  # stop the clock task last

        return single_sweep_data, single_sweep_laser_data

# re-written by ER 20180904 to check the ESR code.
class ESR_Spec_Ana(Script):
    """
    This class runs ESR, while taking a trace on the spectrum analyzer and finding the peak to check the ESR code.

    """

    _DEFAULT_SETTINGS = [
        Parameter('power_out', -45.0, float, 'output power (dBm)'),
        Parameter('esr_avg', 50, int, 'number of esr averages'),
        Parameter('freq_start', 2.82e9, float, 'start frequency of scan'),
        Parameter('freq_stop', 2.92e9, float, 'end frequency of scan'),
        Parameter('range_type', 'start_stop', ['start_stop', 'center_range'], 'start_stop: freq. range from freq_start to freq_stop. center_range: centered at freq_start and width freq_stop'),
        Parameter('freq_points', 100, int, 'number of frequencies in scan'),
        Parameter('integration_time', 0.05, float, 'measurement time of fluorescent counts (must be a multiple of settle time)'),
        Parameter('mw_generator_switching_time', .01, float, 'time wait after switching center frequencies on generator (s)'),
        Parameter('turn_off_after', False, bool, 'if true MW output is turned off after the measurement'),
        Parameter('norm_to_ref', True, bool, 'If true normalize each frequency sweep by the average counts.'),
        Parameter('save_full_esr', True, bool, 'If true save all the esr traces individually'),
        Parameter('daq_type', 'PCI', ['PCI', 'cDAQ'], 'Type of daq to use for scan'),
        Parameter('fit_constants',
                  [
                      Parameter('minimum_counts', .5, float, 'minumum counts for an ESR to not be considered noise'),
                      Parameter('contrast_factor', 1.5, float, 'minimum contrast for an ESR to not be considered noise')
                  ]),
        Parameter('track_laser_power',
                  [
                      Parameter('on/off', False, bool, 'If true, measure and normalize out laser power drifts during esr'),
                      Parameter('ai_channel', 'ai4', ['ai0', 'ai1', 'ai2', 'ai3', 'ai4'], 'channel to use for analog input, to which the photodiode is connected')
                  ]),
    ]

    _INSTRUMENTS = {
        'microwave_generator': MicrowaveGenerator,
        'NI6259': NI6259,
        'NI9402': NI9402,
    }

    _SCRIPTS = {'spec_anal_get_trace': SpecAnalyzerGetSpectrum}

    def __init__(self, instruments, scripts = None, name=None, settings=None, log_function=None, data_path = None):
        Script.__init__(self, name, settings=settings, scripts=scripts, instruments=instruments, log_function=log_function, data_path = data_path)
        # defines which daqs contain the input and output based on user selection of daq interface
        if self.settings['daq_type'] == 'PCI':
            self.daq_in = self.instruments['NI6259']['instance']
        elif self.settings['daq_type'] == 'cDAQ':
            self.daq_in = self.instruments['NI9402']['instance']

    def setup_microwave_gen(self):
        '''

        set relevant parameters on the MW generator.

        '''
        self.instruments['microwave_generator']['instance'].update({'amplitude': self.settings['power_out']})
        self.instruments['microwave_generator']['instance'].update({'enable_modulation': False})
        self.instruments['microwave_generator']['instance'].update({'enable_output': True})

    def setup_daq(self):
        '''

        Initialize the relevant DAQ and set the sample rate.

        '''
        if self.settings['daq_type'] == 'PCI':
            self.daq_in = self.instruments['NI6259']['instance']
        elif self.settings['daq_type'] == 'cDAQ':
            self.daq_in = self.instruments['NI9402']['instance']

        sample_rate = float(2) / self.settings['integration_time'] # DAQ minimum buffer size is 2, so we break the integration time in half
        self.daq_in.settings['digital_input']['ctr0']['sample_rate'] = sample_rate

    def get_freq_array(self):
        '''

        Construct the frequency array based on the setting parameters.

        Returns:
            freq_values: array of the frequencies to be tested
            freq_range: the range of the frequency to be tested, i.e. maximum frequency - minumum frequency
        '''

        # contruct the frequency array
        if self.settings['range_type'] == 'start_stop':
            if self.settings['freq_start']>self.settings['freq_stop']:
                self.log('end freq. must be larger than start freq when range_type is start_stop. Abort script')
                self._abort = True

            if self.settings['freq_start'] < 950E3 or self.settings['freq_stop'] > 4.05E9:
                self.log('start or stop frequency out of bounds')
                self._abort = True

            freq_values = np.linspace(self.settings['freq_start'], self.settings['freq_stop'], self.settings['freq_points'])
            freq_range = max(freq_values) - min(freq_values)

        elif self.settings['range_type'] == 'center_range':
            if self.settings['freq_start'] < 2 * self.settings['freq_stop']:
                self.log('end freq. (range) must be smaller than 2x start freq (center) when range_type is center_range. Abort script')
                self._abort = True
            freq_values = np.linspace(self.settings['freq_start']-self.settings['freq_stop']/2,
                                      self.settings['freq_start']+self.settings['freq_stop']/2, self.settings['freq_points'])
            freq_range = max(freq_values) - min(freq_values)

            if self.settings['freq_stop'] > 1e9:
                self.log('freq_stop (range) is quite large --- did you mean to set \'range_type\' to \'start_stop\'? ')
        else:
            self.log('unknown range parameter. Abort script')
            self._abort = True

        return freq_values, freq_range

    def run_sweep(self, freq_values):
        '''

        Actually runs the ESR sweep, for a single average.

        Returns:
            esr_data
            laser_data
            normalized_data

        '''

        num_samps = 2 # acquire 1 sample per point

        # initialize data arrays
        single_sweep_data = np.zeros(len(freq_values))
        single_sweep_laser_data = np.zeros(len(freq_values))
        single_sweep_sa_data = np.zeros(len(freq_values))

        freq_index = 0

        for freq in freq_values:

            if self._abort:
                break

            # change MW frequency
            self.instruments['microwave_generator']['instance'].update({'frequency': float(freq)})
            time.sleep(self.settings['mw_generator_switching_time'])

            # setup the tasks
            ctrtask = self.daq_in.setup_counter("ctr0", num_samps)
            if self.settings['track_laser_power']['on/off']:
                aitask = self.daq_in.setup_AI(self.settings['track_laser_power']['ai_channel'], num_samps,
                                              continuous=False, clk_source=ctrtask)

            if self.settings['track_laser_power']['on/off']:
                self.daq_in.run(aitask) # AI is actually tied to the clock, when this runs the clock actually starts

            self.daq_in.run(ctrtask) # the counter clock turns on and starts the AI task

            #todo: talk to aaron about waitToFinish timeout duration
            #if self.settings['track_laser_power']['on/off']:
                #self.daq_in.waitToFinish(aitask) # wait for the tasks to be done
            # read the data
            raw_data, _ = self.daq_in.read_counter(ctrtask)
            single_sweep_data[freq_index] = raw_data[1]/2 # take last element since counter is cumulative, then divide by 2 to get mean

            if self.settings['track_laser_power']['on/off']:
                raw_data_laser, _ = self.daq_in.read(aitask)
                single_sweep_laser_data[freq_index] = np.mean(raw_data_laser)

            # clean up APD tasks
            if self.settings['track_laser_power']['on/off']:
                self.daq_in.stop(aitask)  # only stop teh ai task when you've extracted the data you need!!
            self.daq_in.stop(ctrtask)  # stop the clock task last

            self.scripts['spec_anal_get_trace'].run()
            single_sweep_sa_data[freq_index] = self.scripts['spec_anal_get_trace'].data['peak_freq']

            freq_index += 1

        return single_sweep_data, single_sweep_laser_data, single_sweep_sa_data

    def _function(self):
        """
        This is the actual function that will be executed. It uses only information that is provided in the settings property
        will be overwritten in the __init__
        """

        # if tracking laser power drifts, check for PCI daq
        if self.settings['track_laser_power']['on/off'] and not self.settings['daq_type'] == 'PCI':
            print("tracking laser power drifts only enabled for PCI daq")
            self._abort = True

        self.lines = []
        take_ref = self.settings['norm_to_ref']

        # setup the daq
        self.setup_daq()

        # setup the microwave generator
        self.setup_microwave_gen()

        # intialize some of the fields in self.data
        self.data = {'frequency': [], 'data': [], 'fit_params': [], 'avrg_counts' : [], 'peaks': [], 'temp_peaks': []}

        # get the frequencices of the sweep
        freq_values, freq_range = self.get_freq_array()
        self.data.update({'frequency': freq_values})
        # initialize data arrays
        esr_data = np.zeros((self.settings['esr_avg'], len(freq_values))) # for the raw esr data
        laser_data = np.zeros((self.settings['esr_avg'], len(freq_values))) # for the raw photodiode data
        spec_anal_peaks = np.zeros((self.settings['esr_avg'], len(freq_values)))
        avrg_counts = np.zeros(self.settings['esr_avg']) # average counts for EACH average to normalize the plot if take_ref is true

        # run sweeps
        for scan_num in range(0, self.settings['esr_avg']):

            esr_data_pos = 0

            if self._abort:
                break

            # get the data for a single sweep
            single_sweep_data, single_sweep_laser_data, single_sweep_sa_data = self.run_sweep(freq_values)

            # save the single sweep data and normalize to kcounts/sec
            esr_data[scan_num, esr_data_pos:(esr_data_pos + len(single_sweep_data))] = single_sweep_data * (.001 / self.settings['integration_time'])
            laser_data[scan_num, esr_data_pos:(esr_data_pos + len(single_sweep_laser_data))] = single_sweep_laser_data
            spec_anal_peaks[scan_num, esr_data_pos:(esr_data_pos + len(single_sweep_laser_data))] = single_sweep_sa_data
            esr_data_pos += len(single_sweep_data)

            # average counts of the expt
            avrg_counts[scan_num] = np.mean(esr_data[scan_num])

            if take_ref is True:
                esr_data[scan_num] /=avrg_counts[scan_num]

            # normalize the data if track_laser
            if self.settings['track_laser_power']['on/off']:
                laser_norm_data = np.divide(esr_data, laser_data)

                # average of the normalized data for the number of averages completed so far, to plot and fit to if laser power tracking is on
                tmp_laser = np.mean(np.mean(laser_data[scan_num])) # instantaneous average of the laser power
                data_laser_norm = (np.mean(laser_norm_data[0:(scan_num+1)], axis=0))*tmp_laser

            # current non-normalized averaged data to plot and fit to if laser power tracking is off
            esr_avg = np.mean(esr_data[0:(scan_num + 1)] , axis=0)

            if not self.settings['track_laser_power']['on/off']:
                # fit to the data
                fit_params = fit_esr(freq_values, esr_avg, min_counts = self.settings['fit_constants']['minimum_counts'],
                                    contrast_factor=self.settings['fit_constants']['contrast_factor'])
            elif self.settings['track_laser_power']['on/off']:
                # fit to the data
                fit_params = fit_esr(freq_values, data_laser_norm, min_counts = self.settings['fit_constants']['minimum_counts'],
                                    contrast_factor=self.settings['fit_constants']['contrast_factor'])

                # save the data
                self.data.update({'laser_data': laser_data})
                self.data.update({'data_laser_norm': data_laser_norm})

            self.data.update({'data': esr_avg, 'fit_params': fit_params})
            self.data.update({'peaks': spec_anal_peaks})
            self.data.update({'temp_peaks': single_sweep_sa_data})
            self.data.update({'avrg_counts': avrg_counts})

            if self.settings['save_full_esr']:
                self.data.update({'esr_data': esr_data})

            progress = self._calc_progress(scan_num)
            self.updateProgress.emit(progress)

        if self.settings['turn_off_after']:
            self.instruments['microwave_generator']['instance'].update({'enable_output': False})

    def _calc_progress(self, scan_num):
        #COMMENT_ME

        progress = float(scan_num) / self.settings['esr_avg'] * 100.
        self.progress = progress

        return int(progress)

    def _plot(self, axes_list, data = None):
        """
        plotting function for esr
        Args:
            axes_list: list of axes objects on which to plot plots the esr on the first axes object
            data: data (dictionary that contains keys frequency, data and fit_params) if not provided use self.data
        Returns:

        """

        if data is None:
            data = self.data
 #       if not self.settings['track_laser_power']['on/off']:
 #           plot_esr(axes_list[0], data['frequency'], data['data'], data['fit_params'])
 #       elif self.settings['track_laser_power']['on/off'] and self.settings['daq_type'] == 'PCI':
 #           plot_esr(axes_list[0], data['frequency'], data['norm_data'], data['fit_params'])
 #        plot_diff_freq_vs_freq(axes_list[0], data['frequency'] - data['temp_peaks'], data['frequency'])

    def get_axes_layout(self, figure_list):
        """
        returns the axes objects the script needs to plot its data
        the default creates a single axes object on each figure
        This can/should be overwritten in a child script if more axes objects are needed
        Args:
            figure_list: a list of figure objects
        Returns:
            axes_list: a list of axes objects

        """
        new_figure_list = [figure_list[1]]
        return super(ESR_Spec_Ana, self).get_axes_layout(new_figure_list)

<<<<<<< HEAD
class ESR_set_freq_after(ESR_simple):

    '''

    ER 20191016

    An esr_simple script, but sets the microwave frequency to the point of maximum slope at the end,
    useful for taking a long daq timetrace / CW measurement.

    '''

    def setup_microwave_gen_after(self):

        print(self.data['fit_params'])


        if self.data['fit_params'] is not None:

            if np.shape(self.data['fit_params'])[0] == 4:     # single lorentzian
                fwhm = self.data['fit_params'][3]
                center1 = self.data['fit_params'][2]
            else: # two lorentzians
                fwhm = self.data['fit_params'][1]
                center1 = self.data['fit_params'][4]

            # always choose the same slope out of the 4 choices, to keep multiple runs of daq timetrace consistent
            f_after = ((fwhm / (2 * np.sqrt(3))) + center1)
            self.instruments['microwave_generator']['instance'].update({'frequency': float(f_after)})

        self.instruments['microwave_generator']['instance'].update({'enable_modulation': True})

        if self.settings['turn_off_after']:
            self.instruments['microwave_generator']['instance'].update({'enable_output': False})
=======
class NMR_CW(ESR_simple):
    """
    This class runs ESR on an NV center, outputing microwaves using a MicrowaveGenerator and reading in NV counts using
    a DAQ. Each frequency is set explicitly on the SRS, instead of using FM.

    This is the simple, i.e. minimal version of it
    """

    _DEFAULT_SETTINGS = [
        Parameter('power_out', -45.0, float, 'output power (dBm)'),
        Parameter('esr_avg', 1, int, 'number of esr averages'),
        Parameter('freq_start', 2.82e9, float, 'start frequency of scan'),
        Parameter('freq_stop', 2.92e9, float, 'end frequency of scan'),
        Parameter('range_type', 'start_stop', ['start_stop', 'center_range'], 'start_stop: freq. range from freq_start to freq_stop. center_range: centered at freq_start and width freq_stop'),
        Parameter('freq_points', 100, int, 'number of frequencies in scan'),
        Parameter('integration_time', 0.05, float, 'The TOTAL integration time. The integration time per daq bins is integration_time / num_samps_per_pt'),
        Parameter('num_samps_per_pt', 100, int, 'Number of samples within one DAQ buffer, for each frequency. This should be large because the first measurement is thrown away (may start in the middle of a clock tick)'),
        Parameter('mw_generator_switching_time', .01, float, 'time wait after switching center frequencies on generator (s)'),
        Parameter('turn_off_after', False, bool, 'if true MW output is turned off after the measurement'),
        Parameter('save_full_esr', True, bool, 'If true save all the esr traces individually'),
        Parameter('daq_type', 'cDAQ', ['PCI', 'cDAQ'], 'Type of daq to use for scan'),
        Parameter('fit_constants',
                  [
                      Parameter('minimum_counts', .5, float, 'minumum counts for an ESR to not be considered noise'),
                      Parameter('contrast_factor', 1.5, float, 'minimum contrast for an ESR to not be considered noise')
                  ]),
        Parameter('randomize', True, bool, 'check to randomize esr frequencies'),
        Parameter('save_timetrace', True, bool, 'check to save the measured fluorescence over time. This is identical to the full esr when the freq. are not randomized')
    ]

    _INSTRUMENTS = {
        'rf_generator': RFGenerator,
        'NI6259': NI6259,  # PCI
        'NI9402': NI9402,  # cDAQ
    }

    _SCRIPTS = {}

    def __init__(self, instruments, scripts = None, name=None, settings=None, log_function=None, data_path = None):
        Script.__init__(self, name, settings=settings, scripts=scripts, instruments=instruments, log_function=log_function, data_path = data_path)
        # defines which daqs contain the input and output based on user selection of daq interface
        if self.settings['daq_type'] == 'PCI':
            self.daq_in = self.instruments['NI6259']['instance']
        elif self.settings['daq_type'] == 'cDAQ':
            self.daq_in = self.instruments['NI9402']['instance']

    def setup_microwave_gen(self):
        '''

        set relevant parameters on the MW generator.

        '''
        self.instruments['rf_generator']['instance'].update({'amplitude_rf': self.settings['power_out']})
        self.instruments['rf_generator']['instance'].update({'enable_modulation': False})
        self.instruments['rf_generator']['instance'].update({'enable_rf_output': True})

    def setup_daq(self):
        '''

        Initialize the relevant DAQ and set the sample rate.

        '''
        if self.settings['daq_type'] == 'PCI':
            self.daq_in = self.instruments['NI6259']['instance']
        elif self.settings['daq_type'] == 'cDAQ':
            self.daq_in = self.instruments['NI9402']['instance']

        sample_rate = float(1) / (self.settings['integration_time']/self.settings['num_samps_per_pt']) # DAQ minimum buffer size is 2
        self.daq_in.settings['digital_input']['ctr0']['sample_rate'] = sample_rate

    def get_freq_array(self):
        '''

        Construct the frequency array based on the setting parameters.

        Returns:
            freq_values: array of the frequencies to be tested
            freq_range: the range of the frequency to be tested, i.e. maximum frequency - minumum frequency
        '''

        # contruct the frequency array
        if self.settings['range_type'] == 'start_stop':
            if self.settings['freq_start']>self.settings['freq_stop']:
                self.log('end freq. must be larger than start freq when range_type is start_stop. Abort script')
                self._abort = True

            #if self.settings['freq_start'] < 950E3 or self.settings['freq_stop'] > 4.05E9: # freq range of the SRS
            #    self.log('start or stop frequency out of bounds')
            #    self._abort = True

            freq_values = np.linspace(self.settings['freq_start'], self.settings['freq_stop'], self.settings['freq_points'])
            freq_range = max(freq_values) - min(freq_values)

        elif self.settings['range_type'] == 'center_range':
            if self.settings['freq_start'] < 2 * self.settings['freq_stop']:
                self.log('end freq. (range) must be smaller than 2x start freq (center) when range_type is center_range. Abort script')
                self._abort = True
            freq_values = np.linspace(self.settings['freq_start']-self.settings['freq_stop']/2,
                                      self.settings['freq_start']+self.settings['freq_stop']/2, self.settings['freq_points'])
            freq_range = max(freq_values) - min(freq_values)

            if self.settings['freq_stop'] > 1e9:
                self.log('freq_stop (range) is quite large --- did you mean to set \'range_type\' to \'start_stop\'? ')
        else:
            self.log('unknown range parameter. Abort script')
            self._abort = True

        return freq_values, freq_range

    def run_sweep(self, freq_values):
        '''

        Actually runs the ESR sweep, for a single average.

        Returns:
            esr_data
            laser_data
            normalized_data

        '''

        start_run_sweep = time.time()

        num_samps = self.settings['num_samps_per_pt'] + 1 # acquire this many samples per point. The counter starts in the middle of a
                                                          # clock tick, so throw out the first sample and take num_samps_per_pt + 1 samples

        # initialize data arrays
        single_sweep_data = np.zeros(len(freq_values))

        indeces = list(range(len(freq_values)))
        if self.settings['randomize']:
            random.shuffle(indeces)

        for freq_index in indeces:

            single_freq_start_t = time.time()

            if self._abort:
                break

            freq = freq_values[freq_index]

            # change MW frequency
            self.instruments['rf_generator']['instance'].update({'frequency': float(freq)})
            time.sleep(self.settings['mw_generator_switching_time'])


            single_sweep_data[freq_index] = self.measure_signal(num_samps)


        # normalize  single sweep data to kcounts/sec
        single_sweep_data = single_sweep_data * (.001 / self.settings['integration_time'])

        end_run_sweep = time.time()


        return single_sweep_data, indeces

    def measure_signal(self, num_samps):
        """

        measure the signal with the APD

        Args:
            num_samps:

        Returns:

        """

        start_meas = time.time()

        # setup the tasks
        ctrtask = self.daq_in.setup_counter("ctr0", num_samps)

        t2 = time.time()-start_meas

        self.daq_in.run(ctrtask)  # the counter clock turns on and starts the AI task


        time.sleep(self.settings['integration_time'])

        t4 = time.time()-start_meas

        # read the data
        raw_data, _ = self.daq_in.read_counter(ctrtask)

        signal = np.sum(np.diff(raw_data))  # take the total counts, neglecting the first element

        self.daq_in.stop(ctrtask)  # stop the clock task last

        t6 = time.time() - start_meas

        return signal


    def _function(self):
        """
        This is the actual function that will be executed. It uses only information that is provided in the settings property
        will be overwritten in the __init__
        """

        self.lines = []

        start_time = time.time()

        # setup the daq
        self.setup_daq()

        # setup the microwave generator
        self.setup_microwave_gen()

        # intialize some of the fields in self.data
        self.data = {'frequency': [], 'data': [], 'fit_params': [], 'avrg_counts': []}

        # get the frequencices of the sweep
        freq_values, freq_range = self.get_freq_array()
        self.data.update({'frequency': freq_values})
        # initialize data arrays
        esr_data = np.zeros((self.settings['esr_avg'], len(freq_values))) # for the raw esr data

        # to get the timetrace we keep track of the indecies
        if self.settings['save_timetrace']:
            index_data = np.zeros((self.settings['esr_avg'], len(freq_values))).astype(int)  # for the raw esr data

        # run sweeps
        for scan_num in range(0, self.settings['esr_avg']):

            self.log('starting average ' + str(scan_num) + ', time elapsed: ' + str(np.round(time.time()-start_time, 1)) + 's')

            # get the data for a single sweep. These are raw data.
            single_sweep_data, indeces = self.run_sweep(freq_values)

            if self._abort:
                break

            # save the single sweep data
            esr_data[scan_num] = single_sweep_data

            if self.settings['save_timetrace']:
                index_data[scan_num] = indeces

            # current non-normalized averaged data to plot and fit to if laser power tracking is off
            esr_avg = np.mean(esr_data[0:(scan_num + 1)], axis=0)

            # fit to the data
            fit_params = fit_esr(freq_values, esr_avg, min_counts = self.settings['fit_constants']['minimum_counts'],
                                contrast_factor=self.settings['fit_constants']['contrast_factor'])

            self.data.update({'data': esr_avg, 'fit_params': fit_params})

            progress = self._calc_progress(scan_num)
            self.updateProgress.emit(progress)

        if self.settings['save_full_esr']:
            self.data.update({'esr_data': esr_data})

        if self.settings['save_timetrace']:
            # using the indeces, we retrieve the right time ordering for the esr data and save it as the timetrace data
            self.data.update({'index_data':index_data})
            # self.data.update({'time_trace':[esr[idx] for esr, idx in zip(esr_data, index_data)]})


        if self.settings['turn_off_after']:
            self.instruments['rf_generator']['instance'].update({'enable_rf_output': False})

>>>>>>> 7323437f

if __name__ == '__main__':
    script = {}
    instr = {}
    script, failed, instr = Script.load_and_append({'ESR': 'ESR'}, script, instr)

    print(script)
    print(failed)
    print(instr)<|MERGE_RESOLUTION|>--- conflicted
+++ resolved
@@ -27,7 +27,7 @@
 from b26_toolkit.plotting.plots_1d import plot_esr
 from scipy import optimize
 
-#from b26_toolkit.plotting.plots_1d import plot_diff_freq_vs_freq
+# from b26_toolkit.plotting.plots_1d import plot_diff_freq_vs_freq
 from b26_toolkit.data_processing.esr_signal_processing import fit_esr
 
 import time
@@ -345,22 +345,14 @@
         new_figure_list = [figure_list[1]]
         return super(ESR_DAQ_FM, self).get_axes_layout(new_figure_list)
 
-<<<<<<< HEAD
-class ESR_simple(Script):
-=======
 class ESR_tracking(Script):
->>>>>>> 7323437f
     """
     This class runs ESR on an NV center, outputing microwaves using a MicrowaveGenerator and reading in NV counts using
     a DAQ. Each frequency is set explicitly on the SRS, instead of using FM.
 
-<<<<<<< HEAD
-    This is the simple, i.e. minimal version of it
-=======
     This script includes an option to track using findnv
 
     MM 072619
->>>>>>> 7323437f
     """
 
     _DEFAULT_SETTINGS = [
@@ -387,15 +379,11 @@
                   ]),
         Parameter('randomize', True, bool, 'check to randomize esr frequencies'),
         Parameter('save_timetrace', True, bool,
-<<<<<<< HEAD
-                  'check to save the measured fluorescence over time. This is identical to the full esr when the freq. are not randomized')
-=======
                   'check to save the measured fluorescence over time. This is identical to the full esr when the freq. are not randomized'),
         Parameter('Tracking', [
             Parameter('on/off', True, bool, 'used to turn on tracking'),
             Parameter('n_loops', 0.85, float, 'track once per n loops')
         ])
->>>>>>> 7323437f
     ]
 
     _INSTRUMENTS = {
@@ -496,10 +484,6 @@
 
         if time_tracking:
             start_run_sweep = time.time()
-<<<<<<< HEAD
-
-=======
->>>>>>> 7323437f
         num_samps = self.settings[
                         'num_samps_per_pt'] + 1  # acquire this many samples per point. The counter starts in the middle of a
         # clock tick, so throw out the first sample and take num_samps_per_pt + 1 samples
@@ -588,13 +572,6 @@
             print('total time: ', time.time() - start_meas)
 
         return signal
-<<<<<<< HEAD
-
-    def setup_microwave_gen_after(self):
-        if self.settings['turn_off_after']:
-            self.instruments['microwave_generator']['instance'].update({'enable_output': False})
-=======
->>>>>>> 7323437f
 
     def _function(self):
         """
@@ -631,15 +608,12 @@
             if self._abort:
                 break
 
-<<<<<<< HEAD
-=======
             if self.settings['Tracking']['on/off'] and scan_num % self.settings['Tracking']['n_loops'] == 0:
                 self.scripts['find_nv'].run()
                 self.scripts['find_nv'].settings['initial_point'] = self.scripts['find_nv'].data['maximum_point']
                 self.setup_daq()
 
 
->>>>>>> 7323437f
             self.log('starting average ' + str(scan_num) + ', time elapsed: ' + str(
                 np.round(time.time() - start_time, 1)) + 's')
 
@@ -666,23 +640,15 @@
 
         if self.settings['save_full_esr']:
             self.data.update({'esr_data': esr_data})
-<<<<<<< HEAD
-=======
 
         if self.settings['save_timetrace']:
             # using the indeces, we retrieve the right time ordering for the esr data and save it as the timetrace data
             self.data.update({'index_data': index_data})
             # self.data.update({'time_trace':[esr[idx] for esr, idx in zip(esr_data, index_data)]})
 
->>>>>>> 7323437f
-
-        if self.settings['save_timetrace']:
-            # using the indeces, we retrieve the right time ordering for the esr data and save it as the timetrace data
-            self.data.update({'index_data': index_data})
-            # self.data.update({'time_trace':[esr[idx] for esr, idx in zip(esr_data, index_data)]})
-
-        # turn off the microwave generator if settings says to
-        self.setup_microwave_gen_after()
+
+        if self.settings['turn_off_after']:
+            self.instruments['microwave_generator']['instance'].update({'enable_output': False})
 
     def _calc_progress(self, scan_num):
         # COMMENT_ME
@@ -718,20 +684,15 @@
 
         """
         new_figure_list = [figure_list[1]]
-<<<<<<< HEAD
-        return super(ESR_simple, self).get_axes_layout(new_figure_list)
-
-# re-written by ER 20180831 to enable esr without frequency modulation
-class ESR(Script):
-=======
         return super(ESR_tracking, self).get_axes_layout(new_figure_list)
 
 class ESR_simple(Script):
 
->>>>>>> 7323437f
     """
     This class runs ESR on an NV center, outputing microwaves using a MicrowaveGenerator and reading in NV counts using
     a DAQ. Each frequency is set explicitly on the SRS, instead of using FM.
+
+    This is the simple, i.e. minimal version of it
     """
 
     _DEFAULT_SETTINGS = [
@@ -745,7 +706,6 @@
         Parameter('num_samps_per_pt', 100, int, 'Number of samples within one DAQ buffer, for each frequency. This should be large because the first measurement is thrown away (may start in the middle of a clock tick)'),
         Parameter('switching_time', .01, float, 'time wait after switching center frequencies on generator (s)'),
         Parameter('turn_off_after', False, bool, 'if true MW output is turned off after the measurement'),
-        Parameter('norm_to_ref', True, bool, 'If true normalize each frequency sweep by the average counts.'),
         Parameter('save_full_esr', True, bool, 'If true save all the esr traces individually'),
         Parameter('daq_type', 'PCI', ['PCI', 'cDAQ'], 'Type of daq to use for scan'),
         Parameter('fit_constants',
@@ -753,20 +713,14 @@
                       Parameter('minimum_counts', .5, float, 'minumum counts for an ESR to not be considered noise'),
                       Parameter('contrast_factor', 1.5, float, 'minimum contrast for an ESR to not be considered noise')
                   ]),
-        Parameter('track_laser_power',
-                  [
-                      Parameter('on/off', False, bool, 'If true, measure and normalize out laser power drifts during esr'),
-                      Parameter('ai_channel', 'ai4', ['ai0', 'ai1', 'ai2', 'ai3', 'ai4'], 'channel to use for analog input, to which the photodiode is connected')
-                  ]),
         Parameter('randomize', True, bool, 'check to randomize esr frequencies'),
+        Parameter('save_timetrace', True, bool, 'check to save the measured fluorescence over time. This is identical to the full esr when the freq. are not randomized')
     ]
 
     _INSTRUMENTS = {
         'microwave_generator': MicrowaveGenerator,
-        'NI6259': NI6259,
-        'NI9263': NI9263,
-        'NI9402': NI9402,
-        'PB': B26PulseBlaster
+        'NI6259': NI6259,  # PCI
+        'NI9402': NI9402,  # cDAQ
     }
 
     _SCRIPTS = {}
@@ -800,19 +754,8 @@
         elif self.settings['daq_type'] == 'cDAQ':
             self.daq_in = self.instruments['NI9402']['instance']
 
-        sample_rate = float(1) / (self.settings['integration_time']/self.settings['num_samps_per_pt']) # DAQ minimum buffer size is 2, so we break the integration time in half
+        sample_rate = float(1) / (self.settings['integration_time']/self.settings['num_samps_per_pt']) # DAQ minimum buffer size is 2
         self.daq_in.settings['digital_input']['ctr0']['sample_rate'] = sample_rate
-
-    def setup_pb(self): # ER 20181017
-        '''
-
-        Setup the channels on the PB card.
-
-        '''
-        if self.instruments['microwave_generator']['instance'].amplitude < -10.0:
-            self.instruments['PB']['instance'].update({'microwave_switch': {'status': True}})
-        else:
-            self.instruments['PB']['instance'].update({'microwave_switch': {'status': False}})
 
     def get_freq_array(self):
         '''
@@ -864,19 +807,21 @@
 
         '''
 
+        start_run_sweep = time.time()
+
         num_samps = self.settings['num_samps_per_pt'] + 1 # acquire this many samples per point. The counter starts in the middle of a
                                                           # clock tick, so throw out the first sample and take num_samps_per_pt + 1 samples
 
         # initialize data arrays
         single_sweep_data = np.zeros(len(freq_values))
-        single_sweep_laser_data = np.zeros(len(freq_values))
 
         indeces = list(range(len(freq_values)))
         if self.settings['randomize']:
             random.shuffle(indeces)
 
-        print("executing run_sweep!")
         for freq_index in indeces:
+
+            single_freq_start_t = time.time()
 
             if self._abort:
                 break
@@ -888,16 +833,6 @@
 
             time.sleep(self.settings['switching_time'])
 
-<<<<<<< HEAD
-            # setup the tasks
-            ctrtask = self.daq_in.setup_counter("ctr0", num_samps)
-            if self.settings['track_laser_power']['on/off']:
-                aitask = self.daq_in.setup_AI(self.settings['track_laser_power']['ai_channel'], num_samps,
-                                              continuous=False, clk_source=ctrtask)
-
-            if self.settings['track_laser_power']['on/off']:
-                self.daq_in.run(aitask) # AI is actually tied to the clock, when this runs the clock actually starts
-=======
 
             single_sweep_data[freq_index] = self.measure_signal(num_samps)
 
@@ -943,31 +878,13 @@
         raw_data, _ = self.daq_in.read_counter(ctrtask)
 
         signal = np.sum(np.diff(raw_data))  # take the total counts, neglecting the first element
->>>>>>> 7323437f
-
-            self.daq_in.run(ctrtask) # the counter clock turns on and starts the AI task
-            time.sleep(self.settings['integration_time'])
-           # if self.settings['track_laser_power']['on/off']:
-           #     self.daq_out.waitToFinish(aitask) # wait for the tasks to be done
-
-<<<<<<< HEAD
-            # read the data
-            raw_data, _ = self.daq_in.read_counter(ctrtask)
-            single_sweep_data[freq_index] = np.sum(np.diff(raw_data)) # take the total counts, neglecting the first element
-
-            if self.settings['track_laser_power']['on/off']:
-                raw_data_laser, _ = self.daq_in.read(aitask)
-                single_sweep_laser_data[freq_index] = np.mean(raw_data_laser)
-=======
+
+        self.daq_in.stop(ctrtask)  # stop the clock task last
+
         t6 = time.time() - start_meas
->>>>>>> 7323437f
-
-            # clean up APD tasks
-            if self.settings['track_laser_power']['on/off']:
-                self.daq_in.stop(aitask)  # only stop teh ai task when you've extracted the data you need!!
-            self.daq_in.stop(ctrtask)  # stop the clock task last
-
-        return single_sweep_data, single_sweep_laser_data
+
+        return signal
+
 
     def _function(self):
         """
@@ -975,24 +892,15 @@
         will be overwritten in the __init__
         """
 
+        self.lines = []
+
         start_time = time.time()
-
-        # if tracking laser power drifts, check for PCI daq
-        if self.settings['track_laser_power']['on/off'] and not self.settings['daq_type'] == 'PCI':
-            print("tracking laser power drifts only enabled for PCI daq")
-            self._abort = True
-
-        self.lines = []
-        take_ref = self.settings['norm_to_ref']
 
         # setup the daq
         self.setup_daq()
 
         # setup the microwave generator
         self.setup_microwave_gen()
-
-        # setup the pulseblaster card (i.e., turn mw_switch on)
-        self.setup_pb()
 
         # intialize some of the fields in self.data
         self.data = {'frequency': [], 'data': [], 'fit_params': [], 'avrg_counts': []}
@@ -1002,90 +910,49 @@
         self.data.update({'frequency': freq_values})
         # initialize data arrays
         esr_data = np.zeros((self.settings['esr_avg'], len(freq_values))) # for the raw esr data
-        laser_data = np.zeros((self.settings['esr_avg'], len(freq_values))) # for the raw photodiode data
-        avrg_counts = np.zeros(self.settings['esr_avg']) # average counts for EACH average to normalize the plot if take_ref is true
+
+        # to get the timetrace we keep track of the indecies
+        if self.settings['save_timetrace']:
+            index_data = np.zeros((self.settings['esr_avg'], len(freq_values))).astype(int)  # for the raw esr data
+
 
         # run sweeps
         for scan_num in range(0, self.settings['esr_avg']):
 
-<<<<<<< HEAD
-            esr_data_pos = 0
+            self.log('starting average ' + str(scan_num) + ', time elapsed: ' + str(np.round(time.time()-start_time, 1)) + 's')
+
+            # get the data for a single sweep. These are raw data.
+            single_sweep_data, indeces = self.run_sweep(freq_values)
 
             if self._abort:
                 break
-=======
-            self.log('starting average ' + str(scan_num) + ', time elapsed: ' + str(np.round(time.time()-start_time, 1)) + 's')
->>>>>>> 7323437f
-
-            # get the data for a single sweep. These are raw data.
-            print('calling run_sweep!')
-            print('time elapsed: ', time.time()-start_time)
-            self.log('starting average number: ' + str(scan_num) + ' time elapsed: ' + str(time.time()-start_time))
-            single_sweep_data, single_sweep_laser_data = self.run_sweep(freq_values)
-
-<<<<<<< HEAD
-            # save the single sweep data and normalize to kcounts/sec
-            esr_data[scan_num, esr_data_pos:(esr_data_pos + len(single_sweep_data))] = single_sweep_data * (.001 / self.settings['integration_time'])
-            laser_data[scan_num, esr_data_pos:(esr_data_pos + len(single_sweep_laser_data))] = single_sweep_laser_data
-            esr_data_pos += len(single_sweep_data)
-
-            # average counts of the expt
-            avrg_counts[scan_num] = np.mean(esr_data[scan_num])
-
-            if take_ref is True:
-                esr_data[scan_num] /=avrg_counts[scan_num]
-
-            # normalize the data if track_laser
-            if self.settings['track_laser_power']['on/off']:
-                laser_norm_data = np.divide(esr_data, laser_data)
-
-                # average of the normalized data for the number of averages completed so far, to plot and fit to if laser power tracking is on
-                data_laser_norm = (np.mean(laser_norm_data[0:(scan_num+1)], axis=0)) #*tmp_laser
-=======
-            if self._abort:
-                break
 
             # save the single sweep data
             esr_data[scan_num] = single_sweep_data
 
             if 'save_timetrace' in self.settings and self.settings['save_timetrace']:
                 index_data[scan_num] = indeces
->>>>>>> 7323437f
 
             # current non-normalized averaged data to plot and fit to if laser power tracking is off
-            esr_avg = np.mean(esr_data[0:(scan_num + 1)] , axis=0)
-
-<<<<<<< HEAD
-            if not self.settings['track_laser_power']['on/off']:
-                # fit to the data
-                fit_params = fit_esr(freq_values, esr_avg, min_counts = self.settings['fit_constants']['minimum_counts'],
-                                    contrast_factor=self.settings['fit_constants']['contrast_factor'])
-            elif self.settings['track_laser_power']['on/off']:
-                # fit to the data
-                fit_params = fit_esr(freq_values, data_laser_norm, min_counts = self.settings['fit_constants']['minimum_counts'],
-                                    contrast_factor=self.settings['fit_constants']['contrast_factor'])
-
-                # save the data
-                self.data.update({'laser_data': laser_data})
-                self.data.update({'data_laser_norm': data_laser_norm})
-=======
+            esr_avg = np.mean(esr_data[0:(scan_num + 1)], axis=0)
+
             # fit to the data
             fit_params = self.fit_esr(freq_values, esr_avg, min_counts = self.settings['fit_constants']['minimum_counts'],
                                 contrast_factor=self.settings['fit_constants']['contrast_factor'])
->>>>>>> 7323437f
 
             self.data.update({'data': esr_avg, 'fit_params': fit_params})
-       #     self.data.update({'data': avrg_counts})  # ER 20181022
-
-            if self.settings['save_full_esr']:
-                self.data.update({'esr_data':esr_data})
 
             progress = self._calc_progress(scan_num)
             self.updateProgress.emit(progress)
 
-        # turn off the PB card channel: this is so that it's not left on, you run a high amplitude experiment next (e.g. Rabi), and burn the cables or CPW
-        # ER 20181017
-        self.instruments['PB']['instance'].update({'microwave_switch': {'status': False}})
+        if self.settings['save_full_esr']:
+            self.data.update({'esr_data': esr_data})
+
+        if self.settings['save_timetrace']:
+            # using the indeces, we retrieve the right time ordering for the esr data and save it as the timetrace data
+            self.data.update({'index_data':index_data})
+            # self.data.update({'time_trace':[esr[idx] for esr, idx in zip(esr_data, index_data)]})
+
 
         if self.settings['turn_off_after']:
             self.instruments['microwave_generator']['instance'].update({'enable_output': False})
@@ -1112,10 +979,8 @@
 
         if data is None:
             data = self.data
-        if not self.settings['track_laser_power']['on/off']:
-            plot_esr(axes_list[0], data['frequency'], data['data'], data['fit_params'])
-        elif self.settings['track_laser_power']['on/off'] and self.settings['daq_type'] == 'PCI':
-            plot_esr(axes_list[0], data['frequency'], data['data_laser_norm'], data['fit_params'])
+
+        plot_esr(axes_list[0], data['frequency'], data['data'], data['fit_params'])
 
     def get_axes_layout(self, figure_list):
         """
@@ -1129,7 +994,7 @@
 
         """
         new_figure_list = [figure_list[1]]
-        return super(ESR, self).get_axes_layout(new_figure_list)
+        return super(ESR_simple, self).get_axes_layout(new_figure_list)
 
 class AttoScanZ(ESR_simple):
     _DEFAULT_SETTINGS = [
@@ -2075,41 +1940,6 @@
         new_figure_list = [figure_list[1]]
         return super(ESR_Spec_Ana, self).get_axes_layout(new_figure_list)
 
-<<<<<<< HEAD
-class ESR_set_freq_after(ESR_simple):
-
-    '''
-
-    ER 20191016
-
-    An esr_simple script, but sets the microwave frequency to the point of maximum slope at the end,
-    useful for taking a long daq timetrace / CW measurement.
-
-    '''
-
-    def setup_microwave_gen_after(self):
-
-        print(self.data['fit_params'])
-
-
-        if self.data['fit_params'] is not None:
-
-            if np.shape(self.data['fit_params'])[0] == 4:     # single lorentzian
-                fwhm = self.data['fit_params'][3]
-                center1 = self.data['fit_params'][2]
-            else: # two lorentzians
-                fwhm = self.data['fit_params'][1]
-                center1 = self.data['fit_params'][4]
-
-            # always choose the same slope out of the 4 choices, to keep multiple runs of daq timetrace consistent
-            f_after = ((fwhm / (2 * np.sqrt(3))) + center1)
-            self.instruments['microwave_generator']['instance'].update({'frequency': float(f_after)})
-
-        self.instruments['microwave_generator']['instance'].update({'enable_modulation': True})
-
-        if self.settings['turn_off_after']:
-            self.instruments['microwave_generator']['instance'].update({'enable_output': False})
-=======
 class NMR_CW(ESR_simple):
     """
     This class runs ESR on an NV center, outputing microwaves using a MicrowaveGenerator and reading in NV counts using
@@ -2376,7 +2206,6 @@
         if self.settings['turn_off_after']:
             self.instruments['rf_generator']['instance'].update({'enable_rf_output': False})
 
->>>>>>> 7323437f
 
 if __name__ == '__main__':
     script = {}
