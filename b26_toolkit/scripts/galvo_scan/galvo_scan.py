--- conflicted
+++ resolved
@@ -21,14 +21,7 @@
 
 from b26_toolkit.instruments import NI6259, NI9263, NI9402, PiezoController, MicrowaveGenerator, ANC300, B26PulseBlaster
 from b26_toolkit.scripts.galvo_scan.galvo_scan_generic import GalvoScanGeneric
-<<<<<<< HEAD
-from b26_toolkit.plotting.plots_2d import plot_fluorescence_new
-from pylabcontrol.core import Parameter, Script
-
-from b26_toolkit.scripts.daq_read_counter_timetrace import Daq_TimeTrace_NI6259
-=======
 from b26_toolkit.scripts.daq_read_counter_timetrace import DaqTimeTraceNi6259
->>>>>>> 0239d0a2
 from b26_toolkit.scripts.set_laser import SetLaser
 from pylabcontrol.core import Parameter, Script
 from b26_toolkit.plotting.plots_2d import plot_fluorescence_new, update_fluorescence
@@ -252,11 +245,7 @@
         self.daq_out.stop(task)
 
 
-<<<<<<< HEAD
 class GalvoScanTimetrace(GalvoScan):
-=======
-class GalvoScanTimetrace(GalvoScanGeneric):
->>>>>>> 0239d0a2
     _DEFAULT_SETTINGS = [
         Parameter('point_a',
                   [Parameter('x', 0, float, 'x-coordinate'),
@@ -279,13 +268,7 @@
         Parameter('daq_type', 'PCI', ['PCI', 'cDAQ'], 'Type of daq to use for scan')
     ]
 
-<<<<<<< HEAD
-    _SCRIPTS = {'Daq_timetrace': Daq_TimeTrace_NI6259, 'SetLaser': SetLaser}
-=======
-    _INSTRUMENTS = {}
-
     _SCRIPTS = {'Daq_timetrace': DaqTimeTraceNi6259, 'SetLaser': SetLaser}
->>>>>>> 0239d0a2
 
 
 
@@ -339,10 +322,6 @@
         self.scripts['SetLaser'].settings['point']['x'] = galvo_position[0]
         self.scripts['SetLaser'].settings['point']['y'] = galvo_position[1]
 
-<<<<<<< HEAD
-=======
-
->>>>>>> 0239d0a2
 class GalvoScanSafe(GalvoScan):
     """
     Uses the DAQ analog outputs to sweep the voltages sent to the galvo mirrors, and collect the photon count at each voltage.
