--- conflicted
+++ resolved
@@ -120,11 +120,8 @@
         self.scripts['take_image'].settings['num_points'].update({'x': self.settings['num_points'], 'y': self.settings['num_points']})
         self.scripts['take_image'].update({'time_per_pt': self.settings['time_per_pt']})
 
-<<<<<<< HEAD
         self.scripts['take_image'].run(verbose=True)
-=======
-        self.scripts['take_image'].run()
->>>>>>> 2a3c074d
+
 
         self.data['image_data'] = deepcopy(self.scripts['take_image'].data['image_data'])
         self.data['extent'] = deepcopy(self.scripts['take_image'].data['extent'])
@@ -180,11 +177,8 @@
             self.scripts['set_laser'].run(verbose=True)
         elif self.settings['adjust_laser']:
             self.scripts['set_laser'].settings['point'].update(self.data['maximum_point'])
-<<<<<<< HEAD
             self.scripts['set_laser'].run(verbose=True)
-=======
             self.scripts['set_laser'].run()
->>>>>>> 2a3c074d
 
 
     @staticmethod
